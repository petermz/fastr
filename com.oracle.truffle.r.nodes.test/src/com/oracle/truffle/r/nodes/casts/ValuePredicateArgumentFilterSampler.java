--- conflicted
+++ resolved
@@ -30,7 +30,6 @@
 
 import com.oracle.truffle.r.nodes.builtin.ValuePredicateArgumentFilter;
 import com.oracle.truffle.r.nodes.casts.ArgumentFilterSampler.ArgumentValueFilterSampler;
-import com.sun.source.doctree.AttributeTree.ValueKind;
 
 public class ValuePredicateArgumentFilterSampler<T> extends ValuePredicateArgumentFilter<T> implements ArgumentValueFilterSampler<T> {
 
@@ -39,14 +38,8 @@
     private final String desc;
 
     @SuppressWarnings("unchecked")
-<<<<<<< HEAD
-    public ValuePredicateArgumentFilterSampler(String desc, Predicate<? super T> valuePredicate, Set<? extends T> positiveSamples, Set<? extends T> negativeSamples, Set<Class<?>> allowedTypeSet,
-                    boolean isNullable) {
-        super(valuePredicate, isNullable);
-=======
     public ValuePredicateArgumentFilterSampler(String desc, Predicate<? super T> valuePredicate, Set<? extends T> positiveSamples, Set<? extends T> negativeSamples, Set<Class<?>> allowedTypeSet) {
         super(valuePredicate);
->>>>>>> bd84f9ec
 
         this.trueBranchTypes = allowedTypeSet.isEmpty() ? TypeExpr.ANYTHING : TypeExpr.union(allowedTypeSet);
         Predicate<Object> posMembership = x -> trueBranchTypes.isInstance(x) && test((T) x);
@@ -74,37 +67,21 @@
 
     public static <T> ValuePredicateArgumentFilterSampler<T> fromLambdaWithSamples(Predicate<? super T> predicate, Set<? extends T> positiveSamples, Set<? extends T> negativeSamples,
                     Class<?> resultClass) {
-<<<<<<< HEAD
-        return new ValuePredicateArgumentFilterSampler<>(CastUtils.getPredefStepDesc(), predicate, positiveSamples, negativeSamples, Collections.singleton(resultClass), true);
-=======
         return new ValuePredicateArgumentFilterSampler<>(CastUtils.getPredefStepDesc(), predicate, positiveSamples, negativeSamples, Collections.singleton(resultClass));
->>>>>>> bd84f9ec
     }
 
     public static <T> ValuePredicateArgumentFilterSampler<T> fromLambdaWithResTypes(Predicate<T> predicate, Class<?>... resultClass) {
         return new ValuePredicateArgumentFilterSampler<>(CastUtils.getPredefStepDesc(), predicate, Collections.emptySet(), Collections.emptySet(),
-<<<<<<< HEAD
-                        Arrays.asList(resultClass).stream().collect(Collectors.toSet()), true);
-    }
-
-    public static <T> ValuePredicateArgumentFilterSampler<T> fromLambdaWithSamples(Predicate<T> predicate, Set<? extends T> positiveSamples, Set<? extends T> negativeSamples) {
-        return new ValuePredicateArgumentFilterSampler<>(CastUtils.getPredefStepDesc(), predicate, positiveSamples, negativeSamples, Collections.emptySet(), true);
-=======
                         Arrays.asList(resultClass).stream().collect(Collectors.toSet()));
     }
 
     public static <T> ValuePredicateArgumentFilterSampler<T> fromLambdaWithSamples(Predicate<T> predicate, Set<? extends T> positiveSamples, Set<? extends T> negativeSamples) {
         return new ValuePredicateArgumentFilterSampler<>(CastUtils.getPredefStepDesc(), predicate, positiveSamples, negativeSamples, Collections.emptySet());
->>>>>>> bd84f9ec
     }
 
     public static <T> ValuePredicateArgumentFilterSampler<T> fromLambdaWithSamples(Predicate<T> predicate, Set<T> negativeSamples,
                     @SuppressWarnings("unused") Class<T> commonAncestorClass, Set<Class<?>> resultClasses) {
-<<<<<<< HEAD
-        return new ValuePredicateArgumentFilterSampler<>(CastUtils.getPredefStepDesc(), predicate, Collections.emptySet(), negativeSamples, resultClasses, true);
-=======
         return new ValuePredicateArgumentFilterSampler<>(CastUtils.getPredefStepDesc(), predicate, Collections.emptySet(), negativeSamples, resultClasses);
->>>>>>> bd84f9ec
     }
 
 }