/*
 * Copyright (c) 2013, 2016, Oracle and/or its affiliates. All rights reserved.
 * DO NOT ALTER OR REMOVE COPYRIGHT NOTICES OR THIS FILE HEADER.
 *
 * This code is free software; you can redistribute it and/or modify it
 * under the terms of the GNU General Public License version 2 only, as
 * published by the Free Software Foundation.
 *
 * This code is distributed in the hope that it will be useful, but WITHOUT
 * ANY WARRANTY; without even the implied warranty of MERCHANTABILITY or
 * FITNESS FOR A PARTICULAR PURPOSE.  See the GNU General Public License
 * version 2 for more details (a copy is included in the LICENSE file that
 * accompanied this code).
 *
 * You should have received a copy of the GNU General Public License version
 * 2 along with this work; if not, write to the Free Software Foundation,
 * Inc., 51 Franklin St, Fifth Floor, Boston, MA 02110-1301 USA.
 *
 * Please contact Oracle, 500 Oracle Parkway, Redwood Shores, CA 94065 USA
 * or visit www.oracle.com if you need additional information or have any
 * questions.
 */
package com.oracle.truffle.r.nodes.unary;

import com.oracle.truffle.r.nodes.casts.ArgumentFilterSampler;
import com.oracle.truffle.r.nodes.casts.CastNodeSampler;
import com.oracle.truffle.r.nodes.casts.Samples;
import com.oracle.truffle.r.nodes.casts.TypeExpr;

@SuppressWarnings("rawtypes")
public class FilterNodeGenSampler extends CastNodeSampler<FilterNodeGen> {

    private final ArgumentFilterSampler filter;
    private final boolean isWarning;
    private final TypeExpr resType;

    public FilterNodeGenSampler(FilterNodeGen castNode) {
        super(castNode);
        assert castNode.getFilter() instanceof ArgumentFilterSampler : "Check PredefFiltersSamplers is installed in Predef";
        this.filter = (ArgumentFilterSampler) castNode.getFilter();
        this.isWarning = castNode.isWarning();
        this.resType = filter.trueBranchType();
    }

    @Override
    public TypeExpr resultTypes(TypeExpr inputType) {
        if (isWarning) {
            return inputType;
        } else {
            return inputType.and(resType);
        }
    }

    @SuppressWarnings("unchecked")
    @Override
    public Samples<?> collectSamples(TypeExpr inputType, Samples<?> downStreamSamples) {
<<<<<<< HEAD
        Samples samples = filter.collectSamples(inputType);
        samples = isWarning ? samples.positiveOnly() : samples;
        Samples<?> combined = samples.and(downStreamSamples);
        return combined;
    }
=======
        if (isWarning) {
            return downStreamSamples;
        } else {
            Samples samples = filter.collectSamples(inputType);
>>>>>>> bd84f9ec

            Samples<?> combined = samples.and(downStreamSamples);
            return combined;
        }
    }
}<|MERGE_RESOLUTION|>--- conflicted
+++ resolved
@@ -54,18 +54,10 @@
     @SuppressWarnings("unchecked")
     @Override
     public Samples<?> collectSamples(TypeExpr inputType, Samples<?> downStreamSamples) {
-<<<<<<< HEAD
-        Samples samples = filter.collectSamples(inputType);
-        samples = isWarning ? samples.positiveOnly() : samples;
-        Samples<?> combined = samples.and(downStreamSamples);
-        return combined;
-    }
-=======
         if (isWarning) {
             return downStreamSamples;
         } else {
             Samples samples = filter.collectSamples(inputType);
->>>>>>> bd84f9ec
 
             Samples<?> combined = samples.and(downStreamSamples);
             return combined;
