/*
 * Copyright (c) 2014, 2014, Oracle and/or its affiliates. All rights reserved.
 * DO NOT ALTER OR REMOVE COPYRIGHT NOTICES OR THIS FILE HEADER.
 *
 * This code is free software; you can redistribute it and/or modify it
 * under the terms of the GNU General Public License version 2 only, as
 * published by the Free Software Foundation.
 *
 * This code is distributed in the hope that it will be useful, but WITHOUT
 * ANY WARRANTY; without even the implied warranty of MERCHANTABILITY or
 * FITNESS FOR A PARTICULAR PURPOSE.  See the GNU General Public License
 * version 2 for more details (a copy is included in the LICENSE file that
 * accompanied this code).
 *
 * You should have received a copy of the GNU General Public License version
 * 2 along with this work; if not, write to the Free Software Foundation,
 * Inc., 51 Franklin St, Fifth Floor, Boston, MA 02110-1301 USA.
 *
 * Please contact Oracle, 500 Oracle Parkway, Redwood Shores, CA 94065 USA
 * or visit www.oracle.com if you need additional information or have any
 * questions.
 */
package com.oracle.truffle.r.runtime.data;

import com.oracle.truffle.api.CompilerDirectives.TruffleBoundary;
import com.oracle.truffle.api.CompilerDirectives.ValueType;
<<<<<<< HEAD
import com.oracle.truffle.api.frame.FrameInstance.FrameAccess;
=======
import com.oracle.truffle.api.*;
>>>>>>> 723dfca3
import com.oracle.truffle.api.frame.*;
import com.oracle.truffle.api.source.*;
import com.oracle.truffle.r.runtime.*;
import com.oracle.truffle.r.runtime.env.*;

/**
 * Denotes an R {@code promise}. Its child classes - namely {@link EagerPromise},
 * {@link VarargPromise} and {@link PromisedPromise} - are merely for documentation reasons: Because
 * Truffle cannot do proper function dispatch based on inheritance, an additional {@link #optType}
 * is introduced, which is used for manual method dispatch.
 */
@ValueType
public class RPromise extends RLanguageRep {

    /**
     * The policy used to evaluate a promise.
     */
    public enum EvalPolicy {
        /**
         * This policy is use for arguments that are inlined (RBuiltinNode.inline) for the use in
         * builtins that are built-into FastR and thus written in Java.<br/>
         * Promises with this policy are evaluated every time they are executed inside the caller
         * (!) frame regardless of their {@link PromiseType}(!!) and return their values immediately
         * (thus are no real promises).
         */
        INLINED,

        /**
         * This promise is an actual promise! It's value won't get evaluated until it's read.<br/>
         * Promises with this policy are evaluated when forced/used the first time. Evaluation
         * happens inside the caller frame if {@link PromiseType#ARG_SUPPLIED} or inside callee
         * frame if {@link PromiseType#ARG_DEFAULT}.
         */
        PROMISED;
    }

    /**
     * Different to GNU R, FastR has no additional binding information (a "origin" where the binding
     * is coming from). This enum is meant to substitute this information.
     */
    public enum PromiseType {
        /**
         * This promise is created for an argument that has been supplied to the function call and
         * thus has to be evaluated inside the caller frame.
         */
        ARG_SUPPLIED,

        /**
         * This promise is created for an argument that was 'missing' at the function call and thus
         * contains it's default value and has to be evaluated inside the _callee_ frame.
         */
        ARG_DEFAULT,

        /**
         * This promise is not a function argument at all. (Created by 'delayedAssign', for
         * example).
         */
        NO_ARG;
    }

    /**
     * As Truffle cannot inline virtual methods properly, this type was introduced to tell all
     * {@link RPromise} classes apart and to implement "virtual" method dispatch.
     *
     * @see RPromise
     */
    private enum OptType {
        DEFAULT,
        EAGER,
        VARARG,
        PROMISED
    }

    public static final String CLOSURE_WRAPPER_NAME = new String("<promise>");

    /**
     * @see EvalPolicy
     */
    protected final EvalPolicy evalPolicy;

    /**
     * @see PromiseType
     */
    protected final PromiseType type;

    protected final OptType optType;

    /**
     * @see #getFrame()
     * @see #materialize(PromiseProfile)
     */
    protected MaterializedFrame execFrame;

    /**
     * Might not be <code>null</code>.
     */
    private final Closure closure;

    /**
     * When {@code null} the promise has not been evaluated.
     */
    protected Object value = null;

    /**
     * A flag to indicate the promise has been evaluated.
     */
    protected boolean isEvaluated = false;

    /**
     * A flag which is necessary to avoid cyclic evaluation. Manipulated by
     * {@link #setUnderEvaluation(boolean)} and can by checked via {@link #isUnderEvaluation()}.
     */
    private boolean underEvaluation = false;

    /**
     * This creates a new tuple (isEvaluated=false, expr, env, closure, value=null), which may later
     * be evaluated.
     *
     * @param evalPolicy {@link EvalPolicy}
     * @param type {@link #type}
     * @param optType {@link #optType}
     * @param execFrame {@link #execFrame}
     * @param closure {@link #getClosure()}
     */
    private RPromise(EvalPolicy evalPolicy, PromiseType type, OptType optType, MaterializedFrame execFrame, Closure closure) {
        super(closure.getExpr());
        this.evalPolicy = evalPolicy;
        this.type = type;
        this.optType = optType;
        this.execFrame = execFrame;
        this.closure = closure;
    }

    /**
     * This creates a new tuple (isEvaluated=true, expr, null, null, value), which is already
     * evaluated. Meant to be called via {@link RPromiseFactory#createArgEvaluated(Object)} only!
     *
     *
     * @param evalPolicy {@link EvalPolicy}
     * @param type {@link #type}
     * @param optType {@link #optType}
     * @param expr {@link #getRep()}
     * @param value {@link #value}
     */
    private RPromise(EvalPolicy evalPolicy, PromiseType type, OptType optType, Object expr, Object value) {
        super(expr);
        this.evalPolicy = evalPolicy;
        this.type = type;
        this.optType = optType;
        this.value = value;
        this.isEvaluated = true;
        // Not needed as already evaluated:
        this.execFrame = null;
        this.closure = null;

    }

    /**
     * This creates a new tuple (isEvaluated=false, expr, null, null, value=null). Meant to be
     * called via {@link VarargPromise#VarargPromise(PromiseType, RPromise, Closure)} only!
     *
     * @param evalPolicy {@link EvalPolicy}
     * @param type {@link #type}
     * @param expr {@link #getRep()}
     */
    private RPromise(EvalPolicy evalPolicy, PromiseType type, OptType optType, Object expr) {
        super(expr);
        this.evalPolicy = evalPolicy;
        this.type = type;
        this.optType = optType;
        // Not needed as already evaluated:
        this.execFrame = null;
        this.closure = null;

    }

    /**
     * @param evalPolicy {@link EvalPolicy}
     * @param closure {@link #getClosure()}
     * @return see {@link #RPromise(EvalPolicy, PromiseType, OptType, MaterializedFrame, Closure)}
     */
    public static RPromise create(EvalPolicy evalPolicy, PromiseType type, MaterializedFrame execFrame, Closure closure) {
        assert closure != null;
        assert closure.getExpr() != null;
        return new RPromise(evalPolicy, type, OptType.DEFAULT, execFrame, closure);
    }

<<<<<<< HEAD
    /**
     * This class contains a profile of a specific promise evaluation site, i.e., a specific point
     * in the AST where promises are inspected.
     *
     * This is useful to keep the amount of code included in Truffle compilation for each promise
     * operation to a minimum.
     */
    public static final class PromiseProfile {
        private final ConditionProfile isEvaluatedProfile = ConditionProfile.createBinaryProfile();
        private final ConditionProfile underEvaluationProfile = ConditionProfile.createBinaryProfile();
        private final ConditionProfile isFrameEnvProfile = ConditionProfile.createBinaryProfile();

        private final ConditionProfile isInlinedProfile = ConditionProfile.createBinaryProfile();
        private final ConditionProfile isDefaultProfile = ConditionProfile.createBinaryProfile();
        private final ConditionProfile isFrameForEnvProfile = ConditionProfile.createBinaryProfile();
        private final ValueProfile optTypeProfile = ValueProfile.createIdentityProfile();

        private final ValueProfile valueProfile = ValueProfile.createClassProfile();

        // Eager
        private final ConditionProfile isDeoptimizedProfile = ConditionProfile.createBinaryProfile();
        private final BranchProfile fallbackProfile = BranchProfile.create();
    }

    public final boolean isInlined(PromiseProfile profile) {
        return profile.isInlinedProfile.profile(evalPolicy == EvalPolicy.INLINED);
    }

    /**
     * @return Whether this promise is of {@link #type} {@link PromiseType#ARG_DEFAULT}.
     */
    public final boolean isDefault(PromiseProfile profile) {
        return profile.isDefaultProfile.profile(type == PromiseType.ARG_DEFAULT);
=======
    @TruffleBoundary
    protected Object doEvalArgument(SourceSection callSrc) {
        assert execFrame != null;
        return RContext.getEngine().evalPromise(this, callSrc);
    }

    protected Object doEvalArgument(MaterializedFrame frame) {
        return RContext.getEngine().evalPromise(this, frame);
>>>>>>> 723dfca3
    }

    public final boolean isNonArgument() {
        return type == PromiseType.NO_ARG;
    }

<<<<<<< HEAD
    public final boolean isNullFrame(PromiseProfile profile) {
        return profile.isFrameEnvProfile.profile(execFrame == null);
=======
    public boolean isInlined() {
        return evalPolicy == EvalPolicy.INLINED;
>>>>>>> 723dfca3
    }

    /**
     * @return The state of the {@link #underEvaluation} flag.
     */
    public boolean isUnderEvaluation() {
        return underEvaluation;
    }

    /**
     * @return Whether this promise is of {@link #type} {@link PromiseType#ARG_DEFAULT}.
     */
<<<<<<< HEAD
    public final Object evaluate(VirtualFrame frame, PromiseProfile profile) {
        SourceSection callSrc = null;
        if (frame != null) {
            callSrc = RArguments.getCallSourceSection(frame);
        }
        return doEvaluate(frame, profile, callSrc);
    }

    protected final Object doEvaluate(VirtualFrame frame, PromiseProfile profile, SourceSection callSrc) {
        CompilerAsserts.compilationConstant(profile);
        if (isEvaluated(profile)) {
            return value;
        }

        // Check for dependency cycle
        if (isUnderEvaluation(profile)) {
            // SourceSection callSrc = RArguments.getCallSourceSection(frame);
            throw RError.error(callSrc, RError.Message.PROMISE_CYCLE);
        }

        Object newValue;
        try {
            underEvaluation = true;

            newValue = generateValue(frame, profile, callSrc);

            setValue(newValue, profile);
        } finally {
            underEvaluation = false;
        }
        return newValue;
=======
    public boolean isDefault() {
        return type == PromiseType.ARG_DEFAULT;
>>>>>>> 723dfca3
    }

    /**
     * Used in case the {@link RPromise} is evaluated outside.
     *
     * @param newValue
     */
<<<<<<< HEAD
    public final void setValue(Object newValue, PromiseProfile profile) {
        Object profiledValue = profile.valueProfile.profile(newValue);
        this.value = profiledValue;
        this.isEvaluated = true;

        // set NAMED = 2
        if (profiledValue instanceof RShareable) {
            ((RShareable) profiledValue).makeShared();
        }
    }

    /**
     * This method allows subclasses to override the evaluation method easily while maintaining
     * {@link #isEvaluated()} and {@link #underEvaluation} semantics.
     *
     * @param frame The {@link VirtualFrame} of the environment the Promise is forced in
     * @param profile
     * @return The value this Promise represents
     */
    protected final Object generateValue(VirtualFrame frame, PromiseProfile profile, SourceSection callSrc) {
        OptType profiledOptType = profile.optTypeProfile.profile(optType);
        if (profiledOptType == OptType.DEFAULT) {
            return defaultGenerateValue(frame, profile, callSrc);
        } else if (profiledOptType == OptType.PROMISED || profiledOptType == OptType.EAGER) {
            EagerPromise eager = (EagerPromise) this;
            return eager.eagerGenerateValue(frame, profile, callSrc);
        } else if (profiledOptType == OptType.VARARG) {
            VarargPromise var = (VarargPromise) this;
            return var.varargGenerateValue(profile, callSrc);
        } else {
            throw RInternalError.shouldNotReachHere();
        }
    }

    /**
     * @param frame
     * @param profile
     * @param callSrc
     * @return The value of the expression and the frame this (default) {@link RPromise} represent
     */
    protected final Object defaultGenerateValue(VirtualFrame frame, PromiseProfile profile, SourceSection callSrc) {
        // Evaluate this promise's value!
        // Performance: We can use frame directly
        if (!isNullFrame(profile) && !isInOriginFrame(frame, profile)) {
            // SourceSection callSrc = frame != null ? RArguments.getCallSourceSection(frame) :
            // null;
            return doEvalArgument(callSrc);
        } else {
            assert isInOriginFrame(frame, profile);
            return doEvalArgument(frame.materialize());
        }
    }

    @TruffleBoundary
    protected final Object doEvalArgument(SourceSection callSrc) {
        assert execFrame != null;
        return RContext.getEngine().evalPromise(this, callSrc);
    }

    @TruffleBoundary
    protected final Object doEvalArgument(MaterializedFrame frame) {
        return RContext.getEngine().evalPromise(this, frame);
    }

    /**
     * This method should be called whenever a {@link RPromise} may not be executed in it's
     * optimized versions anymore, because the assumption, that the Promise is executed in the same
     * stack it has been created in, does not hold anymore. This might be the case in the following
     * situations:
     * <ul>
     * <li>Promise leaves stack via substitute, assign or delayedAssign</li>
     * <li>Promise leaves stack via a frame that is either:
     * <ul>
     * <li>returned</li>
     * <li>super-assigned</li>
     * </ul>
     * </li>
     * <li>Promise leaves stack via a function that contains a frame (see above)</li>
     * <li>Promise leaves stack via frame or function that is passed to assign or delayedAssign</li>
     * </ul>
     *
     * @return <code>true</code> if this was deoptimized before
     */
    public boolean deoptimize(PromiseProfile profile) {
        OptType profiledOptType = profile.optTypeProfile.profile(optType);
        if (profiledOptType == OptType.EAGER || profiledOptType == OptType.PROMISED) {
            EagerPromise eager = (EagerPromise) this;
            return eager.deoptimizeEager(profile);
        } else {
            // Nothing to do here; already the generic and slow RPromise
            return true;
        }
    }

    /**
     * Guarantees, that all {@link RPromise}s in frame are {@link #deoptimize(PromiseProfile)}d and
     * thus are safe to leave it's stack-branch.
     *
     * @param frame The frame to check for {@link RPromise}s to {@link #deoptimize(PromiseProfile)}
     * @return Whether there was at least on {@link RPromise} which needed to be
     *         {@link #deoptimize(PromiseProfile)}d.
     */
    @TruffleBoundary
    // Deoptimize because of frame slot access
    public static boolean deoptimizeFrame(MaterializedFrame frame, PromiseProfile profile) {
        boolean deoptOne = false;
        for (FrameSlot slot : frame.getFrameDescriptor().getSlots()) {
            // We're only interested in RPromises
            if (slot.getKind() != FrameSlotKind.Object) {
                continue;
            }

            // Try to read it...
            try {
                Object value = frame.getObject(slot);

                // If it's a promise, deoptimize it!
                if (value instanceof RPromise) {
                    deoptOne |= ((RPromise) value).deoptimize(profile);
                }
            } catch (FrameSlotTypeException err) {
                // Should not happen after former check on FrameSlotKind!
                throw RInternalError.shouldNotReachHere();
            }
        }
        return deoptOne;
    }

    /**
     * Materializes {@link #execFrame}. After execution, it is guaranteed to be != <code>null</code>
     *
     * @return Whether it was materialized before
     * @see #execFrame
     * @see #getFrame()
     */
    public boolean materialize(PromiseProfile profile) {
        OptType profiledOptType = profile.optTypeProfile.profile(optType);
        if (profiledOptType == OptType.EAGER || profiledOptType == OptType.PROMISED) {
            EagerPromise eager = (EagerPromise) this;
            return eager.materializeEager();
        } else {
            // Nothing to do here; already the generic and slow RPromise
            return true;
        }
    }

    /**
     * @param obj
     * @param profile
     * @return If obj is a {@link RPromise}, it is evaluated and its result returned
     */
    public static Object checkEvaluate(VirtualFrame frame, Object obj, PromiseProfile profile) {
        if (obj instanceof RPromise) {
            return ((RPromise) obj).evaluate(frame, profile);
        }
        return obj;
    }

    /**
     * @param frame
     * @param profile
     * @return Whether the given {@link RPromise} is in its origin context and thus can be resolved
     *         directly inside the AST.
     */
    public final boolean isInOriginFrame(VirtualFrame frame, PromiseProfile profile) {
        if (isInlined(profile)) {
            return true;
        }

        if (isDefault(profile) && isNullFrame(profile)) {
            return true;
        }

        if (frame == null) {
            return false;
        }
        return profile.isFrameForEnvProfile.profile(frame == execFrame);
    }

    /**
=======
    public void setValue(Object newValue) {
        this.value = newValue;
        this.isEvaluated = true;

        // TODO Does this apply to other values, too?
        if (newValue instanceof RShareable) {
            // set NAMED = 2
            ((RShareable) newValue).makeShared();
        }
    }

    /**
>>>>>>> 723dfca3
     * @return The representation of expression (a RNode). May contain <code>null</code> if no expr
     *         is provided!
     */
    @Override
    public final Object getRep() {
        return super.getRep();
    }

    /**
     * @return {@link #closure}
     */
    public final Closure getClosure() {
        return closure;
    }

    /**
     * @return {@link #execFrame}. This might be <code>null</code> if
     *         {@link #isEagerPromise(PromiseProfile)} == <code>true</code>!!! Materialize with
     *         {@link #materialize(PromiseProfile)}.
     *
     * @see #materialize(PromiseProfile)
     * @see #execFrame
     */
    public final MaterializedFrame getFrame() {
        return execFrame;
    }

    /**
     * @return The raw {@link #value}.
     */
    public final Object getValue() {
        assert isEvaluated;
        return value;
    }

    /**
     * Returns {@code true} if this promise has been evaluated?
     */
    public final boolean isEvaluated() {
        return isEvaluated;
    }

    /**
<<<<<<< HEAD
     * @return This instance's {@link OptType}
     */
    public final OptType getOptType() {
        return optType;
    }

    /**
     * @return Whether this is a eagerly evaluated Promise
     */
    public boolean isEagerPromise(PromiseProfile profile) {
        OptType optTypeProfiled = profile.optTypeProfile.profile(optType);
        return optTypeProfiled == OptType.EAGER || optTypeProfiled == OptType.PROMISED || optTypeProfiled == OptType.VARARG;
=======
     * @param frame
     * @return Whether the given {@link RPromise} is in its origin context and thus can be resolved
     *         directly inside the AST.
     */
    public boolean isInOriginFrame(VirtualFrame frame) {
        if (isInlined()) {
            return true;
        }

        if (isDefault() && getFrame() == null) {
            return true;
        }

        if (frame == null) {
            return false;
        }
        return frame == getFrame();
>>>>>>> 723dfca3
    }

    /**
     * Used to manipulate {@link #underEvaluation}.
     *
     * @param underEvaluation The new value to set
     */
    public void setUnderEvaluation(boolean underEvaluation) {
        this.underEvaluation = underEvaluation;
    }

    @Override
    @TruffleBoundary
    public String toString() {
        return "[" + evalPolicy + ", " + type + ", " + optType + ", " + execFrame + ", expr=" + getRep() + ", " + value + ", " + isEvaluated + "]";
    }

    /**
     * This is a {@link RPromise} implementation that performs two optimizations:
     * <ul>
     * <li>1. It does not carry a {@link MaterializedFrame} ({@link RPromise#execFrame}) but knows
     * how to retrieve the correct one if needed</li>
     * <li>2. It carries a pre-evaluated value of the symbol-expression it is supposed to evaluate
     * on first read</li>
     * </ul>
     * The 1. optimization is only possible if the {@link EagerPromise} does not leave the stack it
     * was created in, e.g. by the means of "sys.frame", "function" or similar. If it needs to be
     * present for any reason, {@link #materialize(PromiseProfile)} is called.<br/>
     * The 2. optimization is only possible as long it can be guaranteed that the symbol it was
     * originally read from has not been altered in the mean time. If this cannot be guaranteed for
     * any reason, a Promise gets {@link #deoptimize(PromiseProfile)} (which includes
     * {@link #materialize(PromiseProfile)}ion).
     */
    private static class EagerPromise extends RPromise {
        protected final Object eagerValue;

        private final Assumption assumption;
        private final int frameId;
        private final EagerFeedback feedback;

        /**
         * Set to <code>true</code> by {@link #deoptimize(PromiseProfile)}. If this is true, the
         * {@link RPromise#execFrame} is guaranteed to be set.
         */
        private boolean deoptimized = false;

        private EagerPromise(PromiseType type, OptType optType, Closure closure, Object eagerValue, Assumption assumption, int nFrameId, EagerFeedback feedback) {
            super(EvalPolicy.PROMISED, type, optType, (MaterializedFrame) null, closure);
            assert type != PromiseType.NO_ARG;
            this.eagerValue = eagerValue;
            this.assumption = assumption;
            this.frameId = nFrameId;
            this.feedback = feedback;
        }

        protected Object eagerGenerateValue(VirtualFrame frame, PromiseProfile profile, SourceSection callSrc) {
            if (profile.isDeoptimizedProfile.profile(deoptimized)) {
                // execFrame already materialized, feedback already given. Now we're a
                // plain'n'simple RPromise
                return super.defaultGenerateValue(frame, profile, callSrc);
            } else if (assumption.isValid()) {
                feedback.onSuccess(this);

                return genEagerValue(profile, callSrc);
            } else {
                profile.fallbackProfile.enter();
                feedback.onFailure(this);

                // Fallback: eager evaluation failed, now take the slow path
                materialize(profile);

                // Call
                return super.defaultGenerateValue(frame, profile, callSrc);
            }
        }

        /**
         * @param profile
         * @param callSrc
         * @return The eager value this class already contains.
         */
        private Object genEagerValue(PromiseProfile profile, SourceSection callSrc) {
            OptType profieldOptType = profile.optTypeProfile.profile(optType);
            if (profieldOptType == OptType.EAGER) {
                return eagerValue;  // eagerGenEagerValue(frame, profile);
            } else if (profieldOptType == OptType.PROMISED) {
                PromisedPromise p = (PromisedPromise) this;
                return p.promisedGenEagerValue(profile, callSrc);
            } else {
                throw RInternalError.shouldNotReachHere();
            }
        }

        /**
         * @param profile
         * @return {@link #deoptimize(PromiseProfile)}
         */
        public boolean deoptimizeEager(PromiseProfile profile) {
            if (!deoptimized) {
                deoptimized = true;
                feedback.onFailure(this);
                materialize(profile);
                return false;
            }
            return true;
        }

        /**
         * @return {@link #materialize(PromiseProfile)}
         */
        public boolean materializeEager() {
            if (execFrame == null) {
                this.execFrame = (MaterializedFrame) Utils.getStackFrame(FrameAccess.MATERIALIZE, frameId);
                return false;
            }
            return true;
        }
    }

    /**
     * A {@link RPromise} implementation that knows that it holds a Promise itself (that it has to
     * respect by evaluating it on {@link #evaluate(VirtualFrame, PromiseProfile)}).
     */
    private static final class VarargPromise extends RPromise {
        private final RPromise vararg;

        private VarargPromise(PromiseType type, RPromise vararg, Closure exprClosure) {
            super(EvalPolicy.PROMISED, type, OptType.VARARG, exprClosure.getExpr());
            this.vararg = vararg;
        }

        @TruffleBoundary
        protected Object varargGenerateValue(PromiseProfile profile, SourceSection callSrc) {
            return vararg.doEvaluate((VirtualFrame) null, profile, callSrc);
        }
    }

    /**
     * A {@link RPromise} implementation that behaves like an {@link EagerPromise}, but knows that
     * it's eager value is another {@link RPromise} that needs to be evaluated itself.
     */
    private static final class PromisedPromise extends EagerPromise {

        public PromisedPromise(PromiseType type, Closure closure, RPromise eagerValue, Assumption assumption, int nFrameId, EagerFeedback feedback) {
            super(type, OptType.PROMISED, closure, eagerValue, assumption, nFrameId, feedback);
        }

        @TruffleBoundary
        protected Object promisedGenEagerValue(PromiseProfile profile, SourceSection callSrc) {
            RPromise promisedPromise = (RPromise) eagerValue;
            return promisedPromise.doEvaluate((VirtualFrame) null, profile, callSrc);
        }
    }

    /**
     * Used to allow feedback on {@link EagerPromise} evaluation.
     */
    public interface EagerFeedback {
        /**
         * Called whenever an optimized {@link EagerPromise} has been evaluated successfully.
         *
         * @param promise
         */
        void onSuccess(RPromise promise);

        /**
         * Whenever an optimized {@link EagerPromise} has been deoptimized, or it's assumption did
         * not hold until evaluation.
         *
         * @param promise
         */
        void onFailure(RPromise promise);
    }

    /**
     * A factory which produces instances of {@link RPromise}.
     *
     * @see RPromiseFactory#createPromise(MaterializedFrame)
     * @see RPromiseFactory#createPromiseDefault()
     * @see RPromiseFactory#createArgEvaluated(Object)
     */
    public static final class RPromiseFactory {
        private final Closure exprClosure;
        private final Closure defaultClosure;
        private final EvalPolicy evalPolicy;
        private final PromiseType type;

        public static RPromiseFactory create(PromiseType type, Closure rep, Closure defaultExpr) {
            return new RPromiseFactory(EvalPolicy.PROMISED, type, rep, defaultExpr);
        }

        /**
         * Create the promise with a representation that allows evaluation later in the "current"
         * frame. The frame may need to be set if the promise is passed as an argument to another
         * function.
         */
        public static RPromiseFactory create(EvalPolicy evalPolicy, PromiseType type, Closure suppliedClosure, Closure defaultClosure) {
            return new RPromiseFactory(evalPolicy, type, suppliedClosure, defaultClosure);
        }

        private RPromiseFactory(EvalPolicy evalPolicy, PromiseType type, Closure suppliedClosure, Closure defaultClosure) {
            this.evalPolicy = evalPolicy;
            this.type = type;
            this.exprClosure = suppliedClosure;
            this.defaultClosure = defaultClosure;
        }

        /**
         * @return A {@link RPromise} from the given parameters
         */
        public RPromise createPromise(MaterializedFrame frame) {
            return RPromise.create(evalPolicy, type, frame, exprClosure);
        }

        /**
         * Uses this {@link RPromiseFactory} to not create a {@link RPromise} of type
         * {@link PromiseType#ARG_SUPPLIED}, but one of type {@link PromiseType#ARG_DEFAULT}
         * instead!
         *
         * @return A {@link RPromise} with {@link PromiseType#ARG_DEFAULT} and no
         *         {@link REnvironment} set!
         */
        public RPromise createPromiseDefault() {
            return RPromise.create(evalPolicy, PromiseType.ARG_DEFAULT, null, defaultClosure);
        }

        /**
         * @param argumentValue The already evaluated value of the argument.
         *            <code>RMissing.instance</code> denotes 'argument not supplied', aka.
         *            'missing'.
         * @return A {@link RPromise} whose argument has already been evaluated
         */
        public RPromise createArgEvaluated(Object argumentValue) {
            return new RPromise(evalPolicy, type, OptType.DEFAULT, exprClosure.getExpr(), argumentValue);
        }

        /**
         * @param eagerValue The eagerly evaluated value
         * @param assumption The {@link Assumption} that eagerValue is still valid
         * @param feedback The {@link EagerFeedback} to notify whether the {@link Assumption} hold
         *            until evaluation
         * @return An {@link EagerPromise}
         */
        public RPromise createEagerSuppliedPromise(Object eagerValue, Assumption assumption, int nFrameId, EagerFeedback feedback) {
            return new EagerPromise(type, OptType.EAGER, exprClosure, eagerValue, assumption, nFrameId, feedback);
        }

        public RPromise createPromisedPromise(RPromise promisedPromise, Assumption assumption, int nFrameId, EagerFeedback feedback) {
            return new PromisedPromise(type, exprClosure, promisedPromise, assumption, nFrameId, feedback);
        }

        /**
         * @param eagerValue The eagerly evaluated value
         * @param assumption The {@link Assumption} that eagerValue is still valid
         * @param feedback The {@link EagerFeedback} to notify whether the {@link Assumption} hold
         *            until evaluation
         * @return An {@link EagerPromise}
         */
        public RPromise createEagerDefaultPromise(Object eagerValue, Assumption assumption, int nFrameId, EagerFeedback feedback) {
            return new EagerPromise(type, OptType.EAGER, defaultClosure, eagerValue, assumption, nFrameId, feedback);
        }

        public RPromise createVarargPromise(RPromise promisedVararg) {
            return new VarargPromise(type, promisedVararg, exprClosure);
        }

        public Object getExpr() {
            if (exprClosure == null) {
                return null;
            }
            return exprClosure.getExpr();
        }

        public Object getDefaultExpr() {
            if (defaultClosure == null) {
                return null;
            }
            return defaultClosure.getExpr();
        }

        public EvalPolicy getEvalPolicy() {
            return evalPolicy;
        }

        public PromiseType getType() {
            return type;
        }
    }

    public static final class Closure {
        private RootCallTarget callTarget;
        private final Object expr;

        private Closure(Object expr) {
            this.expr = expr;
        }

        public static Closure create(Object expr) {
            return new Closure(expr);
        }

        public RootCallTarget getCallTarget() {
            if (callTarget == null) {
                // Create lazily, as it is not needed at all for INLINED promises!
                callTarget = generateCallTarget(expr);
            }
            return callTarget;
        }

        @TruffleBoundary
        private static RootCallTarget generateCallTarget(Object expr) {
            return RContext.getEngine().makeCallTarget(expr, CLOSURE_WRAPPER_NAME);
        }

        public Object getExpr() {
            return expr;
        }
    }

    public void setFrame(MaterializedFrame newFrame) {
        execFrame = newFrame;
    }
}<|MERGE_RESOLUTION|>--- conflicted
+++ resolved
@@ -22,23 +22,20 @@
  */
 package com.oracle.truffle.r.runtime.data;
 
+import com.oracle.truffle.api.*;
 import com.oracle.truffle.api.CompilerDirectives.TruffleBoundary;
 import com.oracle.truffle.api.CompilerDirectives.ValueType;
-<<<<<<< HEAD
 import com.oracle.truffle.api.frame.FrameInstance.FrameAccess;
-=======
-import com.oracle.truffle.api.*;
->>>>>>> 723dfca3
 import com.oracle.truffle.api.frame.*;
 import com.oracle.truffle.api.source.*;
 import com.oracle.truffle.r.runtime.*;
 import com.oracle.truffle.r.runtime.env.*;
 
 /**
- * Denotes an R {@code promise}. Its child classes - namely {@link EagerPromise},
- * {@link VarargPromise} and {@link PromisedPromise} - are merely for documentation reasons: Because
- * Truffle cannot do proper function dispatch based on inheritance, an additional {@link #optType}
- * is introduced, which is used for manual method dispatch.
+ * Denotes an R {@code promise}. Its child classes - namely {@link EagerPromise} and
+ * {@link VarargPromise} - are only present for documentation reasons: Because Truffle cannot do
+ * proper function dispatch based on inheritance, an additional {@link #optType} is introduced,
+ * which is used for manual method dispatch.
  */
 @ValueType
 public class RPromise extends RLanguageRep {
@@ -95,7 +92,7 @@
      *
      * @see RPromise
      */
-    private enum OptType {
+    public enum OptType {
         DEFAULT,
         EAGER,
         VARARG,
@@ -118,7 +115,7 @@
 
     /**
      * @see #getFrame()
-     * @see #materialize(PromiseProfile)
+     * @see EagerPromise#materialize()
      */
     protected MaterializedFrame execFrame;
 
@@ -216,169 +213,44 @@
         return new RPromise(evalPolicy, type, OptType.DEFAULT, execFrame, closure);
     }
 
-<<<<<<< HEAD
-    /**
-     * This class contains a profile of a specific promise evaluation site, i.e., a specific point
-     * in the AST where promises are inspected.
-     *
-     * This is useful to keep the amount of code included in Truffle compilation for each promise
-     * operation to a minimum.
-     */
-    public static final class PromiseProfile {
-        private final ConditionProfile isEvaluatedProfile = ConditionProfile.createBinaryProfile();
-        private final ConditionProfile underEvaluationProfile = ConditionProfile.createBinaryProfile();
-        private final ConditionProfile isFrameEnvProfile = ConditionProfile.createBinaryProfile();
-
-        private final ConditionProfile isInlinedProfile = ConditionProfile.createBinaryProfile();
-        private final ConditionProfile isDefaultProfile = ConditionProfile.createBinaryProfile();
-        private final ConditionProfile isFrameForEnvProfile = ConditionProfile.createBinaryProfile();
-        private final ValueProfile optTypeProfile = ValueProfile.createIdentityProfile();
-
-        private final ValueProfile valueProfile = ValueProfile.createClassProfile();
-
-        // Eager
-        private final ConditionProfile isDeoptimizedProfile = ConditionProfile.createBinaryProfile();
-        private final BranchProfile fallbackProfile = BranchProfile.create();
-    }
-
-    public final boolean isInlined(PromiseProfile profile) {
-        return profile.isInlinedProfile.profile(evalPolicy == EvalPolicy.INLINED);
+    public final boolean isInlined() {
+        return evalPolicy == EvalPolicy.INLINED;
     }
 
     /**
      * @return Whether this promise is of {@link #type} {@link PromiseType#ARG_DEFAULT}.
      */
-    public final boolean isDefault(PromiseProfile profile) {
-        return profile.isDefaultProfile.profile(type == PromiseType.ARG_DEFAULT);
-=======
-    @TruffleBoundary
-    protected Object doEvalArgument(SourceSection callSrc) {
-        assert execFrame != null;
-        return RContext.getEngine().evalPromise(this, callSrc);
-    }
-
-    protected Object doEvalArgument(MaterializedFrame frame) {
-        return RContext.getEngine().evalPromise(this, frame);
->>>>>>> 723dfca3
+    public final boolean isDefault() {
+        return type == PromiseType.ARG_DEFAULT;
     }
 
     public final boolean isNonArgument() {
         return type == PromiseType.NO_ARG;
     }
 
-<<<<<<< HEAD
-    public final boolean isNullFrame(PromiseProfile profile) {
-        return profile.isFrameEnvProfile.profile(execFrame == null);
-=======
-    public boolean isInlined() {
-        return evalPolicy == EvalPolicy.INLINED;
->>>>>>> 723dfca3
-    }
-
-    /**
-     * @return The state of the {@link #underEvaluation} flag.
-     */
-    public boolean isUnderEvaluation() {
-        return underEvaluation;
-    }
-
-    /**
-     * @return Whether this promise is of {@link #type} {@link PromiseType#ARG_DEFAULT}.
-     */
-<<<<<<< HEAD
-    public final Object evaluate(VirtualFrame frame, PromiseProfile profile) {
-        SourceSection callSrc = null;
-        if (frame != null) {
-            callSrc = RArguments.getCallSourceSection(frame);
-        }
-        return doEvaluate(frame, profile, callSrc);
-    }
-
-    protected final Object doEvaluate(VirtualFrame frame, PromiseProfile profile, SourceSection callSrc) {
-        CompilerAsserts.compilationConstant(profile);
-        if (isEvaluated(profile)) {
-            return value;
-        }
-
-        // Check for dependency cycle
-        if (isUnderEvaluation(profile)) {
-            // SourceSection callSrc = RArguments.getCallSourceSection(frame);
-            throw RError.error(callSrc, RError.Message.PROMISE_CYCLE);
-        }
-
-        Object newValue;
-        try {
-            underEvaluation = true;
-
-            newValue = generateValue(frame, profile, callSrc);
-
-            setValue(newValue, profile);
-        } finally {
-            underEvaluation = false;
-        }
-        return newValue;
-=======
-    public boolean isDefault() {
-        return type == PromiseType.ARG_DEFAULT;
->>>>>>> 723dfca3
-    }
+    public final boolean isNullFrame() {
+        return execFrame == null;
+    }
+
+// /**
+// * @return Whether this is a eagerly evaluated Promise
+// */
+// public boolean isEagerPromise() {
+// return optType == OptType.EAGER || optType == OptType.PROMISED || optType == OptType.VARARG;
+// }
 
     /**
      * Used in case the {@link RPromise} is evaluated outside.
      *
      * @param newValue
      */
-<<<<<<< HEAD
-    public final void setValue(Object newValue, PromiseProfile profile) {
-        Object profiledValue = profile.valueProfile.profile(newValue);
-        this.value = profiledValue;
+    public final void setValue(Object newValue) {
+        this.value = newValue;
         this.isEvaluated = true;
 
         // set NAMED = 2
-        if (profiledValue instanceof RShareable) {
-            ((RShareable) profiledValue).makeShared();
-        }
-    }
-
-    /**
-     * This method allows subclasses to override the evaluation method easily while maintaining
-     * {@link #isEvaluated()} and {@link #underEvaluation} semantics.
-     *
-     * @param frame The {@link VirtualFrame} of the environment the Promise is forced in
-     * @param profile
-     * @return The value this Promise represents
-     */
-    protected final Object generateValue(VirtualFrame frame, PromiseProfile profile, SourceSection callSrc) {
-        OptType profiledOptType = profile.optTypeProfile.profile(optType);
-        if (profiledOptType == OptType.DEFAULT) {
-            return defaultGenerateValue(frame, profile, callSrc);
-        } else if (profiledOptType == OptType.PROMISED || profiledOptType == OptType.EAGER) {
-            EagerPromise eager = (EagerPromise) this;
-            return eager.eagerGenerateValue(frame, profile, callSrc);
-        } else if (profiledOptType == OptType.VARARG) {
-            VarargPromise var = (VarargPromise) this;
-            return var.varargGenerateValue(profile, callSrc);
-        } else {
-            throw RInternalError.shouldNotReachHere();
-        }
-    }
-
-    /**
-     * @param frame
-     * @param profile
-     * @param callSrc
-     * @return The value of the expression and the frame this (default) {@link RPromise} represent
-     */
-    protected final Object defaultGenerateValue(VirtualFrame frame, PromiseProfile profile, SourceSection callSrc) {
-        // Evaluate this promise's value!
-        // Performance: We can use frame directly
-        if (!isNullFrame(profile) && !isInOriginFrame(frame, profile)) {
-            // SourceSection callSrc = frame != null ? RArguments.getCallSourceSection(frame) :
-            // null;
-            return doEvalArgument(callSrc);
-        } else {
-            assert isInOriginFrame(frame, profile);
-            return doEvalArgument(frame.materialize());
+        if (newValue instanceof RShareable) {
+            ((RShareable) newValue).makeShared();
         }
     }
 
@@ -394,135 +266,26 @@
     }
 
     /**
-     * This method should be called whenever a {@link RPromise} may not be executed in it's
-     * optimized versions anymore, because the assumption, that the Promise is executed in the same
-     * stack it has been created in, does not hold anymore. This might be the case in the following
-     * situations:
-     * <ul>
-     * <li>Promise leaves stack via substitute, assign or delayedAssign</li>
-     * <li>Promise leaves stack via a frame that is either:
-     * <ul>
-     * <li>returned</li>
-     * <li>super-assigned</li>
-     * </ul>
-     * </li>
-     * <li>Promise leaves stack via a function that contains a frame (see above)</li>
-     * <li>Promise leaves stack via frame or function that is passed to assign or delayedAssign</li>
-     * </ul>
-     *
-     * @return <code>true</code> if this was deoptimized before
-     */
-    public boolean deoptimize(PromiseProfile profile) {
-        OptType profiledOptType = profile.optTypeProfile.profile(optType);
-        if (profiledOptType == OptType.EAGER || profiledOptType == OptType.PROMISED) {
-            EagerPromise eager = (EagerPromise) this;
-            return eager.deoptimizeEager(profile);
-        } else {
-            // Nothing to do here; already the generic and slow RPromise
-            return true;
-        }
-    }
-
-    /**
-     * Guarantees, that all {@link RPromise}s in frame are {@link #deoptimize(PromiseProfile)}d and
-     * thus are safe to leave it's stack-branch.
-     *
-     * @param frame The frame to check for {@link RPromise}s to {@link #deoptimize(PromiseProfile)}
-     * @return Whether there was at least on {@link RPromise} which needed to be
-     *         {@link #deoptimize(PromiseProfile)}d.
-     */
-    @TruffleBoundary
-    // Deoptimize because of frame slot access
-    public static boolean deoptimizeFrame(MaterializedFrame frame, PromiseProfile profile) {
-        boolean deoptOne = false;
-        for (FrameSlot slot : frame.getFrameDescriptor().getSlots()) {
-            // We're only interested in RPromises
-            if (slot.getKind() != FrameSlotKind.Object) {
-                continue;
-            }
-
-            // Try to read it...
-            try {
-                Object value = frame.getObject(slot);
-
-                // If it's a promise, deoptimize it!
-                if (value instanceof RPromise) {
-                    deoptOne |= ((RPromise) value).deoptimize(profile);
-                }
-            } catch (FrameSlotTypeException err) {
-                // Should not happen after former check on FrameSlotKind!
-                throw RInternalError.shouldNotReachHere();
-            }
-        }
-        return deoptOne;
-    }
-
-    /**
-     * Materializes {@link #execFrame}. After execution, it is guaranteed to be != <code>null</code>
-     *
-     * @return Whether it was materialized before
-     * @see #execFrame
-     * @see #getFrame()
-     */
-    public boolean materialize(PromiseProfile profile) {
-        OptType profiledOptType = profile.optTypeProfile.profile(optType);
-        if (profiledOptType == OptType.EAGER || profiledOptType == OptType.PROMISED) {
-            EagerPromise eager = (EagerPromise) this;
-            return eager.materializeEager();
-        } else {
-            // Nothing to do here; already the generic and slow RPromise
-            return true;
-        }
-    }
-
-    /**
-     * @param obj
-     * @param profile
-     * @return If obj is a {@link RPromise}, it is evaluated and its result returned
-     */
-    public static Object checkEvaluate(VirtualFrame frame, Object obj, PromiseProfile profile) {
-        if (obj instanceof RPromise) {
-            return ((RPromise) obj).evaluate(frame, profile);
-        }
-        return obj;
-    }
-
-    /**
      * @param frame
-     * @param profile
      * @return Whether the given {@link RPromise} is in its origin context and thus can be resolved
      *         directly inside the AST.
      */
-    public final boolean isInOriginFrame(VirtualFrame frame, PromiseProfile profile) {
-        if (isInlined(profile)) {
+    public final boolean isInOriginFrame(VirtualFrame frame) {
+        if (isInlined()) {
             return true;
         }
 
-        if (isDefault(profile) && isNullFrame(profile)) {
+        if (isDefault() && isNullFrame()) {
             return true;
         }
 
         if (frame == null) {
             return false;
         }
-        return profile.isFrameForEnvProfile.profile(frame == execFrame);
-    }
-
-    /**
-=======
-    public void setValue(Object newValue) {
-        this.value = newValue;
-        this.isEvaluated = true;
-
-        // TODO Does this apply to other values, too?
-        if (newValue instanceof RShareable) {
-            // set NAMED = 2
-            ((RShareable) newValue).makeShared();
-        }
-    }
-
-    /**
->>>>>>> 723dfca3
+        return frame == execFrame;
+    }
+
+    /**
      * @return The representation of expression (a RNode). May contain <code>null</code> if no expr
      *         is provided!
      */
@@ -539,11 +302,8 @@
     }
 
     /**
-     * @return {@link #execFrame}. This might be <code>null</code> if
-     *         {@link #isEagerPromise(PromiseProfile)} == <code>true</code>!!! Materialize with
-     *         {@link #materialize(PromiseProfile)}.
-     *
-     * @see #materialize(PromiseProfile)
+     * @return {@link #execFrame}. This might be <code>null</code>! Materialize before.
+     *
      * @see #execFrame
      */
     public final MaterializedFrame getFrame() {
@@ -566,7 +326,6 @@
     }
 
     /**
-<<<<<<< HEAD
      * @return This instance's {@link OptType}
      */
     public final OptType getOptType() {
@@ -574,39 +333,19 @@
     }
 
     /**
-     * @return Whether this is a eagerly evaluated Promise
-     */
-    public boolean isEagerPromise(PromiseProfile profile) {
-        OptType optTypeProfiled = profile.optTypeProfile.profile(optType);
-        return optTypeProfiled == OptType.EAGER || optTypeProfiled == OptType.PROMISED || optTypeProfiled == OptType.VARARG;
-=======
-     * @param frame
-     * @return Whether the given {@link RPromise} is in its origin context and thus can be resolved
-     *         directly inside the AST.
-     */
-    public boolean isInOriginFrame(VirtualFrame frame) {
-        if (isInlined()) {
-            return true;
-        }
-
-        if (isDefault() && getFrame() == null) {
-            return true;
-        }
-
-        if (frame == null) {
-            return false;
-        }
-        return frame == getFrame();
->>>>>>> 723dfca3
-    }
-
-    /**
      * Used to manipulate {@link #underEvaluation}.
      *
      * @param underEvaluation The new value to set
      */
     public void setUnderEvaluation(boolean underEvaluation) {
         this.underEvaluation = underEvaluation;
+    }
+
+    /**
+     * @return The state of the {@link #underEvaluation} flag.
+     */
+    public boolean isUnderEvaluation() {
+        return underEvaluation;
     }
 
     @Override
@@ -625,13 +364,12 @@
      * </ul>
      * The 1. optimization is only possible if the {@link EagerPromise} does not leave the stack it
      * was created in, e.g. by the means of "sys.frame", "function" or similar. If it needs to be
-     * present for any reason, {@link #materialize(PromiseProfile)} is called.<br/>
+     * present for any reason, {@link #materialize()} is called.<br/>
      * The 2. optimization is only possible as long it can be guaranteed that the symbol it was
      * originally read from has not been altered in the mean time. If this cannot be guaranteed for
-     * any reason, a Promise gets {@link #deoptimize(PromiseProfile)} (which includes
-     * {@link #materialize(PromiseProfile)}ion).
-     */
-    private static class EagerPromise extends RPromise {
+     * any reason, a Promise gets {@link #deoptimize()} (which includes {@link #materialize()}ion).
+     */
+    public static class EagerPromise extends RPromise {
         protected final Object eagerValue;
 
         private final Assumption assumption;
@@ -639,7 +377,7 @@
         private final EagerFeedback feedback;
 
         /**
-         * Set to <code>true</code> by {@link #deoptimize(PromiseProfile)}. If this is true, the
+         * Set to <code>true</code> by {@link #deoptimize()}. If this is true, the
          * {@link RPromise#execFrame} is guaranteed to be set.
          */
         private boolean deoptimized = false;
@@ -653,75 +391,56 @@
             this.feedback = feedback;
         }
 
-        protected Object eagerGenerateValue(VirtualFrame frame, PromiseProfile profile, SourceSection callSrc) {
-            if (profile.isDeoptimizedProfile.profile(deoptimized)) {
-                // execFrame already materialized, feedback already given. Now we're a
-                // plain'n'simple RPromise
-                return super.defaultGenerateValue(frame, profile, callSrc);
-            } else if (assumption.isValid()) {
-                feedback.onSuccess(this);
-
-                return genEagerValue(profile, callSrc);
-            } else {
-                profile.fallbackProfile.enter();
-                feedback.onFailure(this);
-
-                // Fallback: eager evaluation failed, now take the slow path
-                materialize(profile);
-
-                // Call
-                return super.defaultGenerateValue(frame, profile, callSrc);
-            }
-        }
-
-        /**
-         * @param profile
-         * @param callSrc
-         * @return The eager value this class already contains.
-         */
-        private Object genEagerValue(PromiseProfile profile, SourceSection callSrc) {
-            OptType profieldOptType = profile.optTypeProfile.profile(optType);
-            if (profieldOptType == OptType.EAGER) {
-                return eagerValue;  // eagerGenEagerValue(frame, profile);
-            } else if (profieldOptType == OptType.PROMISED) {
-                PromisedPromise p = (PromisedPromise) this;
-                return p.promisedGenEagerValue(profile, callSrc);
-            } else {
-                throw RInternalError.shouldNotReachHere();
-            }
-        }
-
-        /**
-         * @param profile
-         * @return {@link #deoptimize(PromiseProfile)}
-         */
-        public boolean deoptimizeEager(PromiseProfile profile) {
+        /**
+         * @return Whether the promise has been deoptimized before
+         */
+        public boolean deoptimize() {
             if (!deoptimized) {
                 deoptimized = true;
                 feedback.onFailure(this);
-                materialize(profile);
+                materialize();
                 return false;
             }
             return true;
         }
 
         /**
-         * @return {@link #materialize(PromiseProfile)}
-         */
-        public boolean materializeEager() {
+         * @return Whether the promise has been materialized before
+         */
+        public boolean materialize() {
             if (execFrame == null) {
                 this.execFrame = (MaterializedFrame) Utils.getStackFrame(FrameAccess.MATERIALIZE, frameId);
                 return false;
             }
             return true;
         }
+
+        public Object getEagerValue() {
+            return eagerValue;
+        }
+
+        public boolean isDeoptimized() {
+            return deoptimized;
+        }
+
+        public boolean isValid() {
+            return assumption.isValid();
+        }
+
+        public void notifySuccess() {
+            feedback.onSuccess(this);
+        }
+
+        public void notifyFailure() {
+            feedback.onFailure(this);
+        }
     }
 
     /**
      * A {@link RPromise} implementation that knows that it holds a Promise itself (that it has to
-     * respect by evaluating it on {@link #evaluate(VirtualFrame, PromiseProfile)}).
-     */
-    private static final class VarargPromise extends RPromise {
+     * respect by evaluating it on it's evaluation).
+     */
+    public static final class VarargPromise extends RPromise {
         private final RPromise vararg;
 
         private VarargPromise(PromiseType type, RPromise vararg, Closure exprClosure) {
@@ -729,26 +448,8 @@
             this.vararg = vararg;
         }
 
-        @TruffleBoundary
-        protected Object varargGenerateValue(PromiseProfile profile, SourceSection callSrc) {
-            return vararg.doEvaluate((VirtualFrame) null, profile, callSrc);
-        }
-    }
-
-    /**
-     * A {@link RPromise} implementation that behaves like an {@link EagerPromise}, but knows that
-     * it's eager value is another {@link RPromise} that needs to be evaluated itself.
-     */
-    private static final class PromisedPromise extends EagerPromise {
-
-        public PromisedPromise(PromiseType type, Closure closure, RPromise eagerValue, Assumption assumption, int nFrameId, EagerFeedback feedback) {
-            super(type, OptType.PROMISED, closure, eagerValue, assumption, nFrameId, feedback);
-        }
-
-        @TruffleBoundary
-        protected Object promisedGenEagerValue(PromiseProfile profile, SourceSection callSrc) {
-            RPromise promisedPromise = (RPromise) eagerValue;
-            return promisedPromise.doEvaluate((VirtualFrame) null, profile, callSrc);
+        public RPromise getVararg() {
+            return vararg;
         }
     }
 
@@ -846,7 +547,7 @@
         }
 
         public RPromise createPromisedPromise(RPromise promisedPromise, Assumption assumption, int nFrameId, EagerFeedback feedback) {
-            return new PromisedPromise(type, exprClosure, promisedPromise, assumption, nFrameId, feedback);
+            return new EagerPromise(type, OptType.PROMISED, exprClosure, promisedPromise, assumption, nFrameId, feedback);
         }
 
         /**
@@ -916,8 +617,4 @@
             return expr;
         }
     }
-
-    public void setFrame(MaterializedFrame newFrame) {
-        execFrame = newFrame;
-    }
 }