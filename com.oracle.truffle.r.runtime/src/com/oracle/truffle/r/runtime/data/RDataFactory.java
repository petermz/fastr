/*
 * Copyright (c) 2013, 2014, Oracle and/or its affiliates. All rights reserved.
 * DO NOT ALTER OR REMOVE COPYRIGHT NOTICES OR THIS FILE HEADER.
 *
 * This code is free software; you can redistribute it and/or modify it
 * under the terms of the GNU General Public License version 2 only, as
 * published by the Free Software Foundation.
 *
 * This code is distributed in the hope that it will be useful, but WITHOUT
 * ANY WARRANTY; without even the implied warranty of MERCHANTABILITY or
 * FITNESS FOR A PARTICULAR PURPOSE.  See the GNU General Public License
 * version 2 for more details (a copy is included in the LICENSE file that
 * accompanied this code).
 *
 * You should have received a copy of the GNU General Public License version
 * 2 along with this work; if not, write to the Free Software Foundation,
 * Inc., 51 Franklin St, Fifth Floor, Boston, MA 02110-1301 USA.
 *
 * Please contact Oracle, 500 Oracle Parkway, Redwood Shores, CA 94065 USA
 * or visit www.oracle.com if you need additional information or have any
 * questions.
 */
package com.oracle.truffle.r.runtime.data;

import com.oracle.truffle.api.CompilerDirectives.SlowPath;
import com.oracle.truffle.r.runtime.*;
import com.oracle.truffle.r.runtime.data.RPromise.Closure;
import com.oracle.truffle.r.runtime.data.RPromise.EvalPolicy;
import com.oracle.truffle.r.runtime.data.RPromise.PromiseType;
import com.oracle.truffle.r.runtime.env.*;

public final class RDataFactory {

    private static final RIntVector EMPTY_INT_VECTOR = createIntVector(0);
    private static final RDoubleVector EMPTY_DOUBLE_VECTOR = createDoubleVector(0);
    private static final RLogicalVector EMPTY_LOGICAL_VECTOR = createLogicalVector(0);
    private static final RStringVector EMPTY_STRING_VECTOR = createStringVector(0);
    private static final RComplexVector EMPTY_COMPLEX_VECTOR = createComplexVector(0);
    private static final RRawVector EMPTY_RAW_VECTOR = createRawVector(0);
    public static final boolean INCOMPLETE_VECTOR = false;
    public static final boolean COMPLETE_VECTOR = true;

    public static RIntVector createIntVector(int length) {
        return createIntVector(new int[length], false);
    }

    public static RIntVector createIntVector(int[] data, boolean complete) {
        return createIntVector(data, complete, null, null);
    }

    public static RIntVector createIntVector(int[] data, boolean complete, int[] dims) {
        return createIntVector(data, complete, dims, null);
    }

    public static RIntVector createIntVector(int[] data, boolean complete, Object names) {
        return createIntVector(data, complete, null, names);
    }

    public static RIntVector createIntVector(int[] data, boolean complete, int[] dims, Object names) {
        return traceDataCreated(new RIntVector(data, complete, dims, names));
    }

    public static RDoubleVector createDoubleVector(int length) {
        return createDoubleVector(new double[length], false);
    }

    public static RDoubleVector createDoubleVector(double[] data, boolean complete) {
        return createDoubleVector(data, complete, null, null);
    }

    public static RDoubleVector createDoubleVector(double[] data, boolean complete, int[] dims) {
        return createDoubleVector(data, complete, dims, null);
    }

    public static RDoubleVector createDoubleVector(double[] data, boolean complete, Object names) {
        return createDoubleVector(data, complete, null, names);
    }

    public static RDoubleVector createDoubleVector(double[] data, boolean complete, int[] dims, Object names) {
        return traceDataCreated(new RDoubleVector(data, complete, dims, names));
    }

    public static RRawVector createRawVector(int length) {
        return createRawVector(new byte[length]);
    }

    public static RRawVector createRawVector(byte[] data) {
        return createRawVector(data, null, null);
    }

    public static RRawVector createRawVector(byte[] data, int[] dims) {
        return createRawVector(data, dims, null);
    }

    public static RRawVector createRawVector(byte[] data, Object names) {
        return createRawVector(data, null, names);
    }

    public static RRawVector createRawVector(byte[] data, int[] dims, Object names) {
        return traceDataCreated(new RRawVector(data, dims, names));
    }

    public static RComplexVector createComplexVector(int length) {
        return createComplexVector(new double[length << 1], false, null, null);
    }

    public static RComplexVector createComplexVector(double[] data, boolean complete) {
        return createComplexVector(data, complete, null, null);
    }

    public static RComplexVector createComplexVector(double[] data, boolean complete, int[] dims) {
        return createComplexVector(data, complete, dims, null);
    }

    public static RComplexVector createComplexVector(double[] data, boolean complete, Object names) {
        return createComplexVector(data, complete, null, names);
    }

    public static RComplexVector createComplexVector(double[] data, boolean complete, int[] dims, Object names) {
        return traceDataCreated(new RComplexVector(data, complete, dims, names));
    }

    public static RStringVector createStringVector(String value) {
        return createStringVector(new String[]{value}, true, null, null);
    }

    public static RStringVector createStringVector(int length) {
        return createStringVector(createAndfillStringVector(length, ""), false, null, null);
    }

    private static String[] createAndfillStringVector(int length, String string) {
        String[] strings = new String[length];
        for (int i = 0; i < length; i++) {
            strings[i] = string;
        }
        return strings;
    }

    public static RStringVector createStringVector(String[] data, boolean complete) {
        return createStringVector(data, complete, null, null);
    }

    public static RStringVector createStringVector(String[] data, boolean complete, int[] dims) {
        return createStringVector(data, complete, dims, null);
    }

    public static RStringVector createStringVector(String[] data, boolean complete, Object names) {
        return createStringVector(data, complete, null, names);
    }

    public static RStringVector createStringVector(String[] data, boolean complete, int[] dims, Object names) {
        return traceDataCreated(new RStringVector(data, complete, dims, names));
    }

    public static RLogicalVector createLogicalVector(int length) {
        return createLogicalVector(new byte[length], false, null, null);
    }

    public static RLogicalVector createLogicalVector(byte[] data, boolean complete) {
        return createLogicalVector(data, complete, null, null);
    }

    public static RLogicalVector createLogicalVector(byte[] data, boolean complete, int[] dims) {
        return createLogicalVector(data, complete, dims, null);
    }

    public static RLogicalVector createLogicalVector(byte[] data, boolean complete, Object names) {
        return createLogicalVector(data, complete, null, names);
    }

    public static RLogicalVector createLogicalVector(byte[] data, boolean complete, int[] dims, Object names) {
        return traceDataCreated(new RLogicalVector(data, complete, dims, names));
    }

    public static RIntSequence createAscendingRange(int start, int end) {
        assert start <= end;
        return traceDataCreated(new RIntSequence(start, 1, end - start + 1));
    }

    public static RIntSequence createDescendingRange(int start, int end) {
        assert start > end;
        return traceDataCreated(new RIntSequence(start, -1, start - end + 1));
    }

    public static RIntSequence createIntSequence(int start, int stride, int length) {
        return traceDataCreated(new RIntSequence(start, stride, length));
    }

    public static RDoubleSequence createAscendingRange(double start, double end) {
        assert start <= end;
        return traceDataCreated(new RDoubleSequence(start, 1, (int) end - (int) start + 1));
    }

    public static RDoubleSequence createDescendingRange(double start, double end) {
        assert start > end;
        return traceDataCreated(new RDoubleSequence(start, -1, ((int) (start - end) + 1)));
    }

    public static RDoubleSequence createDoubleSequence(double start, double stride, int length) {
        return traceDataCreated(new RDoubleSequence(start, stride, length));
    }

    private static <T> T traceDataCreated(T data) {
        return data;
    }

    public static RIntVector createEmptyIntVector() {
        return EMPTY_INT_VECTOR;
    }

    public static RDoubleVector createEmptyDoubleVector() {
        return EMPTY_DOUBLE_VECTOR;
    }

    public static RStringVector createEmptyStringVector() {
        return EMPTY_STRING_VECTOR;
    }

    public static RComplexVector createEmptyComplexVector() {
        return EMPTY_COMPLEX_VECTOR;
    }

    public static RLogicalVector createEmptyLogicalVector() {
        return EMPTY_LOGICAL_VECTOR;
    }

    public static RRawVector createEmptyRawVector() {
        return EMPTY_RAW_VECTOR;
    }

    public static RComplex createComplex(double realPart, double imaginaryPart) {
        return traceDataCreated(new RComplex(realPart, imaginaryPart));
    }

    public static RRaw createRaw(byte value) {
        return traceDataCreated(new RRaw(value));
    }

    public static RStringVector createStringVectorFromScalar(String operand) {
        return createStringVector(new String[]{operand}, RRuntime.isComplete(operand));
    }

    public static RLogicalVector createLogicalVectorFromScalar(boolean data) {
        return createLogicalVector(new byte[]{data ? RRuntime.LOGICAL_TRUE : RRuntime.LOGICAL_FALSE}, COMPLETE_VECTOR);
    }

    public static RLogicalVector createLogicalVectorFromScalar(byte operand) {
        return createLogicalVector(new byte[]{operand}, RRuntime.isComplete(operand));
    }

    public static RIntVector createIntVectorFromScalar(int operand) {
        return createIntVector(new int[]{operand}, RRuntime.isComplete(operand));
    }

    public static RDoubleVector createDoubleVectorFromScalar(double operand) {
        return createDoubleVector(new double[]{operand}, RRuntime.isComplete(operand));
    }

    public static RComplexVector createComplexVectorFromScalar(RComplex operand) {
        return createComplexVector(new double[]{operand.getRealPart(), operand.getImaginaryPart()}, !operand.isNA());
    }

    public static RRawVector createRawVectorFromScalar(RRaw operand) {
        return createRawVector(new byte[]{operand.getValue()});
    }

    public static RComplex createComplexRealOne() {
        return createComplex(1.0, 0.0);
    }

    public static RList createList(Object[] data) {
        return createList(data, null, null);
    }

    public static RComplex createComplexZero() {
        return createComplex(0.0, 0.0);
    }

    public static RList createList(Object[] data, int[] newDimensions) {
        return createList(data, newDimensions, null);
    }

    public static RList createList(Object[] data, Object names) {
        return createList(data, null, names);
    }

    public static RList createList() {
        return createList(new Object[0], null, null);
    }

    public static RList createList(Object[] data, int[] newDimensions, Object names) {
        return traceDataCreated(new RList(data, false, newDimensions, names));
    }

    public static RDataFrame createDataFrame(RVector vector) {
        return traceDataCreated(new RDataFrame(vector));
    }

    public static RExpression createExpression(RList list) {
        return traceDataCreated(new RExpression(list));
    }

    public static RVector createObjectVector(Object[] data, boolean completeVector) {
        if (data.length < 1) {
            return null;
        }
        if (data[0] instanceof Double) {
            double[] result = new double[data.length];
            for (int i = 0; i < data.length; ++i) {
                result[i] = (double) data[i];
            }
            return RDataFactory.createDoubleVector(result, completeVector);
        } else if (data[0] instanceof Byte) {
            byte[] result = new byte[data.length];
            for (int i = 0; i < data.length; ++i) {
                result[i] = (byte) data[i];
            }
            return RDataFactory.createLogicalVector(result, completeVector);
        }
        Utils.fail("unimplemented object vector type: " + data[0].getClass().getSimpleName());
        return null;
    }

    public static RSymbol createSymbol(String name) {
        return traceDataCreated(new RSymbol(name));
    }

    public static RLanguage createLanguage(Object rep) {
        return traceDataCreated(new RLanguage(rep));
    }

<<<<<<< HEAD
    public static RCall createCall(Object rep, RArgsValuesAndNames args) {
        return traceDataCreated(new RCall(rep, args));
=======
    public static RLanguage createLanguage(RList list, RLanguage.Type type) {
        return traceDataCreated(new RLanguage(list, type));
>>>>>>> 70ed72b4
    }

    @SlowPath
    public static RPromise createPromise(Object rep, REnvironment env) {
        // TODO Cache closures? Maybe in the callers of this function?
        Closure closure = Closure.create(rep);
        return traceDataCreated(RPromise.create(EvalPolicy.PROMISED, PromiseType.NO_ARG, env, closure));
    }

    public static RPromise createPromise(Object rep) {
        return createPromise(rep, null);
    }

}<|MERGE_RESOLUTION|>--- conflicted
+++ resolved
@@ -329,13 +329,12 @@
         return traceDataCreated(new RLanguage(rep));
     }
 
-<<<<<<< HEAD
     public static RCall createCall(Object rep, RArgsValuesAndNames args) {
         return traceDataCreated(new RCall(rep, args));
-=======
+    }
+
     public static RLanguage createLanguage(RList list, RLanguage.Type type) {
         return traceDataCreated(new RLanguage(list, type));
->>>>>>> 70ed72b4
     }
 
     @SlowPath
