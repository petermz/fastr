/*
 * Copyright (c) 2013, 2014, Oracle and/or its affiliates. All rights reserved.
 * DO NOT ALTER OR REMOVE COPYRIGHT NOTICES OR THIS FILE HEADER.
 *
 * This code is free software; you can redistribute it and/or modify it
 * under the terms of the GNU General Public License version 2 only, as
 * published by the Free Software Foundation.
 *
 * This code is distributed in the hope that it will be useful, but WITHOUT
 * ANY WARRANTY; without even the implied warranty of MERCHANTABILITY or
 * FITNESS FOR A PARTICULAR PURPOSE.  See the GNU General Public License
 * version 2 for more details (a copy is included in the LICENSE file that
 * accompanied this code).
 *
 * You should have received a copy of the GNU General Public License version
 * 2 along with this work; if not, write to the Free Software Foundation,
 * Inc., 51 Franklin St, Fifth Floor, Boston, MA 02110-1301 USA.
 *
 * Please contact Oracle, 500 Oracle Parkway, Redwood Shores, CA 94065 USA
 * or visit www.oracle.com if you need additional information or have any
 * questions.
 */
package com.oracle.truffle.r.nodes.function;

import com.oracle.truffle.api.frame.*;
import com.oracle.truffle.api.nodes.*;
import com.oracle.truffle.api.source.*;
import com.oracle.truffle.api.utilities.*;
import com.oracle.truffle.r.nodes.*;
import com.oracle.truffle.r.nodes.control.*;
import com.oracle.truffle.r.runtime.*;

public final class FunctionDefinitionNode extends RRootNode {

    /**
     * The "parent" of this environment instance is the lexically enclosing environment when the
     * function was defined.
     */
    private final REnvironment.FunctionDefinition descriptor;
    private final RNode uninitializedBody;
    @Child private RNode body;
    private final String description;

    /**
     * An instance of this node may be called from with the intention to have its execution leave a
     * footprint behind in a specific frame/environment, e.g., during library loading, commands from
     * the shell, or R's {@code eval} and its friends. In that case, {@code substituteFrame} is
     * {@code true}, and the {@link #execute(VirtualFrame)} method must be invoked with one
     * argument, namely the {@link VirtualFrame} to be side-effected. Execution will then proceed in
     * the context of that frame.
     */
    private final boolean substituteFrame;

<<<<<<< HEAD
    public FunctionDefinitionNode(SourceSection src, REnvironment.FunctionDefinition descriptor, RNode body, FormalArguments formals, String description, boolean substituteFrame) {
        super(src, formals, descriptor.getDescriptor());
=======
    /**
     * Profiling for catching {@link ReturnException}s.
     */
    private final BranchProfile returnProfile = new BranchProfile();

    public FunctionDefinitionNode(SourceSection src, REnvironment.FunctionDefinition descriptor, RNode body, Object[] parameterNames, String description, boolean substituteFrame) {
        super(src, parameterNames, descriptor.getDescriptor());
>>>>>>> c936fa28
        this.descriptor = descriptor;
        this.uninitializedBody = NodeUtil.cloneNode(body);
        this.body = body;
        this.description = description;
        this.substituteFrame = substituteFrame;
    }

    public REnvironment getDescriptor() {
        return descriptor;
    }

    @Override
    public Object execute(VirtualFrame frame) {
        try {
            if (substituteFrame) {
                VirtualFrame vf = (VirtualFrame) frame.getArguments()[0];
                Object result = body.execute(vf);
                return result;
            } else {
                return body.execute(frame);
            }
        } catch (ReturnException ex) {
            returnProfile.enter();
            return ex.getResult();
        }
    }

    @Override
    public String toString() {
        return description;
    }

    @Override
    public boolean isSplittable() {
        // don't bother splitting library-loading nodes
        return !substituteFrame;
    }

    @Override
    public RootNode split() {
        return new FunctionDefinitionNode(getSourceSection(), descriptor, NodeUtil.cloneNode(uninitializedBody), getFormalArguments(), description, false);
    }

}<|MERGE_RESOLUTION|>--- conflicted
+++ resolved
@@ -51,18 +51,13 @@
      */
     private final boolean substituteFrame;
 
-<<<<<<< HEAD
-    public FunctionDefinitionNode(SourceSection src, REnvironment.FunctionDefinition descriptor, RNode body, FormalArguments formals, String description, boolean substituteFrame) {
-        super(src, formals, descriptor.getDescriptor());
-=======
     /**
      * Profiling for catching {@link ReturnException}s.
      */
     private final BranchProfile returnProfile = new BranchProfile();
 
-    public FunctionDefinitionNode(SourceSection src, REnvironment.FunctionDefinition descriptor, RNode body, Object[] parameterNames, String description, boolean substituteFrame) {
-        super(src, parameterNames, descriptor.getDescriptor());
->>>>>>> c936fa28
+    public FunctionDefinitionNode(SourceSection src, REnvironment.FunctionDefinition descriptor, RNode body, FormalArguments formals, String description, boolean substituteFrame) {
+        super(src, formals, descriptor.getDescriptor());
         this.descriptor = descriptor;
         this.uninitializedBody = NodeUtil.cloneNode(body);
         this.body = body;
