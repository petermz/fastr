/*
 * Copyright (c) 2013, 2014, Oracle and/or its affiliates. All rights reserved.
 * DO NOT ALTER OR REMOVE COPYRIGHT NOTICES OR THIS FILE HEADER.
 *
 * This code is free software; you can redistribute it and/or modify it
 * under the terms of the GNU General Public License version 2 only, as
 * published by the Free Software Foundation.
 *
 * This code is distributed in the hope that it will be useful, but WITHOUT
 * ANY WARRANTY; without even the implied warranty of MERCHANTABILITY or
 * FITNESS FOR A PARTICULAR PURPOSE.  See the GNU General Public License
 * version 2 for more details (a copy is included in the LICENSE file that
 * accompanied this code).
 *
 * You should have received a copy of the GNU General Public License version
 * 2 along with this work; if not, write to the Free Software Foundation,
 * Inc., 51 Franklin St, Fifth Floor, Boston, MA 02110-1301 USA.
 *
 * Please contact Oracle, 500 Oracle Parkway, Redwood Shores, CA 94065 USA
 * or visit www.oracle.com if you need additional information or have any
 * questions.
 */
package com.oracle.truffle.r.nodes.function;

import com.oracle.truffle.api.*;
import com.oracle.truffle.api.CompilerDirectives.TruffleBoundary;
import com.oracle.truffle.api.frame.*;
import com.oracle.truffle.api.nodes.*;
import com.oracle.truffle.api.source.*;
import com.oracle.truffle.api.utilities.*;
import com.oracle.truffle.r.nodes.*;
import com.oracle.truffle.r.nodes.access.*;
import com.oracle.truffle.r.nodes.access.ReadVariableNode.BuiltinFunctionVariableNode;
import com.oracle.truffle.r.nodes.builtin.*;
import com.oracle.truffle.r.nodes.function.MatchedArguments.MatchedArgumentsNode;
import com.oracle.truffle.r.nodes.runtime.*;
import com.oracle.truffle.r.runtime.*;
import com.oracle.truffle.r.runtime.RDeparse.*;
import com.oracle.truffle.r.runtime.data.*;
import com.oracle.truffle.r.runtime.env.REnvironment;

/**
 * This class denotes a call site to a function,e.g.:
 *
 * <pre>
 * f(a, b, c)
 * </pre>
 * <p>
 * To avoid repeated work on each call, {@link CachedCallNode} class together with
 * {@link UninitializedCallNode} forms the basis for the polymorphic inline cache (PIC) used to
 * cache argument nodes on the call site of a function call.
 * </p>
 * There are two problems we're facing which are the reason for the caching:
 * <ol>
 * <li>on some call sites the function may change between executions</li>
 * <li>for call sites taking "..." as an argument the actual argument list passed into the function
 * may change each call (note that this is totally independent of the problem which function is to
 * be called)</li>
 * </ol>
 * <p>
 * Problem 1 can be tackled by a the use of an {@link IndirectCallNode} instead of a
 * {@link DirectCallNode} which is not as performant as the latter but has no further disadvantages.
 * But as the function changed its formal parameters changed, too, so a re-match has to be done as
 * well, which involves the creation of nodes and thus must happen on the {@link TruffleBoundary}.<br/>
 * Problem 2 is not that easy, too: It is solved by reading the values associated with "..." (which
 * are Promises) and wrapping them in newly created {@link RNode}s. These nodes get inserted into
 * the arguments list ({@link CallArgumentsNode#executeFlatten(VirtualFrame)}) - which needs to be
 * be matched against the formal parameters again, as theses arguments may carry names as well which
 * may have an impact on argument order. As matching involves node creation, it has to happen on the
 * {@link TruffleBoundary}.
 * </p>
 * To avoid repeated node creations as much as possible by caching two interwoven PICs are
 * implemented. The caches are constructed using the following classes:
 *
 * <pre>
 *  U = {@link UninitializedCallNode}: Forms the uninitialized end of the function PIC
 *  D = {@link DispatchedCallNode}: Function fixed, no varargs
 *  G = {@link GenericCallNode}: Function arbitrary, no varargs (generic case)
 * 
 *  UV = {@link UninitializedCallNode} with varargs,
 *  UVC = {@link UninitializedVarArgsCacheCallNode} with varargs, for varargs cache
 *  DV = {@link DispatchedVarArgsCallNode}: Function fixed, with cached varargs
 *  DGV = {@link DispatchedGenericVarArgsCallNode}: Function fixed, with arbitrary varargs (generic case)
 *  GV = {@link GenericVarArgsCallNode}: Function arbitrary, with arbitrary varargs (generic case)
 * 
 * (RB = {@link RBuiltinNode}: individual functions that are builtins are represented by this node
 * which is not aware of caching). Due to {@link CachedCallNode} (see below) this is transparent to
 * the cache and just behaves like a D/DGV)
 * </pre>
 *
 * As the property "takes varargs as argument" is static for each call site, we effectively end up
 * with two separate cache structures. Some examples of each are depicted below:
 *
 * <pre>
 * non varargs, max depth:
 * |
 * D-D-D-U
 * 
 * no varargs, generic (if max depth is exceeded):
 * |
 * D-D-D-D-G
 * 
 * varargs:
 * |
 * DV-DV-UV         <- function call target identity level cache
 *    |
 *    DV
 *    |
 *    UVC           <- varargs signature level cache
 * 
 * varargs, max varargs depth exceeded:
 * |
 * DV-DV-UV
 *    |
 *    DV
 *    |
 *    DV
 *    |
 *    DV
 *    |
 *    DGV
 * 
 * varargs, max function depth exceeded:
 * |
 * DV-DV-DV-DV-GV
 * </pre>
 * <p>
 * In the diagrams above every horizontal connection "-" is in fact established by a separate node:
 * {@link CachedCallNode}, which encapsulates the check for function call target identity. So the 1.
 * example in fact looks like this:
 *
 * <pre>
 * |
 * C-C-C-U
 * | | |
 * D D D
 * </pre>
 *
 * This is useful as it avoids repetition and allows child nodes to be more concise. It is also
 * needed as there are {@link RCallNode} implementations that are not aware of caching, e.g.
 * {@link RBuiltinNode}, which may be part of the cache. Note that varargs cache nodes (
 * {@link DispatchedVarArgsCallNode}, the nodes connected by "|") handle the check for varargs value
 * identity by itself.
 * </p>
 *
 * As the two problems of changing arguments and changing functions are totally independent as
 * described above, it would be possible to use two totally separate caching infrastructures. The
 * reason for the current choice is the expectation that R users will try to call same functions
 * with the same arguments, and there will very rarely be the case that the same arguments get
 * passed via "..." to the same functions.
 */
public abstract class RCallNode extends RNode {

    private static final int FUNCTION_INLINE_CACHE_SIZE = 4;
    private static final int VARARGS_INLINE_CACHE_SIZE = 4;

    protected RCallNode() {
    }

    @Override
    public Object execute(VirtualFrame frame) {
        throw new AssertionError();
    }

    public abstract Object execute(VirtualFrame frame, RFunction function);

    public abstract RNode getFunctionNode();

    public abstract CallArgumentsNode getArgumentsNode();

    @Override
    public boolean isSyntax() {
        return true;
    }

    @Override
    public void deparse(State state) {
        Object fname = RASTUtils.findFunctionName(this, false);
        if (fname instanceof RSymbol) {
            String sfname = ((RSymbol) fname).getName();
            if (sfname.equals(":::") || sfname.equals("::")) {
                // special infix, could be a:::b() or a:::b
                RNode fn = getFunctionNode().unwrap();
                RCallNode colonCall;
                RNode[] argValues;
                if (fn instanceof RCallNode) {
                    colonCall = (RCallNode) fn;
                    argValues = colonCall.getArgumentsNode().getArguments();
                } else {
                    colonCall = this;
                    argValues = getArgumentsNode().getArguments();
                }
                argValues[0].deparse(state);
                state.append(sfname);
                argValues[1].deparse(state);
                if (fn instanceof RCallNode) {
                    getArgumentsNode().deparse(state);
                }
                return;
            }
        }
        Func func = RASTDeparse.isInfixOperator(fname);
        if (func != null) {
            RASTDeparse.deparseInfixOperator(state, this, func);
        } else {
            getFunctionNode().deparse(state);
            getArgumentsNode().deparse(state);
        }
    }

    @Override
    public RNode substitute(REnvironment env) {
        RNode functionSub = getFunctionNode().substitute(env);
        CallArgumentsNode argsSub = (CallArgumentsNode) getArgumentsNode().substitute(env);
        // TODO check type of functionSub
        return RASTUtils.createCall(functionSub, argsSub);
    }

    public int executeInteger(VirtualFrame frame, RFunction function) throws UnexpectedResultException {
        return RTypesGen.RTYPES.expectInteger(execute(frame, function));
    }

    public double executeDouble(VirtualFrame frame, RFunction function) throws UnexpectedResultException {
        return RTypesGen.RTYPES.expectDouble(execute(frame, function));
    }

    public static RCallNode createStaticCall(SourceSection src, String function, CallArgumentsNode arguments) {
        return RCallNode.createCall(src, ReadVariableNode.create(function, RType.Function, false), arguments);
    }

    public static RCallNode createStaticCall(SourceSection src, RFunction function, CallArgumentsNode arguments) {
<<<<<<< HEAD
        Symbol symbol = Symbol.create(function.getName());
        return RCallNode.createCall(src, BuiltinFunctionVariableNode.create(function, symbol), arguments);
=======
        return RCallNode.createCall(src, BuiltinFunctionVariableNodeFactory.create(function, function.getName()), arguments);
>>>>>>> 723dfca3
    }

    /**
     * Creates a call to a resolved {@link RBuiltinKind#INTERNAL} that will be used to replace the
     * original call.
     *
     * @param frame The frame to create the inlined builtins in
     * @param src source section to use (from original call)
     * @param internalCallArg the {@link UninitializedCallNode} corresponding to the argument to the
     *            {code .Internal}.
     * @param function the resolved {@link RFunction}.
     * @param name The name of the function
     */
    public static RCallNode createInternalCall(VirtualFrame frame, SourceSection src, RCallNode internalCallArg, RFunction function, String name) {
        CompilerDirectives.transferToInterpreter();
<<<<<<< HEAD
        BuiltinFunctionVariableNode functionNode = BuiltinFunctionVariableNode.create(function, symbol);
=======
        BuiltinFunctionVariableNode functionNode = BuiltinFunctionVariableNodeFactory.create(function, name);
>>>>>>> 723dfca3
        assert internalCallArg instanceof UninitializedCallNode;
        UninitializedCallNode current = new UninitializedCallNode(functionNode, ((UninitializedCallNode) internalCallArg).args);
        current.assignSourceSection(src);
        return current.createCacheNode(frame, function);
    }

    /**
     * Creates a modified call in which the first argument if replaced by {@code arg1}. This is, for
     * example, to support {@code HiddenInternalFunctions.MakeLazy}.
     */
    @TruffleBoundary
    public static RCallNode createCloneReplacingFirstArg(RCallNode call, ConstantNode arg1) {
        assert call instanceof UninitializedCallNode;
        UninitializedCallNode callClone = NodeUtil.cloneNode((UninitializedCallNode) call);
        CallArgumentsNode args = callClone.args;
        RNode[] argNodes = args.getArguments();
        argNodes[0].replace(arg1);
        return callClone;
    }

    public static RCallNode createCall(SourceSection src, RNode function, CallArgumentsNode arguments) {
        RCallNode cn = new UninitializedCallNode(function, arguments);
        cn.assignSourceSection(src);
        return cn;
    }

    private static RBuiltinRootNode findBuiltinRootNode(RootCallTarget callTarget) {
        RootNode root = callTarget.getRootNode();
        if (root instanceof RBuiltinRootNode) {
            return (RBuiltinRootNode) root;
        }
        return null;
    }

    @TruffleBoundary
    protected RCallNode getParentCallNode() {
        RNode parent = (RNode) getParent();
        if (!(parent instanceof RCallNode)) {
            throw RInternalError.shouldNotReachHere();
        }
        return (RCallNode) parent;
    }

    /**
     * Base class for classes that are on the top of the cache hierarchy.
     *
     * @see LeafCallNode
     */
    public abstract static class RootCallNode extends RCallNode {

        @Child protected RNode functionNode;
        @Child protected CallArgumentsNode args;

        public RootCallNode(RNode function, CallArgumentsNode args) {
            this.functionNode = function;
            this.args = args;
        }

        private RFunction executeFunctionNode(VirtualFrame frame) {
            try {
                return functionNode.executeFunction(frame);
            } catch (UnexpectedResultException e) {
                // TODO unsupported yet
                throw Utils.nyi();
            }
        }

        @Override
        public final Object execute(VirtualFrame frame) {
            return execute(frame, executeFunctionNode(frame));
        }

        @Override
        public final int executeInteger(VirtualFrame frame) throws UnexpectedResultException {
            return executeInteger(frame, executeFunctionNode(frame));
        }

        @Override
        public final double executeDouble(VirtualFrame frame) throws UnexpectedResultException {
            return executeDouble(frame, executeFunctionNode(frame));
        }

        @Override
        public RNode getFunctionNode() {
            if (functionNode != null) {
                // Only the very 1. RootCallNode on the top level contains the one-and-only function
                // node
                return functionNode;
            }
            return getParentCallNode().getFunctionNode();
        }

        @Override
        public CallArgumentsNode getArgumentsNode() {
            return args;
        }
    }

    /**
     * This is the counterpart of {@link RootCallNode}: While that is the base class for all
     * top-level nodes (C, G, U and GV), this is the base class for all nodes not on the top level
     * of the PIC (and thus don't need all information, but can rely on their parents to have them).
     *
     * @see RootCallNode
     */
    public static class LeafCallNode extends RCallNode {

        @Override
        public Object execute(VirtualFrame frame, RFunction function) {
            throw RInternalError.shouldNotReachHere();
        }

        @Override
        public RNode getFunctionNode() {
            return getParentCallNode().getFunctionNode();
        }

        @Override
        public CallArgumentsNode getArgumentsNode() {
            return getParentCallNode().getArgumentsNode();
        }
    }

    /**
     * [C] Extracts the check for function call target identity away from the individual cache
     * nodes.
     *
     * @see RCallNode
     */
    public static final class CachedCallNode extends RootCallNode {

        @Child private RootCallNode nextNode;
        @Child private RCallNode currentNode;
        private final CallTarget cachedCallTarget;

        public CachedCallNode(RNode function, RCallNode current, RootCallNode next, RFunction cachedFunction) {
            super(function, null);  // Relies on the getArguments redirect below
            this.currentNode = current;
            this.nextNode = next;
            this.cachedCallTarget = cachedFunction.getTarget();
        }

        @Override
        public Object execute(VirtualFrame frame, RFunction f) {
            if (cachedCallTarget == f.getTarget()) {
                return currentNode.execute(frame, f);
            }
            return nextNode.execute(frame, f);
        }

        @Override
        public int executeInteger(VirtualFrame frame, RFunction f) throws UnexpectedResultException {
            if (cachedCallTarget == f.getTarget()) {
                return currentNode.executeInteger(frame, f);
            }
            return nextNode.executeInteger(frame, f);
        }

        @Override
        public double executeDouble(VirtualFrame frame, RFunction f) throws UnexpectedResultException {
            if (cachedCallTarget == f.getTarget()) {
                return currentNode.executeDouble(frame, f);
            }
            return nextNode.executeDouble(frame, f);
        }

        @Override
        public CallArgumentsNode getArgumentsNode() {
            // This relies on the fact that the top level of the cache consists only of Cs
            // (maintained by UninitializedCallNode.specialize), where it's head is one of U/UV or
            // G/GV - which are all RootCallNodes, and as such hold their own CallArgumentsNode.
            return nextNode.getArgumentsNode();
        }
    }

    /**
     * [U]/[UV] Forms the uninitialized end of the function PIC.
     *
     * @see RCallNode
     */
    @NodeInfo(cost = NodeCost.UNINITIALIZED)
    public static final class UninitializedCallNode extends RootCallNode {

        private final int depth;

        protected UninitializedCallNode(RNode function, CallArgumentsNode args) {
            this(function, args, 0);
        }

        private UninitializedCallNode(RNode function, CallArgumentsNode args, int depth) {
            super(function, args);
            this.depth = depth;
        }

        protected UninitializedCallNode(UninitializedCallNode copy) {
            this(copy, copy.depth + 1);
        }

        private UninitializedCallNode(UninitializedCallNode org, int depth) {
            super(null, org.args);
            this.depth = depth;
            this.assignSourceSection(org.getSourceSection());
        }

        @Override
        public Object execute(VirtualFrame frame, RFunction function) {
            CompilerDirectives.transferToInterpreterAndInvalidate();
            return specialize(frame, function).execute(frame, function);
        }

        private RCallNode specialize(VirtualFrame frame, RFunction function) {
            RCallNode current = createCacheNode(frame, function);
            RootCallNode next = createNextNode();
            RootCallNode cachedNode = new CachedCallNode(this.functionNode, current, next, function);
            this.replace(cachedNode);
            return cachedNode;
        }

        private RootCallNode createNextNode() {
            if (depth + 1 < FUNCTION_INLINE_CACHE_SIZE) {
                return new UninitializedCallNode(this);
            } else {
                // 2 possible cases: G (Multiple functions, no varargs) or GV (Multiple function
                // arbitrary varargs)
                CallArgumentsNode clonedArgs = getClonedArgs();
                return args.containsVarArgsSymbol() ? new GenericVarArgsCallNode(functionNode, clonedArgs) : new GenericCallNode(functionNode, clonedArgs);
            }
        }

        private RCallNode createCacheNode(VirtualFrame frame, RFunction function) {
            CompilerDirectives.transferToInterpreter();
            CallArgumentsNode clonedArgs = getClonedArgs();
            SourceSection callSrc = getSourceSection();
            SourceSection argsSrc = args.getEncapsulatingSourceSection();

            RCallNode callNode = null;
            // Check implementation: If written in Java, handle differently!
            if (function.isBuiltin()) {
                RootCallTarget callTarget = function.getTarget();
                RBuiltinRootNode root = findBuiltinRootNode(callTarget);
                if (root != null) {
                    // We inline the given arguments here, as builtins are executed inside the same
                    // frame as they are called.
                    InlinedArguments inlinedArgs = ArgumentMatcher.matchArgumentsInlined(frame, function, clonedArgs, callSrc, argsSrc);
                    callNode = root.inline(inlinedArgs);
                }
            } else {
                // Now we need to distinguish: Do supplied arguments vary between calls?
                if (clonedArgs.containsVarArgsSymbol()) {
                    // Yes, maybe.
                    VarArgsCacheCallNode nextNode = new UninitializedVarArgsCacheCallNode(clonedArgs);
                    VarArgsSignature varArgsSignature = clonedArgs.createSignature(frame);
                    callNode = DispatchedVarArgsCallNode.create(frame, clonedArgs, nextNode, callSrc, function, varArgsSignature, true);
                } else {
                    // Nope! (peeewh)
                    MatchedArguments matchedArgs = ArgumentMatcher.matchArguments(frame, function, clonedArgs, callSrc, argsSrc);
                    callNode = new DispatchedCallNode(function, matchedArgs);
                }
            }

            callNode.assignSourceSection(callSrc);
            return callNode;
        }

        public CallArgumentsNode getClonedArgs() {
            return NodeUtil.cloneNode(args);
        }

    }

    /**
     * [D] A {@link RCallNode} for calls to fixed {@link RFunction}s with fixed arguments (no
     * varargs).
     *
     * @see RCallNode
     */
    private static final class DispatchedCallNode extends LeafCallNode {

        @Child private DirectCallNode call;
        @Child private MatchedArgumentsNode matchedArgs;

        DispatchedCallNode(RFunction function, MatchedArguments matchedArgs) {
            this.matchedArgs = matchedArgs.createNode();
            this.call = Truffle.getRuntime().createDirectCallNode(function.getTarget());
        }

        @Override
        public Object execute(VirtualFrame frame, RFunction currentFunction) {
            Object[] argsObject = RArguments.create(currentFunction, getSourceSection(), RArguments.getDepth(frame) + 1, matchedArgs.executeArray(frame), matchedArgs.getNames());
            return call.call(frame, argsObject);
        }
    }

    /**
     * [G] A {@link RCallNode} in case there is no fixed {@link RFunction} (and no varargs).
     *
     * @see RCallNode
     */
    private static final class GenericCallNode extends RootCallNode {

        @Child private IndirectCallNode indirectCall = Truffle.getRuntime().createIndirectCallNode();

        private CallTarget lastCallTarget = null;
        private MatchedArguments lastMatchedArgs = null;

        GenericCallNode(RNode functionNode, CallArgumentsNode args) {
            super(functionNode, args);
        }

        @Override
        public Object execute(VirtualFrame frame, RFunction currentFunction) {
            CompilerDirectives.transferToInterpreter();

            if (lastCallTarget == currentFunction.getTarget() && lastMatchedArgs != null) {
                // poor man's caching succeeded - same function: no re-match needed
                Object[] argsObject = RArguments.create(currentFunction, getSourceSection(), RArguments.getDepth(frame) + 1, lastMatchedArgs.doExecuteArray(frame), lastMatchedArgs.getNames());
                return indirectCall.call(frame, currentFunction.getTarget(), argsObject);
            }

            MatchedArguments matchedArgs = ArgumentMatcher.matchArguments(frame, currentFunction, args, getSourceSection(), args.getEncapsulatingSourceSection());
            this.lastMatchedArgs = matchedArgs;
            this.lastCallTarget = currentFunction.getTarget();

            Object[] argsObject = RArguments.create(currentFunction, getSourceSection(), RArguments.getDepth(frame) + 1, matchedArgs.doExecuteArray(frame), matchedArgs.getNames());
            return indirectCall.call(frame, currentFunction.getTarget(), argsObject);
        }
    }

    /*
     * Varargs cache classes follow
     */

    /**
     * Base class for the varargs cache [UVC] and [DV].
     *
     * @see RCallNode
     */
    private abstract static class VarArgsCacheCallNode extends LeafCallNode {

        @Override
        public Object execute(VirtualFrame frame, RFunction function) {
            return execute(frame, function, null);
        }

        protected abstract Object execute(VirtualFrame frame, RFunction function, VarArgsSignature varArgsSignature);
    }

    /**
     * [UVC] The uninitialized end of the varargs cache.
     *
     * @see RCallNode
     */
    @NodeInfo(cost = NodeCost.UNINITIALIZED)
    public static final class UninitializedVarArgsCacheCallNode extends VarArgsCacheCallNode {
        @Child private CallArgumentsNode args;
        private int depth = 1;  // varargs cached is started with a [DV] DispatchedVarArgsCallNode

        public UninitializedVarArgsCacheCallNode(CallArgumentsNode args) {
            this.args = args;
        }

        @Override
        public Object execute(VirtualFrame frame, RFunction function, VarArgsSignature varArgsSignature) {
            CompilerDirectives.transferToInterpreterAndInvalidate();

            // Extend cache
            this.depth += 1;
            CallArgumentsNode clonedArgs = NodeUtil.cloneNode(args);
            VarArgsCacheCallNode next = createNextNode(function);
            DispatchedVarArgsCallNode newCallNode = DispatchedVarArgsCallNode.create(frame, clonedArgs, next, getSourceSection(), function, varArgsSignature, false);
            return replace(newCallNode).execute(frame, function, varArgsSignature);
        }

        private VarArgsCacheCallNode createNextNode(RFunction function) {
            if (depth < VARARGS_INLINE_CACHE_SIZE) {
                return this;
            } else {
                CallArgumentsNode clonedArgs = NodeUtil.cloneNode(args);
                return new DispatchedGenericVarArgsCallNode(function, clonedArgs);
            }
        }
    }

    /**
     * [DV] A {@link RCallNode} for calls to cached {@link RFunction}s with cached varargs.
     *
     * @see RCallNode
     */
    private static final class DispatchedVarArgsCallNode extends VarArgsCacheCallNode {
        @Child private DirectCallNode call;
        @Child private CallArgumentsNode args;
        @Child private VarArgsCacheCallNode next;
        @Child private MatchedArgumentsNode matchedArgs;

        private final VarArgsSignature cachedSignature;

        /**
         * Whether this [DV] node is the root of the varargs sub-cache (cmp. {@link RCallNode})
         */
        private final boolean isVarArgsRoot;

        /**
         * Used to profile on constant {@link #isVarArgsRoot}.
         */
        private final ConditionProfile isRootProfile = ConditionProfile.createBinaryProfile();

        protected DispatchedVarArgsCallNode(CallArgumentsNode args, VarArgsCacheCallNode next, RFunction function, VarArgsSignature varArgsSignature, MatchedArguments matchedArgs,
                        boolean isVarArgsRoot) {
            this.call = Truffle.getRuntime().createDirectCallNode(function.getTarget());
            this.args = args;
            this.next = next;
            this.cachedSignature = varArgsSignature;
            this.matchedArgs = matchedArgs.createNode();
            this.isVarArgsRoot = isVarArgsRoot;
        }

        protected static DispatchedVarArgsCallNode create(VirtualFrame frame, CallArgumentsNode args, VarArgsCacheCallNode next, SourceSection callSrc, RFunction function,
                        VarArgsSignature varArgsSignature, boolean isVarArgsRoot) {
            UnrolledVariadicArguments unrolledArguments = args.executeFlatten(frame);
            MatchedArguments matchedArgs = ArgumentMatcher.matchArguments(frame, function, unrolledArguments, callSrc, args.getEncapsulatingSourceSection());
            return new DispatchedVarArgsCallNode(args, next, function, varArgsSignature, matchedArgs, isVarArgsRoot);
        }

        @Override
        public Object execute(VirtualFrame frame, RFunction currentFunction, VarArgsSignature varArgsSignature) {
            // If this is the root of the varargs sub-cache: The signature needs to be created
            // once
            VarArgsSignature currentSignature;
            if (isRootProfile.profile(isVarArgsRoot)) {
                currentSignature = args.createSignature(frame);
            } else {
                currentSignature = varArgsSignature;
            }

            // If the signature does not match: delegate to next node!
            if (cachedSignature.isNotEqualTo(currentSignature)) {
                return next.execute(frame, currentFunction, currentSignature);
            }

            // Our cached function and matched arguments do match, simply execute!
            Object[] argsObject = RArguments.create(currentFunction, getSourceSection(), RArguments.getDepth(frame) + 1, matchedArgs.executeArray(frame), matchedArgs.getNames());
            return call.call(frame, argsObject);
        }
    }

    /**
     * [DGV] {@link RCallNode} in case there is a cached {@link RFunction} with cached varargs that
     * exceeded the cache size {@link RCallNode#VARARGS_INLINE_CACHE_SIZE} .
     *
     * @see RCallNode
     */
    private static final class DispatchedGenericVarArgsCallNode extends VarArgsCacheCallNode {

        @Child private DirectCallNode call;
        @Child private CallArgumentsNode suppliedArgs;

        DispatchedGenericVarArgsCallNode(RFunction function, CallArgumentsNode suppliedArgs) {
            this.call = Truffle.getRuntime().createDirectCallNode(function.getTarget());
            this.suppliedArgs = suppliedArgs;
        }

        @Override
        protected Object execute(VirtualFrame frame, RFunction currentFunction, VarArgsSignature varArgsSignature) {
            CompilerDirectives.transferToInterpreter();

            // Arguments may change every call: Flatt'n'Match on SlowPath! :-/
            UnrolledVariadicArguments argsValuesAndNames = suppliedArgs.executeFlatten(frame);
            MatchedArguments matchedArgs = ArgumentMatcher.matchArguments(frame, currentFunction, argsValuesAndNames, getSourceSection(), getEncapsulatingSourceSection());

            Object[] argsObject = RArguments.create(currentFunction, getSourceSection(), RArguments.getDepth(frame) + 1, matchedArgs.doExecuteArray(frame), matchedArgs.getNames());
            return call.call(frame, argsObject);
        }
    }

    /**
     * [GV] {@link RootCallNode} in case there is no fixed {@link RFunction} AND varargs...
     *
     * @see RCallNode
     */
    private static final class GenericVarArgsCallNode extends RootCallNode {

        @Child private IndirectCallNode indirectCall = Truffle.getRuntime().createIndirectCallNode();

        GenericVarArgsCallNode(RNode functionNode, CallArgumentsNode args) {
            super(functionNode, args);
        }

        @Override
        public Object execute(VirtualFrame frame, RFunction currentFunction) {
            CompilerDirectives.transferToInterpreter();

            // Function and arguments may change every call: Flatt'n'Match on SlowPath! :-/
            UnrolledVariadicArguments argsValuesAndNames = args.executeFlatten(frame);
            MatchedArguments matchedArgs = ArgumentMatcher.matchArguments(frame, currentFunction, argsValuesAndNames, getSourceSection(), getEncapsulatingSourceSection());

            Object[] argsObject = RArguments.create(currentFunction, getSourceSection(), RArguments.getDepth(frame) + 1, matchedArgs.doExecuteArray(frame), matchedArgs.getNames());
            return indirectCall.call(frame, currentFunction.getTarget(), argsObject);
        }
    }
}<|MERGE_RESOLUTION|>--- conflicted
+++ resolved
@@ -229,12 +229,7 @@
     }
 
     public static RCallNode createStaticCall(SourceSection src, RFunction function, CallArgumentsNode arguments) {
-<<<<<<< HEAD
-        Symbol symbol = Symbol.create(function.getName());
-        return RCallNode.createCall(src, BuiltinFunctionVariableNode.create(function, symbol), arguments);
-=======
-        return RCallNode.createCall(src, BuiltinFunctionVariableNodeFactory.create(function, function.getName()), arguments);
->>>>>>> 723dfca3
+        return RCallNode.createCall(src, BuiltinFunctionVariableNode.create(function, function.getName()), arguments);
     }
 
     /**
@@ -250,11 +245,7 @@
      */
     public static RCallNode createInternalCall(VirtualFrame frame, SourceSection src, RCallNode internalCallArg, RFunction function, String name) {
         CompilerDirectives.transferToInterpreter();
-<<<<<<< HEAD
-        BuiltinFunctionVariableNode functionNode = BuiltinFunctionVariableNode.create(function, symbol);
-=======
-        BuiltinFunctionVariableNode functionNode = BuiltinFunctionVariableNodeFactory.create(function, name);
->>>>>>> 723dfca3
+        BuiltinFunctionVariableNode functionNode = BuiltinFunctionVariableNode.create(function, name);
         assert internalCallArg instanceof UninitializedCallNode;
         UninitializedCallNode current = new UninitializedCallNode(functionNode, ((UninitializedCallNode) internalCallArg).args);
         current.assignSourceSection(src);
