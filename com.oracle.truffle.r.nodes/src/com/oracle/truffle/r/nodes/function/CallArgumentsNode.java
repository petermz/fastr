/*
 * Copyright (c) 2013, 2014, Oracle and/or its affiliates. All rights reserved.
 * DO NOT ALTER OR REMOVE COPYRIGHT NOTICES OR THIS FILE HEADER.
 *
 * This code is free software; you can redistribute it and/or modify it
 * under the terms of the GNU General Public License version 2 only, as
 * published by the Free Software Foundation.
 *
 * This code is distributed in the hope that it will be useful, but WITHOUT
 * ANY WARRANTY; without even the implied warranty of MERCHANTABILITY or
 * FITNESS FOR A PARTICULAR PURPOSE.  See the GNU General Public License
 * version 2 for more details (a copy is included in the LICENSE file that
 * accompanied this code).
 *
 * You should have received a copy of the GNU General Public License version
 * 2 along with this work; if not, write to the Free Software Foundation,
 * Inc., 51 Franklin St, Fifth Floor, Boston, MA 02110-1301 USA.
 *
 * Please contact Oracle, 500 Oracle Parkway, Redwood Shores, CA 94065 USA
 * or visit www.oracle.com if you need additional information or have any
 * questions.
 */
package com.oracle.truffle.r.nodes.function;

import java.util.*;

import com.oracle.truffle.api.frame.*;
import com.oracle.truffle.api.nodes.*;
import com.oracle.truffle.api.source.*;
import com.oracle.truffle.r.nodes.*;
import com.oracle.truffle.r.nodes.access.*;
import com.oracle.truffle.r.runtime.*;
import com.oracle.truffle.r.runtime.data.*;

/**
 * This class denotes a list of {@link #getArguments()} together with their {@link #getNames()}
 * given to a specific function call. The arguments' order is the same as given at the call.<br/>
 * It additionally holds usage hints ({@link #modeChange}, {@link #modeChangeForAll}).
 */
public final class CallArgumentsNode extends ArgumentsNode implements UnmatchedArguments {

    @Child private ReadVariableNode varArgsSlotNode = ReadVariableNode.create(ArgumentsTrait.VARARG_NAME, RRuntime.TYPE_ANY, false, false, true, false);

    /**
     * If a supplied argument is a {@link ReadVariableNode} whose {@link Symbol} is "...", this
     * field contains the index of the symbol. Otherwise it is an empty list.
     */
    private final Integer[] varArgsSymbolIndices;

    private final FunctionSignature staticSignature;

    /**
     * the two flags below are used in cases when we know that either a builtin is not going to
     * modify the arguments which are not meant to be modified (like in the case of binary
     * operators) or that its intention is to actually update the argument (as in the case of
     * replacement forms, such as dim(x)<-1; in these cases the mode change
     * (temporary->non-temporary->shared) does not need to happen, which is what the first flag (
     * {@link #modeChange}) determines, with the second ({@link #modeChangeForAll}) flat telling the
     * runtime if this affects only the first argument (replacement functions) or all arguments
     * (binary operators).
     */
    private final boolean modeChange;

    /**
     * @see #modeChange
     */
    private final boolean modeChangeForAll;

    private CallArgumentsNode(RNode[] arguments, String[] names, Integer[] varArgsSymbolIndices, FunctionSignature signature, boolean modeChange, boolean modeChangeForAll) {
        super(arguments, names);
        this.varArgsSymbolIndices = varArgsSymbolIndices;
        this.modeChange = modeChange;
        this.modeChangeForAll = modeChangeForAll;
        this.staticSignature = signature;
    }

    /**
     * @return {@link #create(boolean, boolean, RNode[], String[])} with <code>null</code> as last
     *         argument
     */
    public static CallArgumentsNode createUnnamed(boolean modeChange, boolean modeChangeForAll, RNode... args) {
        return create(modeChange, modeChangeForAll, args, null);
    }

    /**
     * @param modeChange {@link #modeChange}
     * @param modeChangeForAll {@link #modeChangeForAll}
     * @param args {@link #arguments}; new array gets created. Every {@link RNode} (except
     *            <code>null</code>) gets wrapped into a {@link WrapArgumentNode}.
     * @param names {@link #names}, set directly. If <code>null</code>, an empty array is created.
     * @return A fresh {@link CallArgumentsNode}
     */
    public static CallArgumentsNode create(boolean modeChange, boolean modeChangeForAll, RNode[] args, String[] names) {
        // Prepare arguments: wrap in WrapArgumentNode
        RNode[] wrappedArgs = new RNode[args.length];
        String[] statisSignature = new String[args.length];
        List<Integer> varArgsSymbolIndices = new ArrayList<>();
        for (int i = 0; i < wrappedArgs.length; ++i) {
            RNode arg = args[i];
            if (arg == null) {
                wrappedArgs[i] = null;
            } else {
                if (arg instanceof ReadVariableNode) {
                    // Check for presence of "..." in the arguments
                    ReadVariableNode rvn = (ReadVariableNode) arg;
                    if (rvn.getSymbol().isVarArg()) {
                        varArgsSymbolIndices.add(i);
                    }
                    statisSignature[i] = rvn.getSymbol().getName();
                }
                wrappedArgs[i] = WrapArgumentNode.create(arg, i == 0 || modeChangeForAll ? modeChange : true);
            }
        }

        // Check names
        String[] resolvedNames = names;
        if (resolvedNames == null) {
            resolvedNames = new String[args.length];
        } else if (resolvedNames.length < args.length) {
            resolvedNames = Arrays.copyOf(names, args.length);
        }

        // Setup and return
        SourceSection src = Utils.sourceBoundingBox(wrappedArgs);
        Integer[] varArgsSymbolIndicesArr = varArgsSymbolIndices.toArray(new Integer[varArgsSymbolIndices.size()]);
        CallArgumentsNode callArgs = new CallArgumentsNode(wrappedArgs, resolvedNames, varArgsSymbolIndicesArr, new FunctionSignature(statisSignature), modeChange, modeChangeForAll);
        callArgs.assignSourceSection(src);
        return callArgs;
    }

    @Override
    @Deprecated
    public Object execute(VirtualFrame frame) {
        // Execute has not semantic meaning for CallArgumentsNode
        throw new AssertionError();
    }

    @Override
    @Deprecated
    public Object[] executeArray(VirtualFrame frame) throws UnexpectedResultException {
        // Execute has not semantic meaning for CallArgumentsNode
        throw new AssertionError();
    }

    public FunctionSignature createSignature(VirtualFrame frame) {
        if (!containsVarArgsSymbol()) {
            return staticSignature;
        }

        // Unroll "..."s and insert their names into FunctionSignature
        String[] callSignature = Arrays.copyOf(names, names.length);
        Object varArgContent = varArgsSlotNode.execute(frame);
        int index = 0;
        for (Integer i : varArgsSymbolIndices) {
            if (varArgContent == RMissing.instance) {
                // Nothing to insert
                callSignature[i] = ArgumentsTrait.VARARG_NAME;
            } else {
                // Insert passed names
                RArgsValuesAndNames varArgInfo = (RArgsValuesAndNames) varArgContent;
                // length == 0 cannot happen, in that case RMissing is caught above
                callSignature = Utils.resizeArray(callSignature, callSignature.length + varArgInfo.length() - 1);
                System.arraycopy(varArgInfo.getNames(), 0, callSignature, i + index, varArgInfo.length());
                index += varArgInfo.length() - 1;
            }
        }
        return new FunctionSignature(callSignature);
    }

    @ExplodeLoop
    public UnrolledVariadicArguments executeFlatten(VirtualFrame frame) {
        if (!containsVarArgsSymbol()) {
            return UnrolledVariadicArguments.create(getArguments(), getNames());
        } else {
            RNode[] values = new RNode[arguments.length];
            String[] newNames = new String[arguments.length];

            int vargsSymbolsIndex = 0;
            int index = 0;
            boolean allNamesNull = true;
            for (int i = 0; i < arguments.length; i++) {
                if (vargsSymbolsIndex < varArgsSymbolIndices.length && varArgsSymbolIndices[vargsSymbolsIndex] == i) {
                    // Vararg "..." argument. "execute" to retrieve RArgsValuesAndNames. This is the
                    // reason for this whole method: Before argument matching, we have to unroll
                    // passed "..." every time, as their content might change per call site each
                    // call!
                    Object varArgContent = varArgsSlotNode.execute(frame);
                    if (varArgContent == RMissing.instance) {
                        values[index] = arguments[i];   // Preserve "..." symbol!!! Needed during
                        // matching to distinguish between missing argument and empty "..."
                        newNames[index] = names[i];
                        index++;
                        vargsSymbolsIndex++;
                        continue;
                    }

                    RArgsValuesAndNames varArgInfo = (RArgsValuesAndNames) varArgContent;
                    // length == 0 cannot happen, in that case RMissing is caught above
                    values = Utils.resizeArray(values, values.length + varArgInfo.length() - 1);
                    newNames = Utils.resizeStringsArray(newNames, newNames.length + varArgInfo.length() - 1);
                    for (int j = 0; j < varArgInfo.length(); j++) {
<<<<<<< HEAD
                        values[index] = varArgInfo.getValues()[j];
                        String newName = varArgInfo.getNames() == null ? null : varArgInfo.getNames()[j];
                        allNamesNull &= newName == null;
                        newNames[index] = newName;
=======
                        // TODO SourceSection necessary here?
                        // VarArgInfo may contain two types of values here: RPromises and
                        // RMissing.instance. Both need to be wrapped into ConstantNodes, so
                        // they might get wrapped into new promises later on
                        Object varArgValue = varArgInfo.getValues()[j];
                        if (varArgValue instanceof RPromise) {
                            values[index] = PromiseNode.createVarArg((RPromise) varArgValue);
                        } else {
                            values[index] = ConstantNode.create(varArgValue);
                        }
                        newNames[index] = varArgInfo.getNames()[j];
>>>>>>> 582f0cec
                        index++;
                    }
                    vargsSymbolsIndex++;
                } else {
<<<<<<< HEAD
                    values[index] = argEvaluated;
                    String newName = this.getNames()[i];
                    allNamesNull &= newName == null;
                    newNames[index] = newName;
=======
                    values[index] = arguments[i];
                    newNames[index] = names[i];
>>>>>>> 582f0cec
                    index++;
                }
            }

<<<<<<< HEAD
            return new RArgsValuesAndNames(values, allNamesNull ? null : newNames);
=======
            return UnrolledVariadicArguments.create(values, newNames);
>>>>>>> 582f0cec
        }
    }

    /**
     * @return {@link #containsVarArgsSymbol}
     */
    public boolean containsVarArgsSymbol() {
        return varArgsSymbolIndices.length > 0;
    }

    @Override
    public int getVarArgIndex() {
        throw new UnsupportedOperationException();
    }

    @Override
    public boolean hasVarArgs() {
        throw new UnsupportedOperationException();
    }

    /**
     * @return The {@link RNode}s of the arguments given to a function call, in the same order. A
     *         single argument being <code>null</code> means 'argument not provided'.
     */
    @Override
    public RNode[] getArguments() {
        return arguments;
    }

    /**
     * @return The names of the {@link #arguments}, in the same order. <code>null</code> means 'no
     *         name given'
     */
    @Override
    public String[] getNames() {
        return names;
    }

    /**
     * @return {@link #modeChange}
     */
    public boolean modeChange() {
        return modeChange;
    }

    /**
     * @return {@link #modeChangeForAll}
     */
    public boolean modeChangeForAll() {
        return modeChangeForAll;
    }
}<|MERGE_RESOLUTION|>--- conflicted
+++ resolved
@@ -177,7 +177,7 @@
 
             int vargsSymbolsIndex = 0;
             int index = 0;
-            boolean allNamesNull = true;
+// boolean allNamesNull = true;
             for (int i = 0; i < arguments.length; i++) {
                 if (vargsSymbolsIndex < varArgsSymbolIndices.length && varArgsSymbolIndices[vargsSymbolsIndex] == i) {
                     // Vararg "..." argument. "execute" to retrieve RArgsValuesAndNames. This is the
@@ -199,12 +199,6 @@
                     values = Utils.resizeArray(values, values.length + varArgInfo.length() - 1);
                     newNames = Utils.resizeStringsArray(newNames, newNames.length + varArgInfo.length() - 1);
                     for (int j = 0; j < varArgInfo.length(); j++) {
-<<<<<<< HEAD
-                        values[index] = varArgInfo.getValues()[j];
-                        String newName = varArgInfo.getNames() == null ? null : varArgInfo.getNames()[j];
-                        allNamesNull &= newName == null;
-                        newNames[index] = newName;
-=======
                         // TODO SourceSection necessary here?
                         // VarArgInfo may contain two types of values here: RPromises and
                         // RMissing.instance. Both need to be wrapped into ConstantNodes, so
@@ -215,30 +209,22 @@
                         } else {
                             values[index] = ConstantNode.create(varArgValue);
                         }
-                        newNames[index] = varArgInfo.getNames()[j];
->>>>>>> 582f0cec
+                        String newName = varArgInfo.getNames()[j];
+                        newNames[index] = newName;
+// allNamesNull &= newName == null;
                         index++;
                     }
                     vargsSymbolsIndex++;
                 } else {
-<<<<<<< HEAD
-                    values[index] = argEvaluated;
-                    String newName = this.getNames()[i];
-                    allNamesNull &= newName == null;
-                    newNames[index] = newName;
-=======
                     values[index] = arguments[i];
+// String newName = names[i];
+// allNamesNull &= newName == null;
                     newNames[index] = names[i];
->>>>>>> 582f0cec
                     index++;
                 }
             }
 
-<<<<<<< HEAD
-            return new RArgsValuesAndNames(values, allNamesNull ? null : newNames);
-=======
             return UnrolledVariadicArguments.create(values, newNames);
->>>>>>> 582f0cec
         }
     }
 
