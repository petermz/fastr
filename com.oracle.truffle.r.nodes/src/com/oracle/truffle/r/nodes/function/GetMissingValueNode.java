/*
 * Copyright (c) 2014, 2014, Oracle and/or its affiliates. All rights reserved.
 * DO NOT ALTER OR REMOVE COPYRIGHT NOTICES OR THIS FILE HEADER.
 *
 * This code is free software; you can redistribute it and/or modify it
 * under the terms of the GNU General Public License version 2 only, as
 * published by the Free Software Foundation.
 *
 * This code is distributed in the hope that it will be useful, but WITHOUT
 * ANY WARRANTY; without even the implied warranty of MERCHANTABILITY or
 * FITNESS FOR A PARTICULAR PURPOSE.  See the GNU General Public License
 * version 2 for more details (a copy is included in the LICENSE file that
 * accompanied this code).
 *
 * You should have received a copy of the GNU General Public License version
 * 2 along with this work; if not, write to the Free Software Foundation,
 * Inc., 51 Franklin St, Fifth Floor, Boston, MA 02110-1301 USA.
 *
 * Please contact Oracle, 500 Oracle Parkway, Redwood Shores, CA 94065 USA
 * or visit www.oracle.com if you need additional information or have any
 * questions.
 */
package com.oracle.truffle.r.nodes.function;

import com.oracle.truffle.api.*;
import com.oracle.truffle.api.frame.*;
<<<<<<< HEAD
import com.oracle.truffle.r.nodes.*;
=======
import com.oracle.truffle.api.nodes.*;
import com.oracle.truffle.r.nodes.access.*;
>>>>>>> dc92e90d

/**
 * This is a node abstraction for the functionality defined in
 * {@link RMissingHelper#getMissingValue(Frame,String)}.
 */
public abstract class GetMissingValueNode extends Node {

    public static GetMissingValueNode create(String name) {
        return new UninitializedGetMissingValueNode(name);
    }

    public abstract Object execute(Frame frame);

    @NodeInfo(cost = NodeCost.UNINITIALIZED)
    private static final class UninitializedGetMissingValueNode extends GetMissingValueNode {

        private final String name;

        private UninitializedGetMissingValueNode(String sym) {
            this.name = sym;
        }

        @Override
        public Object execute(Frame frame) {
            CompilerDirectives.transferToInterpreterAndInvalidate();
<<<<<<< HEAD
            FrameSlot slot = frame.getFrameDescriptor().findFrameSlot(name);
            GetMissingValueNode gmvn = new ResolvedGetMissingValueNode(slot);
            return replace(gmvn).execute(frame);
=======
            FrameSlot slot = frame.getFrameDescriptor().findFrameSlot(sym.getName());
            return replace(new ResolvedGetMissingValueNode(slot)).execute(frame);
>>>>>>> dc92e90d
        }

    }

    private static final class ResolvedGetMissingValueNode extends GetMissingValueNode {

        private final FrameSlot slot;

        private ResolvedGetMissingValueNode(FrameSlot slot) {
            this.slot = slot;
        }

        @Override
        public Object execute(Frame frame) {
            if (slot == null) {
                return null;
            }
            try {
                return frame.getObject(slot);
            } catch (FrameSlotTypeException e) {
                return null;
            }
        }
    }
}<|MERGE_RESOLUTION|>--- conflicted
+++ resolved
@@ -24,12 +24,7 @@
 
 import com.oracle.truffle.api.*;
 import com.oracle.truffle.api.frame.*;
-<<<<<<< HEAD
-import com.oracle.truffle.r.nodes.*;
-=======
 import com.oracle.truffle.api.nodes.*;
-import com.oracle.truffle.r.nodes.access.*;
->>>>>>> dc92e90d
 
 /**
  * This is a node abstraction for the functionality defined in
@@ -55,14 +50,8 @@
         @Override
         public Object execute(Frame frame) {
             CompilerDirectives.transferToInterpreterAndInvalidate();
-<<<<<<< HEAD
             FrameSlot slot = frame.getFrameDescriptor().findFrameSlot(name);
-            GetMissingValueNode gmvn = new ResolvedGetMissingValueNode(slot);
-            return replace(gmvn).execute(frame);
-=======
-            FrameSlot slot = frame.getFrameDescriptor().findFrameSlot(sym.getName());
             return replace(new ResolvedGetMissingValueNode(slot)).execute(frame);
->>>>>>> dc92e90d
         }
 
     }
