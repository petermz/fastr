--- conflicted
+++ resolved
@@ -49,12 +49,8 @@
     @Specialization
     @SuppressWarnings("unused")
     public RStringVector ls(REnvironment name, Object pos, RMissing envir, byte allNames, RMissing pattern) {
-<<<<<<< HEAD
+        controlVisibility();
         return name.ls(allNames == RRuntime.LOGICAL_TRUE, null);
-=======
-        controlVisibility();
-        return name.ls();
->>>>>>> ce9d470d
     }
 
     @Specialization
@@ -62,7 +58,7 @@
     public RStringVector ls(VirtualFrame frame, RMissing name, int pos, RMissing envir, byte allNames, RMissing pattern) {
         controlVisibility();
         // this is the ls() specialisation
-        return REnvironment.Function.createLsCurrent(frame).ls(allNames == RRuntime.LOGICAL_TRUE, null);
+        return REnvironment.DynamicFunction.createLsCurrent(frame).ls(allNames == RRuntime.LOGICAL_TRUE, null);
     }
 
 }