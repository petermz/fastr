/*
 * Copyright (c) 2013, 2014, Oracle and/or its affiliates. All rights reserved.
 * DO NOT ALTER OR REMOVE COPYRIGHT NOTICES OR THIS FILE HEADER.
 *
 * This code is free software; you can redistribute it and/or modify it
 * under the terms of the GNU General Public License version 2 only, as
 * published by the Free Software Foundation.
 *
 * This code is distributed in the hope that it will be useful, but WITHOUT
 * ANY WARRANTY; without even the implied warranty of MERCHANTABILITY or
 * FITNESS FOR A PARTICULAR PURPOSE.  See the GNU General Public License
 * version 2 for more details (a copy is included in the LICENSE file that
 * accompanied this code).
 *
 * You should have received a copy of the GNU General Public License version
 * 2 along with this work; if not, write to the Free Software Foundation,
 * Inc., 51 Franklin St, Fifth Floor, Boston, MA 02110-1301 USA.
 *
 * Please contact Oracle, 500 Oracle Parkway, Redwood Shores, CA 94065 USA
 * or visit www.oracle.com if you need additional information or have any
 * questions.
 */
package com.oracle.truffle.r.nodes.builtin.base;

import com.oracle.truffle.r.nodes.binary.*;
import com.oracle.truffle.r.nodes.builtin.*;
import com.oracle.truffle.r.nodes.unary.*;
import com.oracle.truffle.r.runtime.ops.*;

public class BasePackage extends RPackage {

    public BasePackage() {
        // primitive operations
        load(UnaryNotNode.class).names("!");
        load(BinaryArithmeticNode.class).names("+").arguments(BinaryArithmetic.ADD, null);
        load(BinaryArithmeticNode.class).names("-").arguments(BinaryArithmetic.SUBTRACT, UnaryArithmetic.NEGATE);
        load(BinaryArithmeticNode.class).names("/").arguments(BinaryArithmetic.DIV, null);
        load(BinaryArithmeticNode.class).names("%/%").arguments(BinaryArithmetic.INTEGER_DIV, null);
        load(BinaryArithmeticNode.class).names("%%").arguments(BinaryArithmetic.MOD, null);
        load(BinaryArithmeticNode.class).names("*").arguments(BinaryArithmetic.MULTIPLY, null);
        load(BinaryArithmeticNode.class).names("^").arguments(BinaryArithmetic.POW, null);
        load(MatMult.class).names("%*%");
        load(OuterMult.class).names("%o%");
        load(BinaryBooleanNode.class).names("==").arguments(BinaryCompare.EQUAL);
        load(BinaryBooleanNode.class).names("!=").arguments(BinaryCompare.NOT_EQUAL);
        load(BinaryBooleanNode.class).names(">=").arguments(BinaryCompare.GREATER_EQUAL);
        load(BinaryBooleanNode.class).names(">").arguments(BinaryCompare.GREATER_THAN);
        load(BinaryBooleanNode.class).names("<").arguments(BinaryCompare.LESS_THAN);
        load(BinaryBooleanNode.class).names("<=").arguments(BinaryCompare.LESS_EQUAL);

        load(BinaryBooleanNonVectorizedNode.class).names("&&").arguments(BinaryLogic.NON_VECTOR_AND);
        load(BinaryBooleanNonVectorizedNode.class).names("||").arguments(BinaryLogic.NON_VECTOR_OR);
        load(BinaryBooleanNode.class).names("&").arguments(BinaryLogic.AND);
        load(BinaryBooleanNode.class).names("|").arguments(BinaryLogic.OR);

        // please follow alphabetic order for esthetics
        load(Abs.class);
        load(All.class);
        load(Any.class);
        load(Apply.class);
        load(AsCharacter.class);
        load(AsComplex.class);
        load(AsDouble.class);
        load(AsInteger.class);
        load(AsLogical.class);
        load(AsRaw.class);
        load(AsVector.class);
        load(Assign.class);
        load(Attr.class);
        load(Attributes.class);
        load(Cat.class);
        load(Cbind.class);
        load(Ceiling.class);
        load(CharacterBuiltin.class);
        load(ColSums.class);
        load(CommandArgs.class);
        load(Combine.class);
        load(Complex.class);
        load(Contributors.class);
        load(Cor.class);
        load(Cov.class);
        load(CumSum.class);
        load(Diag.class);
        load(Dim.class);
        load(DimNames.class);
        load(DoubleBuiltin.class);
        load(EmptyEnv.class);
        load(Exists.class);
        load(Floor.class);
        load(Get.class);
<<<<<<< HEAD
        load(Getwd.class);
        load(GlobalEnv.class);
=======
        load(GetClass.class);
>>>>>>> 84c6cdd4
        load(Gregexpr.class);
        load(GSub.class);
        load(Ifelse.class);
        load(Im.class);
        load(IntegerBuiltin.class);
        load(Invisible.class);
        load(IsAtomic.class);
        load(IsCharacter.class);
        load(IsComplex.class);
        load(IsDouble.class);
        load(IsInteger.class);
        load(IsLogical.class);
        load(IsMatrix.class);
        load(IsNA.class);
        load(IsNull.class);
        load(IsNumeric.class);
        load(IsObject.class);
        load(IsRaw.class);
        load(IsTRUE.class);
        load(IsTypeNode.class);
        load(IsUnsorted.class);
        load(Length.class);
        load(License.class);
        load(ListBuiltin.class);
        load(Log.class);
        load(Log2.class);
        load(Log10.class);
        load(LogicalBuiltin.class);
        load(Ls.class);
        load(Match.class);
        load(MatchFun.class);
        load(MatMult.class);
        load(Matrix.class);
        load(Max.class);
        load(Mean.class);
        load(Min.class);
        load(Missing.class);
        load(Mod.class);
        load(Names.class);
        load(NChar.class);
        load(NewEnv.class);
        load(Order.class);
        load(Outer.class);
        load(Paste.class);
        load(Print.class);
        load(ProcTime.class);
        load(Quit.class);
        load(RawBuiltin.class);
        load(Rbind.class);
        load(Re.class);
        load(Recall.class);
        load(Regexp.class);
        load(Repeat.class);
        load(RepeatInternal.class);
        load(Return.class);
        load(Rev.class);
        load(Rm.class);
        load(Rnorm.class);
        load(Round.class);
        load(Runif.class);
        load(SApply.class);
        load(Sd.class);
        load(SetSeed.class);
        load(Setwd.class);
        load(Seq.class);
        load(Sprintf.class);
        load(Sqrt.class);
        load(Stop.class);
        load(Strsplit.class);
        load(Sub.class);
        load(Substr.class);
        load(Sum.class);
        load(InternalSysGetenv.class);
        load(SysGetpid.class);
        load(ToLower.class);
        load(ToString.class);
        load(ToUpper.class);
        load(Transpose.class);
        load(Typeof.class);
        load(Unlist.class);
        load(UpdateAttr.class);
        load(UpdateAttributes.class);
        load(UpdateClass.class);
        load(UpdateDiag.class);
        load(UpdateDim.class);
        load(UpdateDimNames.class);
        load(UpdateLength.class);
        load(UpdateNames.class);
        load(UpperTri.class);
        load(UseMethod.class);
        load(Which.class);
    }

    @Override
    public String getName() {
        return "Base";
    }

}<|MERGE_RESOLUTION|>--- conflicted
+++ resolved
@@ -88,12 +88,9 @@
         load(Exists.class);
         load(Floor.class);
         load(Get.class);
-<<<<<<< HEAD
+        load(GetClass.class);
         load(Getwd.class);
         load(GlobalEnv.class);
-=======
-        load(GetClass.class);
->>>>>>> 84c6cdd4
         load(Gregexpr.class);
         load(GSub.class);
         load(Ifelse.class);
