--- conflicted
+++ resolved
@@ -39,10 +39,6 @@
         load(BinaryArithmeticNode.class).names("%%").arguments(BinaryArithmetic.MOD, null);
         load(BinaryArithmeticNode.class).names("*").arguments(BinaryArithmetic.MULTIPLY, null);
         load(BinaryArithmeticNode.class).names("^").arguments(BinaryArithmetic.POW, null);
-<<<<<<< HEAD
-        load(MatMult.class).names("%*%");
-=======
->>>>>>> 871312a7
         load(BinaryBooleanNode.class).names("==").arguments(BinaryCompare.EQUAL);
         load(BinaryBooleanNode.class).names("!=").arguments(BinaryCompare.NOT_EQUAL);
         load(BinaryBooleanNode.class).names(">=").arguments(BinaryCompare.GREATER_EQUAL);
@@ -55,140 +51,8 @@
         load(BinaryBooleanNode.class).names("&").arguments(BinaryLogic.AND);
         load(BinaryBooleanNode.class).names("|").arguments(BinaryLogic.OR);
 
-<<<<<<< HEAD
         loadBuiltins();
 
-=======
-        // please follow alphabetic order for esthetics
-        load(Abs.class);
-        load(All.class);
-        load(Any.class);
-        load(Apply.class);
-        load(AsCharacter.class);
-        load(AsComplex.class);
-        load(AsDouble.class);
-        load(AsInteger.class);
-        load(AsLogical.class);
-        load(AsRaw.class);
-        load(AsVector.class);
-        load(Assign.class);
-        load(Attr.class);
-        load(Attributes.class);
-        load(Cat.class);
-        load(Cbind.class);
-        load(Ceiling.class);
-        load(CharacterBuiltin.class);
-        load(ColSums.class);
-        load(CommandArgs.class);
-        load(Combine.class);
-        load(Complex.class);
-        load(Contributors.class);
-        load(Cor.class);
-        load(Cov.class);
-        load(CumSum.class);
-        load(Diag.class);
-        load(Dim.class);
-        load(DimNames.class);
-        load(DoubleBuiltin.class);
-        load(EmptyEnv.class);
-        load(Exists.class);
-        load(Floor.class);
-        load(Get.class);
-        load(GetClass.class);
-        load(Getwd.class);
-        load(GlobalEnv.class);
-        load(Gregexpr.class);
-        load(GSub.class);
-        load(Ifelse.class);
-        load(Im.class);
-        load(IntegerBuiltin.class);
-        load(Invisible.class);
-        load(IsAtomic.class);
-        load(IsCharacter.class);
-        load(IsComplex.class);
-        load(IsDouble.class);
-        load(IsInteger.class);
-        load(IsLogical.class);
-        load(IsMatrix.class);
-        load(IsNA.class);
-        load(IsNull.class);
-        load(IsNumeric.class);
-        load(IsObject.class);
-        load(IsRaw.class);
-        load(IsTRUE.class);
-        load(IsTypeNode.class);
-        load(IsUnsorted.class);
-        load(Length.class);
-        load(License.class);
-        load(ListBuiltin.class);
-        load(Log.class);
-        load(Log2.class);
-        load(Log10.class);
-        load(LogicalBuiltin.class);
-        load(Ls.class);
-        load(Match.class);
-        load(MatchFun.class);
-        load(MatMult.class);
-        load(Matrix.class);
-        load(Max.class);
-        load(Mean.class);
-        load(Min.class);
-        load(Missing.class);
-        load(Mod.class);
-        load(Names.class);
-        load(NChar.class);
-        load(NewEnv.class);
-        load(Order.class);
-        load(Outer.class);
-        load(Paste.class);
-        load(Print.class);
-        load(ProcTime.class);
-        load(Quit.class);
-        load(RawBuiltin.class);
-        load(Rbind.class);
-        load(Re.class);
-        load(Recall.class);
-        load(Regexp.class);
-        load(Repeat.class);
-        load(RepeatInternal.class);
-        load(Return.class);
-        load(Rev.class);
-        load(Rm.class);
-        load(Rnorm.class);
-        load(Round.class);
-        load(Runif.class);
-        load(SApply.class);
-        load(Sd.class);
-        load(SetSeed.class);
-        load(Setwd.class);
-        load(Seq.class);
-        load(Sprintf.class);
-        load(Sqrt.class);
-        load(Stop.class);
-        load(Strsplit.class);
-        load(Sub.class);
-        load(Substr.class);
-        load(Sum.class);
-        load(InternalSysGetenv.class);
-        load(SysGetpid.class);
-        load(ToLower.class);
-        load(ToString.class);
-        load(ToUpper.class);
-        load(Transpose.class);
-        load(Typeof.class);
-        load(Unlist.class);
-        load(UpdateAttr.class);
-        load(UpdateAttributes.class);
-        load(UpdateClass.class);
-        load(UpdateDiag.class);
-        load(UpdateDim.class);
-        load(UpdateDimNames.class);
-        load(UpdateLength.class);
-        load(UpdateNames.class);
-        load(UpperTri.class);
-        load(UseMethod.class);
-        load(Which.class);
->>>>>>> 871312a7
     }
 
     @Override
