--- conflicted
+++ resolved
@@ -58,16 +58,7 @@
         return getParameterValues0();
     }
 
-<<<<<<< HEAD
-    @Specialization
-=======
-    @Override
-    public final boolean getVisibility() {
-        return false;
-    }
-
     @Specialization(order = 0)
->>>>>>> a36fb560
     @SuppressWarnings("unused")
     public Object rm(VirtualFrame frame, String name, RStringVector list, Object pos, RMissing envir, byte inherits) {
         controlVisibility();
