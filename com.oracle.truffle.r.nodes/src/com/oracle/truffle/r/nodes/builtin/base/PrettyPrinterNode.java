/*
 * Copyright (c) 2013, 2014, Oracle and/or its affiliates. All rights reserved.
 * DO NOT ALTER OR REMOVE COPYRIGHT NOTICES OR THIS FILE HEADER.
 *
 * This code is free software; you can redistribute it and/or modify it
 * under the terms of the GNU General Public License version 2 only, as
 * published by the Free Software Foundation.
 *
 * This code is distributed in the hope that it will be useful, but WITHOUT
 * ANY WARRANTY; without even the implied warranty of MERCHANTABILITY or
 * FITNESS FOR A PARTICULAR PURPOSE.  See the GNU General Public License
 * version 2 for more details (a copy is included in the LICENSE file that
 * accompanied this code).
 *
 * You should have received a copy of the GNU General Public License version
 * 2 along with this work; if not, write to the Free Software Foundation,
 * Inc., 51 Franklin St, Fifth Floor, Boston, MA 02110-1301 USA.
 *
 * Please contact Oracle, 500 Oracle Parkway, Redwood Shores, CA 94065 USA
 * or visit www.oracle.com if you need additional information or have any
 * questions.
 */
package com.oracle.truffle.r.nodes.builtin.base;

import java.util.*;

import com.oracle.truffle.api.*;
import com.oracle.truffle.api.CompilerDirectives.CompilationFinal;
import com.oracle.truffle.api.CompilerDirectives.SlowPath;
import com.oracle.truffle.api.dsl.*;
import com.oracle.truffle.api.frame.*;
import com.oracle.truffle.api.impl.*;
import com.oracle.truffle.api.nodes.*;
import com.oracle.truffle.r.nodes.*;
import com.oracle.truffle.r.nodes.builtin.*;
import com.oracle.truffle.r.nodes.builtin.base.PrettyPrinterNodeFactory.PrettyPrinterSingleListElementNodeFactory;
import com.oracle.truffle.r.nodes.builtin.base.PrettyPrinterNodeFactory.PrettyPrinterSingleVectorElementNodeFactory;
import com.oracle.truffle.r.nodes.builtin.base.PrettyPrinterNodeFactory.PrintDimNodeFactory;
import com.oracle.truffle.r.nodes.builtin.base.PrettyPrinterNodeFactory.PrintVector2DimNodeFactory;
import com.oracle.truffle.r.nodes.builtin.base.PrettyPrinterNodeFactory.PrintVectorMultiDimNodeFactory;

import static com.oracle.truffle.r.nodes.RTypesGen.*;

import com.oracle.truffle.r.runtime.*;
import com.oracle.truffle.r.runtime.data.*;
import com.oracle.truffle.r.runtime.data.model.*;
import com.sun.jmx.snmp.defaults.*;

@SuppressWarnings("unused")
@NodeChildren({@NodeChild(value = "operand", type = RNode.class), @NodeChild(value = "listElementName", type = RNode.class)})
@NodeField(name = "printingAttributes", type = boolean.class)
public abstract class PrettyPrinterNode extends RNode {

    @Override
    public abstract Object execute(VirtualFrame frame);

    public abstract Object executeString(VirtualFrame frame, int o, Object listElementName);

    public abstract Object executeString(VirtualFrame frame, double o, Object listElementName);

    public abstract Object executeString(VirtualFrame frame, byte o, Object listElementName);

    public abstract Object executeString(VirtualFrame frame, Object o, Object listElementName);

    @Child PrettyPrinterNode attributePrettyPrinter;
    @Child PrettyPrinterNode recursivePrettyPrinter;
    @Child PrettyPrinterSingleListElementNode singleListElementPrettyPrinter;
    @Child PrintVectorMultiDimNode multiDimPrinter;

    @Child Re re;
    @Child Im im;

    @CompilationFinal RFunction formatDataFrame;
    @Child DirectCallNode formatDataFrameCall;

    protected abstract boolean isPrintingAttributes();

    private String prettyPrintAttributes(VirtualFrame frame, Object o) {
        if (attributePrettyPrinter == null) {
            CompilerDirectives.transferToInterpreterAndInvalidate();
            attributePrettyPrinter = insert(PrettyPrinterNodeFactory.create(null, null, true));
        }
        return (String) attributePrettyPrinter.executeString(frame, o, null);
    }

    private String prettyPrintRecursive(VirtualFrame frame, Object o, Object listElementName) {
        if (recursivePrettyPrinter == null) {
            CompilerDirectives.transferToInterpreterAndInvalidate();
            recursivePrettyPrinter = insert(PrettyPrinterNodeFactory.create(null, null, isPrintingAttributes()));
        }
        return (String) recursivePrettyPrinter.executeString(frame, o, listElementName);
    }

    private String prettyPrintSingleListElement(VirtualFrame frame, Object o, Object listElementName) {
        if (singleListElementPrettyPrinter == null) {
            CompilerDirectives.transferToInterpreterAndInvalidate();
            singleListElementPrettyPrinter = insert(PrettyPrinterSingleListElementNodeFactory.create(null, null));
        }
        return (String) singleListElementPrettyPrinter.executeString(frame, o, listElementName);
    }

    private String printVectorMultiDim(VirtualFrame frame, RAbstractVector vector, boolean isListOrStringVector, boolean isComplexOrRawVector) {
        if (multiDimPrinter == null) {
            CompilerDirectives.transferToInterpreterAndInvalidate();
            multiDimPrinter = insert(PrintVectorMultiDimNodeFactory.create(null, null, null));
        }
        StringBuilder sb = new StringBuilder();
        sb.append((String) multiDimPrinter.executeString(frame, vector, RRuntime.asLogical(isListOrStringVector), RRuntime.asLogical(isComplexOrRawVector)));
        Map<String, Object> attributes = vector.getAttributes();
        if (attributes != null) {
            sb.append(printAttributes(frame, vector, attributes));
        }
        return builderToString(sb);
    }

    @Specialization
    public String prettyPrint(RNull operand, Object listElementName) {
        return "NULL";
    }

    @Specialization(order = 1)
    public String prettyPrintVector(byte operand, Object listElementName) {
        return concat("[1] ", prettyPrint(operand));
    }

    @SlowPath
    public static String prettyPrint(byte operand, int width) {
        StringBuilder sb = new StringBuilder();
        String valStr = RRuntime.logicalToString(operand);
        return spaces(sb, width - valStr.length()).append(valStr).toString();
    }

    public static String prettyPrint(byte operand) {
        return RRuntime.logicalToString(operand);
    }

    @Specialization(order = 10)
    public String prettyPrintVector(int operand, Object listElementName) {
        return concat("[1] ", prettyPrint(operand));
    }

    public static String prettyPrint(int operand) {
        return RRuntime.intToString(operand, false);
    }

    @Specialization(order = 20)
    public String prettyPrintVector(double operand, Object listElementName) {
        return concat("[1] ", prettyPrint(operand));
    }

    public static String prettyPrint(double operand) {
        return doubleToStringPrintFormat(operand, calcRoundFactor(operand, 10000000));
    }

    @Specialization(order = 30)
    public String prettyPrintVector(RComplex operand, Object listElementName) {
        return concat("[1] ", prettyPrint(operand));
    }

    public static String prettyPrint(RComplex operand) {
        double rfactor = calcRoundFactor(operand.getRealPart(), 10000000);
        double ifactor = calcRoundFactor(operand.getImaginaryPart(), 10000000);
        return operand.toString(doubleToStringPrintFormat(operand.getRealPart(), rfactor), doubleToStringPrintFormat(operand.getImaginaryPart(), ifactor));
    }

    @Specialization(order = 40)
    public String prettyPrintVector(String operand, Object listElementName) {
        return concat("[1] ", prettyPrint(operand));
    }

    public static String prettyPrint(String operand) {
        return RRuntime.quoteString(operand);
    }

    @Specialization(order = 50)
    public String prettyPrintVector(RRaw operand, Object listElementName) {
        return concat("[1] ", prettyPrint(operand));
    }

    public static String prettyPrint(RRaw operand) {
        return operand.toString();
    }

    @Specialization
    public String prettyPrint(RFunction operand, Object listElementName) {
        return ((RRootNode) operand.getTarget().getRootNode()).getSourceCode();
    }

    @Specialization
    public String prettyPrint(VirtualFrame frame, REnvironment operand, Object listElementName) {
        Map<String, Object> attributes = operand.getAttributes();
        if (attributes == null) {
            return operand.toString();
        } else {
            StringBuilder builder = new StringBuilder(operand.toString());
            for (Map.Entry<String, Object> attr : attributes.entrySet()) {
                printAttribute(builder, frame, attr);
            }
            return builderToString(builder);
        }
    }

    private String printAttributes(VirtualFrame frame, RAbstractVector vector, Map<String, Object> attributes) {
        StringBuilder builder = new StringBuilder();
        for (Map.Entry<String, Object> attr : attributes.entrySet()) {
            if (attr.getKey().equals(RRuntime.NAMES_ATTR_KEY) && !vector.hasDimensions()) {
                // names attribute already printed
                continue;
            }
            if (attr.getKey().equals(RRuntime.DIM_ATTR_KEY) || attr.getKey().equals(RRuntime.DIMNAMES_ATTR_KEY)) {
                // dim and dimnames attributes never gets printed
                continue;
            }
            printAttribute(builder, frame, attr);
        }
        return builderToString(builder);
    }

    private void printAttribute(StringBuilder builder, VirtualFrame frame, Map.Entry<String, Object> attr) {
        builder.append("\n");
        builder.append(concat("attr(,\"", attr.getKey(), "\")\n"));
        builder.append(prettyPrintAttributes(frame, attr.getValue()));
    }

    private String printVector(VirtualFrame frame, RAbstractVector vector, String[] values, boolean isStringVector, boolean isRawVector) {
        assert vector.getLength() == values.length;
        if (values.length == 0) {
            String result = concat(RRuntime.classToString(vector.getElementClass()), "(0)");
            if (vector.getNames() != RNull.instance) {
                result = concat("named ", result);
            }
            return result;
        } else {
            boolean printNamesHeader = (!vector.hasDimensions() && vector.getNames() != null && vector.getNames() != RNull.instance);
            RStringVector names = printNamesHeader ? (RStringVector) vector.getNames() : null;
            int maxWidth = 0;
            for (String s : values) {
                maxWidth = Math.max(maxWidth, s.length());
            }
            if (printNamesHeader) {
                for (int i = 0; i < names.getLength(); i++) {
                    String s = names.getDataAt(i);
                    if (s == RRuntime.STRING_NA) {
                        s = RRuntime.NA_HEADER;
                    }
                    maxWidth = Math.max(maxWidth, s.length());
                }
            }
            int columnWidth = maxWidth + 1; // There is a blank before each column.
            int leftWidth = 0;
            int maxPositionLength = 0;
            if (!printNamesHeader) {
                maxPositionLength = intString(vector.getLength()).length();
                leftWidth = maxPositionLength + 2; // There is [] around the number.
            }
            int forColumns = RContext.getInstance().getConsoleHandler().getWidth() - leftWidth;
            int numberOfColumns = Math.max(1, forColumns / columnWidth);

            int index = 0;
            StringBuilder builder = new StringBuilder();
            StringBuilder headerBuilder = null;
            if (printNamesHeader) {
                headerBuilder = new StringBuilder();
            }
            while (index < vector.getLength()) {
                if (!printNamesHeader) {
                    int position = index + 1;
                    String positionString = intString(position);
                    for (int i = 0; i < maxPositionLength - positionString.length(); ++i) {
                        builder.append(' ');
                    }
                    builder.append("[").append(positionString).append("]");
                }
                for (int j = 0; j < numberOfColumns && index < vector.getLength(); ++j) {
                    String valueString = values[index];
                    if (!printNamesHeader) {
                        builder.append(' ');
                        // for some reason vectors of strings are printed differently
                        if (isStringVector) {
                            builder.append(valueString);
                        }
                        for (int k = 0; k < (columnWidth - 1) - valueString.length(); ++k) {
                            builder.append(' ');
                        }
                        if (!isStringVector) {
                            builder.append(valueString);
                        }
                    } else {
                        int actualColumnWidth = columnWidth;
                        if (j == 0) {
                            actualColumnWidth--;
                        }
                        // for some reason vectors of raw values are printed differently
                        if (!isRawVector) {
                            for (int k = 0; k < actualColumnWidth - valueString.length(); ++k) {
                                builder.append(' ');
                            }
                        }
                        builder.append(valueString);
                        if (isRawVector) {
                            builder.append(' ');
                        }
                        String headerString = names.getDataAt(index);
                        if (headerString == RRuntime.STRING_NA) {
                            headerString = RRuntime.NA_HEADER;
                        }
                        for (int k = 0; k < actualColumnWidth - headerString.length(); ++k) {
                            headerBuilder.append(' ');
                        }
                        headerBuilder.append(headerString);
                    }
                    index++;
                }
                builder.append('\n');
                if (printNamesHeader) {
                    headerBuilder.append('\n');
                    headerBuilder.append(builderToString(builder));
                    builder = new StringBuilder();
                }
            }
            StringBuilder resultBuilder = printNamesHeader ? headerBuilder : builder;
            resultBuilder.deleteCharAt(resultBuilder.length() - 1);
            Map<String, Object> attributes = vector.getAttributes();
            if (attributes != null) {
                resultBuilder.append(printAttributes(frame, vector, attributes));
            }
            return builderToString(resultBuilder);
        }
    }

    @SlowPath
    protected static String padColHeader(int r, int dataColWidth, RAbstractVector vector, boolean isListOrStringVector) {
        RList dimNames = vector.getDimNames();
        StringBuilder sb = new StringBuilder();
        int wdiff;
        if (dimNames == null || dimNames.getDataAt(1) == RNull.instance) {
            String rs = intString(r);
            wdiff = dataColWidth - (rs.length() + 3); // 3: [,]
            if (!isListOrStringVector && wdiff > 0) {
                spaces(sb, wdiff);
            }
            sb.append("[,").append(rs).append(']');
        } else {
            RStringVector dimNamesVector = (RStringVector) dimNames.getDataAt(1);
            String dimId = dimNamesVector.getDataAt(r - 1);
            if (dimId == RRuntime.STRING_NA) {
                dimId = RRuntime.NA_HEADER;
            }
            wdiff = dataColWidth - dimId.length();
            if (!isListOrStringVector && wdiff > 0) {
                spaces(sb, wdiff);
            }
            sb.append(dimId);
        }
        if (isListOrStringVector && wdiff > 0) {
            spaces(sb, wdiff);
        }
        return builderToString(sb);
    }

    protected static boolean rowHeaderUsesIndices(RList dimNames) {
        return dimNames == null || dimNames.getDataAt(0) == RNull.instance;
    }

    protected static String rowHeader(int c, RAbstractVector vector) {
        RList dimNames = vector.getDimNames();
        if (rowHeaderUsesIndices(dimNames)) {
            return concat("[", intString(c), ",]");
        } else {
            RStringVector dimNamesVector = (RStringVector) dimNames.getDataAt(0);
            String dimId = dimNamesVector.getDataAt(c - 1);
            if (dimId == RRuntime.STRING_NA) {
                dimId = RRuntime.NA_HEADER;
            }
            return dimId;
        }
    }

    public static StringBuilder spaces(StringBuilder sb, int s) {
        if (s > 0) {
            for (int i = 0; i < s; ++i) {
                sb.append(' ');
            }
        }
        return sb;
    }

    private static String getDimId(RAbstractVector vector, int dimLevel, int dimInd) {
        String dimId;
        RList dimNames = vector.getDimNames();
        if (dimNames == null || dimNames.getDataAt(dimLevel - 1) == RNull.instance) {
            dimId = intString(dimInd + 1);
        } else {
            RStringVector dimNamesVector = (RStringVector) dimNames.getDataAt(dimLevel - 1);
            dimId = dimNamesVector.getDataAt(dimInd);
        }
        return dimId;
    }

    private static double calcRoundFactor(double input, long maxFactor) {
        if (Double.isNaN(input) || Double.isInfinite(input) || input == 0.0) {
            return maxFactor * 10;
        }
        double data = input;
        double factor = 1;
        if (Math.abs(data) > 1000000000000L) {
            while (Math.abs(data) > 10000000L) {
                data = data / 10;
                factor /= 10;
            }
        } else if ((int) data != 0) {
            while (Math.abs(data) < maxFactor / 10) {
                data = data * 10;
                factor *= 10;
            }
        } else {
            long current = maxFactor / 10;
            while (Math.abs(data) < 1 && current > 1) {
                data = data * 10;
                current = current * 10;
            }
            return current;
        }
        return factor;
    }

    private static String doubleToStringPrintFormat(double input, double roundFactor) {
        double data = input;
        if (!Double.isNaN(data) && !Double.isInfinite(data)) {
            if (roundFactor < 1) {
                double inverse = 1 / roundFactor;
                data = Math.round(data / inverse) * inverse;
            } else {
                data = Math.round(data * roundFactor) / roundFactor;
            }
        }
        return RRuntime.doubleToString(data);
    }

    private String prettyPrintList0(VirtualFrame frame, RList operand, Object listElementName) {
        int length = operand.getLength();
        if (length == 0) {
            String result = "list()";
            if (operand.getNames() != RNull.instance) {
                result = concat("named ", result);
            }
            return result;
        } else {
            StringBuilder sb = new StringBuilder();
            for (int i = 0; i < length; i++) {
                if (isPrintingAttributes() && operand.elementNamePrefix != null) {
                    sb.append(operand.elementNamePrefix);
                }
                Object name = operand.getNameAt(i);
                if (listElementName != null) {
                    name = concat(RRuntime.toString(listElementName), RRuntime.toString(name));
                }
                sb.append(name).append('\n');
                Object value = operand.getDataAt(i);
                sb.append(prettyPrintSingleListElement(frame, value, name)).append("\n\n");
            }
            sb.deleteCharAt(sb.length() - 1);
            Map<String, Object> attributes = operand.getAttributes();
            if (attributes != null) {
                sb.append(printAttributes(frame, operand, attributes));
            }
            return builderToString(sb);
        }
    }

    public static String prettyPrint(RList operand) {
        return concat("List,", intString(operand.getLength()));
    }

    public static String prettyPrint(RAbstractVector operand) {
        return concat(RRuntime.classToStringCap(operand.getElementClass()), ",", intString(operand.getLength()));
    }

    @Specialization(order = 100, guards = "twoDimsOrMore")
    public String prettyPrintM(VirtualFrame frame, RList operand, Object listElementName) {
        return printVectorMultiDim(frame, operand, true, false);
    }

    @Specialization(order = 101, guards = "twoDimsOrMore")
    public String prettyPrintM(VirtualFrame frame, RAbstractStringVector operand, Object listElementName) {
        return printVectorMultiDim(frame, operand, true, false);
    }

    @Specialization(order = 103, guards = "twoDimsOrMore")
    public String prettyPrintM(VirtualFrame frame, RAbstractComplexVector operand, Object listElementName) {
        return printVectorMultiDim(frame, operand, false, true);
    }

    @Specialization(order = 104, guards = "twoDimsOrMore")
    public String prettyPrintM(VirtualFrame frame, RAbstractRawVector operand, Object listElementName) {
        return printVectorMultiDim(frame, operand, false, true);
    }

    @Specialization(order = 105, guards = "twoDimsOrMore")
    public String prettyPrintM(VirtualFrame frame, RAbstractVector operand, Object listElementName) {
        return printVectorMultiDim(frame, operand, false, false);
    }

    @Specialization(order = 200, guards = "!twoDimsOrMore")
    public String prettyPrint(VirtualFrame frame, RList operand, Object listElementName) {
        return prettyPrintList0(frame, operand, listElementName);
    }

    @Specialization(order = 300, guards = "!twoDimsOrMore")
    public String prettyPrint(VirtualFrame frame, RAbstractDoubleVector operand, Object listElementName) {
        int length = operand.getLength();
        String[] values = new String[length];
        for (int i = 0; i < length; i++) {
            double data = operand.getDataAt(i);
            values[i] = prettyPrint(data);
        }
        padTrailingDecimalPointAndZeroesIfRequired(values);
        return printVector(frame, operand, values, false, false);
    }

    @Specialization(order = 400, guards = "!twoDimsOrMore")
    public String prettyPrint(VirtualFrame frame, RAbstractIntVector operand, Object listElementName) {
        int length = operand.getLength();
        String[] values = new String[length];
        for (int i = 0; i < length; i++) {
            int data = operand.getDataAt(i);
            values[i] = prettyPrint(data);
        }
        return printVector(frame, operand, values, false, false);
    }

    @Specialization(order = 500, guards = "!twoDimsOrMore")
    public String prettyPrint(VirtualFrame frame, RAbstractStringVector operand, Object listElementName) {
        int length = operand.getLength();
        String[] values = new String[length];
        for (int i = 0; i < length; i++) {
            String data = operand.getDataAt(i);
            values[i] = prettyPrint(data);
        }
        return printVector(frame, operand, values, true, false);
    }

    @Specialization(order = 600, guards = "!twoDimsOrMore")
    public String prettyPrint(VirtualFrame frame, RAbstractLogicalVector operand, Object listElementName) {
        int length = operand.getLength();
        String[] values = new String[length];
        for (int i = 0; i < length; i++) {
            byte data = operand.getDataAt(i);
            values[i] = prettyPrint(data);
        }
        return printVector(frame, operand, values, false, false);
    }

    @Specialization(order = 700, guards = "!twoDimsOrMore")
    public String prettyPrint(VirtualFrame frame, RAbstractRawVector operand, Object listElementName) {
        int length = operand.getLength();
        String[] values = new String[length];
        for (int i = 0; i < length; i++) {
            RRaw data = operand.getDataAt(i);
            values[i] = prettyPrint(data);
        }
        return printVector(frame, operand, values, false, true);
    }

    @Specialization(order = 800, guards = "!twoDimsOrMore")
    public String prettyPrint(VirtualFrame frame, RAbstractComplexVector operand, Object listElementName) {
        if (re == null) {
            // the two are allocated side by side; checking for re is sufficient
            CompilerDirectives.transferToInterpreterAndInvalidate();
            RBuiltinPackages packages = (RBuiltinPackages) RContext.getLookup();
            re = insert(ReFactory.create(new RNode[1], RBuiltinPackages.lookupBuiltin("Re")));
            im = insert(ImFactory.create(new RNode[1], RBuiltinPackages.lookupBuiltin("Im")));
        }

        RDoubleVector realParts = (RDoubleVector) re.executeRDoubleVector(frame, operand);
        RDoubleVector imaginaryParts = (RDoubleVector) im.executeRDoubleVector(frame, operand);

        int length = operand.getLength();
        String[] realValues = new String[length];
        String[] imaginaryValues = new String[length];
        for (int i = 0; i < length; ++i) {
            realValues[i] = prettyPrint(realParts.getDataAt(i));
            imaginaryValues[i] = prettyPrint(imaginaryParts.getDataAt(i));
        }
        padTrailingDecimalPointAndZeroesIfRequired(realValues);
        padTrailingDecimalPointAndZeroesIfRequired(imaginaryValues);
        removeLeadingMinus(imaginaryValues);
        rightJustify(imaginaryValues);

        String[] values = new String[length];
        for (int i = 0; i < length; i++) {
            values[i] = operand.getDataAt(i).isNA() ? "NA" : concat(realValues[i], imaginaryParts.getDataAt(i) < 0.0 ? "-" : "+", imaginaryValues[i], "i");
        }
        return printVector(frame, operand, values, false, false);
    }

    @Specialization(order = 1000)
    public String prettyPrint(VirtualFrame frame, RDataFrame operand, Object listElementName) {
        if (operand.getVector().getLength() == 0) {
            return "data frame with 0 columns and 0 rows";

        }
        if (operand.getRowNames() == RNull.instance || ((RAbstractVector) operand.getRowNames()).getLength() == 0) {
            return "NULL\n<0 rows> (or 0-length row.names)";
        }
<<<<<<< HEAD
        if (formatDataFrame == null) {
            CompilerDirectives.transferToInterpreterAndInvalidate();
            RFunction function = RContext.getLookup().lookup("format.data.frame");
            formatDataFrameCall = insert(Truffle.getRuntime().createDirectCallNode(function.getTarget()));
        }
        return RRuntime.toString(formatDataFrameCall.call(frame, RArguments.create(formatDataFrame, new Object[]{operand})));
=======
        RFunction getFunction = RContext.getLookup().lookup("get");
        RFunction formatFunction = (RFunction) getFunction.call(frame, RArguments.create(getFunction, REnvironment.globalEnv().getFrame(), new Object[]{"format.data.frame"}));
        return RRuntime.toString(formatFunction.call(frame, RArguments.create(formatFunction, new Object[]{operand})));
>>>>>>> 0e15f4fc
    }

    protected static boolean twoDimsOrMore(RAbstractVector v) {
        return v.hasDimensions() && v.getDimensions().length > 1;
    }

    protected static boolean twoDimsOrMore(RAbstractDoubleVector v) {
        return v.hasDimensions() && v.getDimensions().length > 1;
    }

    protected static boolean twoDimsOrMore(RAbstractIntVector v) {
        return v.hasDimensions() && v.getDimensions().length > 1;
    }

    protected static boolean twoDimsOrMore(RAbstractStringVector v) {
        return v.hasDimensions() && v.getDimensions().length > 1;
    }

    protected static boolean twoDimsOrMore(RAbstractLogicalVector v) {
        return v.hasDimensions() && v.getDimensions().length > 1;
    }

    protected static boolean twoDimsOrMore(RAbstractRawVector v) {
        return v.hasDimensions() && v.getDimensions().length > 1;
    }

    protected static boolean twoDimsOrMore(RAbstractComplexVector v) {
        return v.hasDimensions() && v.getDimensions().length > 1;
    }

    protected static boolean twoDimsOrMore(RList l) {
        return l.hasDimensions() && l.getDimensions().length > 1;
    }

    protected static boolean isLengthOne(RAbstractIntVector v) {
        return v.getLength() == 1;
    }

    @SlowPath
    private static String builderToString(StringBuilder sb) {
        return sb.toString();
    }

    @SlowPath
    private static String builderToSubstring(StringBuilder sb, int start, int end) {
        return sb.substring(start, end);
    }

    @SlowPath
    private static String intString(int x) {
        return Integer.toString(x);
    }

    @SlowPath
    private static String stringFormat(String format, Object arg) {
        return String.format(format, arg);
    }

    @SlowPath
    private static String concat(String... ss) {
        StringBuilder sb = new StringBuilder();
        for (String s : ss) {
            sb.append(s);
        }
        return builderToString(sb);
    }

    @SlowPath
    private static String substring(String s, int start) {
        return s.substring(start);
    }

    @SlowPath
    private static int requiresDecimalPointsAndTrailingZeroes(String[] values, int[] decimalPointOffsets, int[] lenAfterPoint) {
        boolean foundWithDecimalPoint = false;
        boolean foundWithoutDecimalPoint = false;
        boolean inequalLenAfterPoint = false;
        int maxLenAfterPoint = -1;
        for (int i = 0; i < values.length; ++i) {
            String v = values[i];
            decimalPointOffsets[i] = v.indexOf('.');
            if (decimalPointOffsets[i] == -1) {
                foundWithoutDecimalPoint = true;
                lenAfterPoint[i] = 0;
            } else {
                foundWithDecimalPoint = true;
                int lap = substring(v, decimalPointOffsets[i] + 1).length();
                lenAfterPoint[i] = lap;
                if (lap > maxLenAfterPoint) {
                    if (maxLenAfterPoint == -1) {
                        inequalLenAfterPoint = true;
                    }
                    maxLenAfterPoint = lap;
                }
            }
        }
        return (foundWithDecimalPoint && foundWithoutDecimalPoint) || inequalLenAfterPoint ? maxLenAfterPoint : -1;
    }

    @SlowPath
    public static void padTrailingDecimalPointAndZeroesIfRequired(String[] values) {
        int[] decimalPointOffsets = new int[values.length];
        int[] lenAfterPoint = new int[values.length];
        int maxLenAfterPoint = requiresDecimalPointsAndTrailingZeroes(values, decimalPointOffsets, lenAfterPoint);
        if (maxLenAfterPoint == -1) {
            return;
        }

        for (int i = 0; i < values.length; ++i) {
            String v = values[i];
            if (v == RRuntime.STRING_NA) {
                continue;
            }
            if (decimalPointOffsets[i] == -1) {
                v = concat(v, ".");
            }
            if (lenAfterPoint[i] < maxLenAfterPoint) {
                values[i] = concat(v, stringFormat(concat("%0", intString(maxLenAfterPoint - lenAfterPoint[i]), "d"), 0));
            }
        }
    }

    @SlowPath
    private static void rightJustify(String[] values) {
        int maxLen = 0;
        boolean inequalLengths = false;
        int lastLen = 0;
        for (int i = 0; i < values.length; ++i) {
            String v = values[i];
            if (v == RRuntime.STRING_NA) {
                // do not use NA for deciding alignment
                continue;
            }
            int l = v.length();
            maxLen = Math.max(maxLen, l);
            inequalLengths = lastLen != 0 && lastLen != l;
            lastLen = l;
        }
        if (!inequalLengths) {
            return;
        }
        for (int i = 0; i < values.length; ++i) {
            String v = values[i];
            int l = v.length();
            if (l < maxLen) {
                int d = maxLen - l;
                if (d == 1) {
                    values[i] = concat(" ", v);
                } else {
                    values[i] = concat(stringFormat(concat("%", intString(d), "s"), " "), v);
                }
            }
        }
    }

    @SlowPath
    private static void removeLeadingMinus(String[] values) {
        for (int i = 0; i < values.length; ++i) {
            String v = values[i];
            if (v.charAt(0) == '-') {
                values[i] = substring(v, 1);
            }
        }
    }

    @NodeChildren({@NodeChild(value = "operand", type = RNode.class), @NodeChild(value = "listElementName", type = RNode.class)})
    abstract static class PrettyPrinterSingleListElementNode extends RNode {

        @Child PrettyPrinterNode prettyPrinter;

        private void initCast(Object listElementName) {
            if (prettyPrinter == null) {
                CompilerDirectives.transferToInterpreterAndInvalidate();
                prettyPrinter = insert(PrettyPrinterNodeFactory.create(null, null, false));
            }
        }

        private String prettyPrintSingleElement(VirtualFrame frame, byte o, Object listElementName) {
            initCast(listElementName);
            return (String) prettyPrinter.executeString(frame, o, listElementName);
        }

        private String prettyPrintSingleElement(VirtualFrame frame, int o, Object listElementName) {
            initCast(listElementName);
            return (String) prettyPrinter.executeString(frame, o, listElementName);
        }

        private String prettyPrintSingleElement(VirtualFrame frame, double o, Object listElementName) {
            initCast(listElementName);
            return (String) prettyPrinter.executeString(frame, o, listElementName);
        }

        private String prettyPrintSingleElement(VirtualFrame frame, Object o, Object listElementName) {
            initCast(listElementName);
            return (String) prettyPrinter.executeString(frame, o, listElementName);
        }

        public abstract Object executeString(VirtualFrame frame, int o, Object listElementName);

        public abstract Object executeString(VirtualFrame frame, double o, Object listElementName);

        public abstract Object executeString(VirtualFrame frame, byte o, Object listElementName);

        public abstract Object executeString(VirtualFrame frame, Object o, Object listElementName);

        @Specialization
        public String prettyPrintListElement(VirtualFrame frame, RNull operand, Object listElementName) {
            return prettyPrintSingleElement(frame, operand, listElementName);
        }

        @Specialization
        public String prettyPrintListElement(VirtualFrame frame, byte operand, Object listElementName) {
            return prettyPrintSingleElement(frame, operand, listElementName);
        }

        @Specialization
        public String prettyPrintListElement(VirtualFrame frame, int operand, Object listElementName) {
            return prettyPrintSingleElement(frame, operand, listElementName);
        }

        @Specialization
        public String prettyPrintListElement(VirtualFrame frame, double operand, Object listElementName) {
            return prettyPrintSingleElement(frame, operand, listElementName);
        }

        @Specialization
        public String prettyPrintListElement(VirtualFrame frame, RComplex operand, Object listElementName) {
            return prettyPrintSingleElement(frame, operand, listElementName);
        }

        @Specialization
        public String prettyPrintListElement(VirtualFrame frame, String operand, Object listElementName) {
            return prettyPrintSingleElement(frame, operand, listElementName);
        }

        @Specialization
        public String prettyPrintListElement(VirtualFrame frame, RRaw operand, Object listElementName) {
            return prettyPrintSingleElement(frame, operand, listElementName);
        }

        @Specialization
        public String prettyPrintListElement(VirtualFrame frame, RAbstractVector operand, Object listElementName) {
            return prettyPrintSingleElement(frame, operand, listElementName);
        }
    }

    @NodeChild(value = "operand", type = RNode.class)
    abstract static class PrettyPrinterSingleVectorElementNode extends RNode {

        @Child PrettyPrinterSingleVectorElementNode recursivePrettyPrinter;

        private String prettyPrintRecursive(Object o) {
            if (recursivePrettyPrinter == null) {
                CompilerDirectives.transferToInterpreterAndInvalidate();
                recursivePrettyPrinter = insert(PrettyPrinterSingleVectorElementNodeFactory.create(null));
            }
            return (String) recursivePrettyPrinter.executeString(null, o);
        }

        public abstract Object executeString(VirtualFrame frame, Object o);

        @Specialization
        public String prettyPrintVectorElement(RNull operand) {
            return "NULL";
        }

        @Specialization
        public String prettyPrintVectorElement(byte operand) {
            return prettyPrint(operand);
        }

        @Specialization
        public String prettyPrintVectorElement(int operand) {
            return prettyPrint(operand);
        }

        @Specialization
        public String prettyPrintVectorElement(double operand) {
            return prettyPrint(operand);
        }

        @Specialization
        public String prettyPrintVectorElement(RComplex operand) {
            return prettyPrint(operand);
        }

        @Specialization
        public String prettyPrintVectorElement(String operand) {
            return prettyPrint(operand);
        }

        @Specialization
        public String prettyPrintVectorElement(RRaw operand) {
            return prettyPrint(operand);
        }

        @Specialization(order = 1)
        public String prettyPrintVectorElement(RList operand) {
            return prettyPrint(operand);
        }

        @Specialization(order = 2, guards = {"!isLengthOne", "!isVectorList"})
        public String prettyPrintVectorElement(RAbstractVector operand) {
            return prettyPrint(operand);
        }

        @Specialization(order = 3, guards = {"isLengthOne", "!isVectorList"})
        public String prettyPrintVectorElementLengthOne(RAbstractVector operand) {
            return prettyPrintRecursive(operand.getDataAtAsObject(0));
        }

        protected static boolean isVectorList(RAbstractVector v) {
            return v.getElementClass() == Object.class;
        }

        protected static boolean isLengthOne(RList v) {
            return v.getLength() == 1;
        }

        protected static boolean isLengthOne(RAbstractVector v) {
            return v.getLength() == 1;
        }

    }

    @NodeChildren({@NodeChild(value = "vector", type = RNode.class), @NodeChild(value = "isListOrStringVector", type = RNode.class), @NodeChild(value = "isComplexOrRawVector", type = RNode.class)})
    abstract static class PrintVectorMultiDimNode extends RNode {

        @Child PrintVector2DimNode vector2DimPrinter;
        @Child PrintDimNode dimPrinter;

        private String printVector2Dim(VirtualFrame frame, RAbstractVector vector, RIntVector dimensions, int offset, byte isListOrStringVector, byte isComplexOrRawVector) {
            if (vector2DimPrinter == null) {
                CompilerDirectives.transferToInterpreterAndInvalidate();
                vector2DimPrinter = insert(PrintVector2DimNodeFactory.create(null, null, null, null, null));
            }
            return (String) vector2DimPrinter.executeString(frame, vector, dimensions, offset, isListOrStringVector, isComplexOrRawVector);
        }

        private String printDim(VirtualFrame frame, RAbstractVector vector, byte isListOrStringVector, byte isComplexOrRawVector, int currentDimLevel, int arrayBase, int accDimensions, String header) {
            if (dimPrinter == null) {
                CompilerDirectives.transferToInterpreterAndInvalidate();
                dimPrinter = insert(PrintDimNodeFactory.create(null, null, null, null, null, null, null));
            }
            return (String) dimPrinter.executeString(frame, vector, isListOrStringVector, isComplexOrRawVector, currentDimLevel, arrayBase, accDimensions, header);
        }

        public abstract Object executeString(VirtualFrame frame, RAbstractVector vector, byte isListOrStringVector, byte isComplexOrRawVector);

        @Specialization
        public String printVectorMultiDim(VirtualFrame frame, RAbstractVector vector, byte isListOrStringVector, byte isComplexOrRawVector) {
            int[] dimensions = vector.getDimensions();
            RIntVector dimensionsVector = RDataFactory.createIntVector(dimensions, RDataFactory.COMPLETE_VECTOR);
            assert dimensions != null;
            int numDimensions = dimensions.length;
            assert numDimensions > 1;
            if (numDimensions == 2) {
                return printVector2Dim(frame, vector, dimensionsVector, 0, isListOrStringVector, isComplexOrRawVector);
            } else {
                int dimSize = dimensions[numDimensions - 1];
                if (dimSize == 0) {
                    return "";
                }
                StringBuilder sb = new StringBuilder();
                if (numDimensions == 3) {
                    int matrixSize = dimensions[0] * dimensions[1];
                    for (int dimInd = 0; dimInd < dimSize; dimInd++) {
                        // CheckStyle: stop system..print check
                        sb.append(", , ");
                        // CheckStyle: resume system..print check
                        sb.append(getDimId(vector, numDimensions, dimInd));
                        sb.append("\n\n");
                        sb.append(printVector2Dim(frame, vector, dimensionsVector, dimInd * matrixSize, isListOrStringVector, isComplexOrRawVector));
                        sb.append("\n");
                        if (dimInd < (dimSize - 1) && vector.getLength() > 0 || vector.getLength() == 0) {
                            sb.append("\n");
                        }
                    }
                } else {
                    int accDimensions = vector.getLength() / dimSize;
                    for (int dimInd = 0; dimInd < dimSize; dimInd++) {
                        int arrayBase = accDimensions * dimInd;
                        String dimId = getDimId(vector, numDimensions, dimInd);
                        String innerDims = printDim(frame, vector, isListOrStringVector, isComplexOrRawVector, numDimensions - 1, arrayBase, accDimensions, dimId);
                        if (innerDims == null) {
                            return "";
                        } else {
                            sb.append(innerDims);
                        }
                    }
                }
                if (vector.getLength() == 0) {
                    // remove last line break
                    return builderToSubstring(sb, 0, sb.length() - 1);
                } else {
                    return builderToString(sb);
                }
            }
        }
    }

    @NodeChildren({@NodeChild(value = "vector", type = RNode.class), @NodeChild(value = "dimensions", type = RNode.class), @NodeChild(value = "offset", type = RNode.class),
                    @NodeChild(value = "isListOrStringVector", type = RNode.class), @NodeChild(value = "isComplexOrRawVector", type = RNode.class)})
    abstract static class PrintVector2DimNode extends RNode {

        @Child PrettyPrinterSingleVectorElementNode singleVectorElementPrettyPrinter;

        private String prettyPrintSingleVectorElement(VirtualFrame frame, Object o) {
            if (singleVectorElementPrettyPrinter == null) {
                CompilerDirectives.transferToInterpreterAndInvalidate();
                singleVectorElementPrettyPrinter = insert(PrettyPrinterSingleVectorElementNodeFactory.create(null));
            }
            return (String) singleVectorElementPrettyPrinter.executeString(frame, o);
        }

        public abstract Object executeString(VirtualFrame frame, RAbstractVector vector, RIntVector dimensions, int offset, byte isListOrStringVector, byte isComplexOrRawVector);

        private static String getDimId(RList dimNames, int dimension, int ind, byte isComplexOrRawVector) {
            StringBuilder sb = new StringBuilder();
            if (dimNames == null || dimNames.getDataAt(dimension) == RNull.instance) {
                String rs = intString(ind);
                sb.append("[");
                if (dimension == 1) {
                    // columns
                    sb.append(',');
                }
                sb.append(rs);
                if (dimension == 0) {
                    // rows
                    sb.append(',');
                }
                sb.append(']');
            } else {
                RStringVector dimNamesVector = (RStringVector) dimNames.getDataAt(dimension);
                String dimId = dimNamesVector.getDataAt(ind - 1);
                if (dimension == 1 && isComplexOrRawVector == RRuntime.LOGICAL_TRUE && dimId.length() == 1) {
                    sb.append(' ');
                }
                sb.append(dimId);
            }
            return builderToString(sb);
        }

        @Specialization(order = 1, guards = "isEmpty")
        public String printVector2DimEmpty(VirtualFrame frame, RAbstractVector vector, RIntVector dimensions, int offset, byte isListOrStringVector, byte isComplexOrRawVector) {
            int nrow = dimensions.getDataAt(0);
            int ncol = dimensions.getDataAt(1);

            if (nrow == 0 && ncol == 0) {
                if (dimensions.getLength() == 2) {
                    return "<0 x 0 matrix>";
                } else {
                    return "";
                }
            }

            StringBuilder sb = new StringBuilder();
            RList dimNames = vector.getDimNames();
            if (ncol > 0) {
                sb.append("     ");
                for (int c = 1; c <= ncol; ++c) {
                    sb.append(getDimId(dimNames, 1, c, isComplexOrRawVector));
                    if (c < ncol) {
                        sb.append(' ');
                    }
                }
            }
            if (nrow > 0) {
                sb.append('\n');
                for (int r = 1; r <= nrow; ++r) {
                    sb.append(getDimId(dimNames, 0, r, isComplexOrRawVector));
                    if (r < nrow) {
                        sb.append('\n');
                    }
                }
            }
            return builderToString(sb);
        }

        @Specialization(order = 10, guards = "!isEmpty")
        public String printVector2Dim(VirtualFrame frame, RAbstractDoubleVector vector, RIntVector dimensions, int offset, byte isListOrStringVector, byte isComplexOrRawVector) {
            int nrow = dimensions.getDataAt(0);
            int ncol = dimensions.getDataAt(1);

            // prepare data (relevant for column widths)
            String[] dataStrings = new String[nrow * ncol];
            int[] dataColWidths = new int[ncol];
            RList dimNames = vector.getDimNames();
            RStringVector columnDimNames = null;
            if (dimNames != null && dimNames.getDataAt(1) != RNull.instance) {
                columnDimNames = (RStringVector) dimNames.getDataAt(1);
            }
            int rowHeaderWidth = 0;
            for (int r = 0; r < nrow; ++r) {
                for (int c = 0; c < ncol; ++c) {
                    int index = c * nrow + r;
                    dataStrings[index] = prettyPrintSingleVectorElement(frame, vector.getDataAtAsObject(index + offset));
                    maintainColumnData(dataColWidths, columnDimNames, c, dataStrings[index]);
                }
                rowHeaderWidth = Math.max(rowHeaderWidth, rowHeader(r + 1, vector).length());
            }

            // probably add trailing decimal points and zeroes
            // iterate over columns
            for (int c = 0; c < ncol; ++c) {
                postProcessDoubleColumn(dataStrings, nrow, ncol, c);
                // final adjustment of column width
                for (int r = 0; r < nrow; ++r) {
                    int l = dataStrings[c * nrow + r].length();
                    if (l > dataColWidths[c]) {
                        dataColWidths[c] = l;
                    }
                }
            }

            return formatResult(vector, isListOrStringVector == RRuntime.LOGICAL_TRUE, false, nrow, ncol, dataStrings, dataColWidths, rowHeaderWidth);
        }

        @Specialization(order = 20, guards = "!isEmpty")
        public String printVector2Dim(VirtualFrame frame, RAbstractComplexVector vector, RIntVector dimensions, int offset, byte isListOrStringVector, byte isComplexOrRawVector) {
            int nrow = dimensions.getDataAt(0);
            int ncol = dimensions.getDataAt(1);

            // prepare data (relevant for column widths)
            String[] reStrings = new String[nrow * ncol];
            String[] imStrings = new String[nrow * ncol];
            int[] dataColWidths = new int[ncol];
            RList dimNames = vector.getDimNames();
            RStringVector columnDimNames = null;
            if (dimNames != null && dimNames.getDataAt(1) != RNull.instance) {
                columnDimNames = (RStringVector) dimNames.getDataAt(1);
            }
            int rowHeaderWidth = 0;
            for (int r = 0; r < nrow; ++r) {
                for (int c = 0; c < ncol; ++c) {
                    int index = c * nrow + r;
                    reStrings[index] = prettyPrintSingleVectorElement(frame, vector.getDataAt(index + offset).getRealPart());
                    imStrings[index] = prettyPrintSingleVectorElement(frame, vector.getDataAt(index + offset).getImaginaryPart());
                    // "" because column width is computed later
                    maintainColumnData(dataColWidths, columnDimNames, c, "");
                }
                rowHeaderWidth = Math.max(rowHeaderWidth, rowHeader(r + 1, vector).length());
            }

            // adjust formatting
            // iterate over columns
            for (int c = 0; c < ncol; ++c) {
                postProcessComplexColumn(reStrings, imStrings, nrow, ncol, c);
            }

            String[] dataStrings = new String[nrow * ncol];
            for (int i = 0; i < dataStrings.length; i++) {
                dataStrings[i] = vector.getDataAt(i).isNA() ? "NA" : concat(reStrings[i], vector.getDataAt(i).getImaginaryPart() < 0.0 ? "-" : "+", imStrings[i], "i");
            }

            // final adjustment of column width
            for (int c = 0; c < ncol; ++c) {
                for (int r = 0; r < nrow; ++r) {
                    int l = dataStrings[c * nrow + r].length();
                    if (l > dataColWidths[c]) {
                        dataColWidths[c] = l;
                    }
                }
            }

            return formatResult(vector, isListOrStringVector == RRuntime.LOGICAL_TRUE, true, nrow, ncol, dataStrings, dataColWidths, rowHeaderWidth);
        }

        @Specialization(order = 200, guards = "!isEmpty")
        public String printVector2Dim(VirtualFrame frame, RAbstractVector vector, RIntVector dimensions, int offset, byte isListOrStringVector, byte isComplexOrRawVector) {
            int nrow = dimensions.getDataAt(0);
            int ncol = dimensions.getDataAt(1);

            // prepare data (relevant for column widths)
            String[] dataStrings = new String[nrow * ncol];
            int[] dataColWidths = new int[ncol];
            RList dimNames = vector.getDimNames();
            RStringVector columnDimNames = null;
            if (dimNames != null && dimNames.getDataAt(1) != RNull.instance) {
                columnDimNames = (RStringVector) dimNames.getDataAt(1);
            }
            int rowHeaderWidth = 0;
            for (int r = 0; r < nrow; ++r) {
                for (int c = 0; c < ncol; ++c) {
                    int index = c * nrow + r;
                    dataStrings[index] = prettyPrintSingleVectorElement(frame, vector.getDataAtAsObject(index + offset));
                    maintainColumnData(dataColWidths, columnDimNames, c, dataStrings[index]);
                }
                rowHeaderWidth = Math.max(rowHeaderWidth, rowHeader(r + 1, vector).length());
            }

            return formatResult(vector, isListOrStringVector == RRuntime.LOGICAL_TRUE, false, nrow, ncol, dataStrings, dataColWidths, rowHeaderWidth);
        }

        @SlowPath
        private static void postProcessDoubleColumn(String[] dataStrings, int nrow, int ncol, int col) {
            // create and populate array with column data
            String[] columnData = new String[nrow];
            for (int r = 0; r < nrow; ++r) {
                columnData[r] = dataStrings[col * nrow + r];
            }
            padTrailingDecimalPointAndZeroesIfRequired(columnData);
            // put possibly changed data back
            for (int r = 0; r < nrow; ++r) {
                dataStrings[col * nrow + r] = columnData[r];
            }
        }

        @SlowPath
        private static void postProcessComplexColumn(String[] re, String[] im, int nrow, int ncol, int col) {
            // create and populate arrays with column data
            String[] cre = new String[nrow];
            String[] cim = new String[nrow];
            for (int r = 0; r < nrow; ++r) {
                cre[r] = re[col * nrow + r];
                cim[r] = im[col * nrow + r];
            }

            padTrailingDecimalPointAndZeroesIfRequired(cre);
            padTrailingDecimalPointAndZeroesIfRequired(cim);
            removeLeadingMinus(cim);
            rightJustify(cre);
            rightJustify(cim);

            // put possibly changed data back
            for (int r = 0; r < nrow; ++r) {
                re[col * nrow + r] = cre[r];
                im[col * nrow + r] = cim[r];
            }
        }

        @SlowPath
        private static void maintainColumnData(int[] dataColWidths, RStringVector columnDimNames, int c, String data) {
            if (data.length() > dataColWidths[c]) {
                dataColWidths[c] = data.length();
            }
            if (columnDimNames != null) {
                String columnName = columnDimNames.getDataAt(c);
                if (columnName == RRuntime.STRING_NA) {
                    columnName = RRuntime.NA_HEADER;
                }
                if (columnName.length() > dataColWidths[c]) {
                    dataColWidths[c] = columnName.length();
                }
            }
        }

        @SlowPath
        private static String formatResult(RAbstractVector vector, boolean isListOrStringVector, boolean isComplexVector, int nrow, int ncol, String[] dataStrings, int[] dataColWidths,
                        int rowHeaderWidth) {
            String rowFormat = concat("%", intString(rowHeaderWidth), "s");

            StringBuilder b = new StringBuilder();

            // column header
            spaces(b, rowHeaderWidth + 1);
            for (int c = 1; c <= ncol; ++c) {
                b.append(padColHeader(c, dataColWidths[c - 1], vector, isListOrStringVector));
                if (c < ncol) {
                    b.append(' ');
                }
            }
            b.append('\n');

            boolean indexRowHeaders = rowHeaderUsesIndices(vector.getDimNames());

            // rows
            for (int r = 1; r <= nrow; ++r) {
                String headerString = rowHeader(r, vector);
                if (indexRowHeaders) {
                    spaces(b, rowHeaderWidth - headerString.length());
                    b.append(headerString).append(' ');
                } else {
                    b.append(headerString);
                    spaces(b, rowHeaderWidth - headerString.length() + 1);
                }
                for (int c = 1; c <= ncol; ++c) {
                    String dataString = dataStrings[(c - 1) * nrow + (r - 1)];
                    if (isListOrStringVector || (isComplexVector && !RRuntime.STRING_NA.equals(dataString))) {
                        // list elements are left-justified, and so are complex matrix elements that
                        // are not NA
                        b.append(dataString);
                        spaces(b, padColHeader(c, dataColWidths[c - 1], vector, isListOrStringVector).length() - dataString.length());
                    } else {
                        // vector elements are right-justified, and so are NAs in complex matrices
                        String cellFormat = concat("%", intString(padColHeader(c, dataColWidths[c - 1], vector, isListOrStringVector).length()), "s");
                        b.append(stringFormat(cellFormat, dataString));
                    }
                    if (c < ncol) {
                        b.append(' ');
                    }
                }
                if (r < nrow) {
                    b.append('\n');
                }
            }
            return builderToString(b);
        }

        public boolean isEmpty(RAbstractVector vector, RIntVector dimensions, int offset, byte isListOrStringVector, byte isComplexOrRawVector) {
            return vector.getLength() == 0;
        }

        public boolean isEmpty(RAbstractDoubleVector vector, RIntVector dimensions, int offset, byte isListOrStringVector, byte isComplexOrRawVector) {
            return vector.getLength() == 0;
        }

        public boolean isEmpty(RAbstractComplexVector vector, RIntVector dimensions, int offset, byte isListOrStringVector, byte isComplexOrRawVector) {
            return vector.getLength() == 0;
        }

    }

    @NodeChildren({@NodeChild(value = "vector", type = RNode.class), @NodeChild(value = "isListOrStringVector", type = RNode.class), @NodeChild(value = "isComplexOrRawVector", type = RNode.class),
                    @NodeChild(value = "currentDimLevel", type = RNode.class), @NodeChild(value = "arrayBase", type = RNode.class), @NodeChild(value = "accDimensions", type = RNode.class),
                    @NodeChild(value = "header", type = RNode.class)})
    abstract static class PrintDimNode extends RNode {

        public abstract Object executeString(VirtualFrame frame, RAbstractVector vector, byte isListOrStringVector, byte isComplexOrRawVector, int currentDimLevel, int arrayBase, int accDimensions,
                        String header);

        @Child PrintVector2DimNode vector2DimPrinter;
        @Child PrintDimNode dimPrinter;

        private String printVector2Dim(VirtualFrame frame, RAbstractVector vector, RIntVector dimensions, int offset, byte isListOrStringVector, byte isComplexOrRawVector) {
            if (vector2DimPrinter == null) {
                CompilerDirectives.transferToInterpreterAndInvalidate();
                vector2DimPrinter = insert(PrintVector2DimNodeFactory.create(null, null, null, null, null));
            }
            return (String) vector2DimPrinter.executeString(frame, vector, dimensions, offset, isListOrStringVector, isComplexOrRawVector);
        }

        private String printDimRecursive(VirtualFrame frame, RAbstractVector vector, byte isListOrStringVector, byte isComplexOrRawVector, int currentDimLevel, int arrayBase, int accDimensions,
                        String header) {
            if (dimPrinter == null) {
                CompilerDirectives.transferToInterpreterAndInvalidate();
                dimPrinter = insert(PrintDimNodeFactory.create(null, null, null, null, null, null, null));
            }
            return (String) dimPrinter.executeString(frame, vector, isListOrStringVector, isComplexOrRawVector, currentDimLevel, arrayBase, accDimensions, header);
        }

        @Specialization
        public String printDim(VirtualFrame frame, RAbstractVector vector, byte isListOrStringVector, byte isComplexOrRawVector, int currentDimLevel, int arrayBase, int accDimensions, String header) {
            int[] dimensions = vector.getDimensions();
            RIntVector dimensionsVector = RDataFactory.createIntVector(dimensions, RDataFactory.COMPLETE_VECTOR);
            StringBuilder sb = new StringBuilder();
            int dimSize = dimensions[currentDimLevel - 1];
            if (dimSize == 0) {
                return null;
            }
            if (currentDimLevel == 3) {
                int matrixSize = dimensions[0] * dimensions[1];
                for (int dimInd = 0; dimInd < dimSize; dimInd++) {
                    // CheckStyle: stop system..print check
                    sb.append(", , ");
                    // CheckStyle: resume system..print check
                    sb.append(getDimId(vector, currentDimLevel, dimInd));
                    sb.append(", ");
                    sb.append(header);
                    sb.append("\n\n");
                    sb.append(printVector2Dim(frame, vector, dimensionsVector, arrayBase + (dimInd * matrixSize), isListOrStringVector, isComplexOrRawVector));
                    sb.append("\n");
                    if ((arrayBase + (dimInd * matrixSize) + matrixSize) < vector.getLength() || vector.getLength() == 0) {
                        sb.append("\n");
                    }
                }
            } else {
                int newAccDimensions = accDimensions / dimSize;
                for (int dimInd = 0; dimInd < dimSize; dimInd++) {
                    int newArrayBase = arrayBase + newAccDimensions * dimInd;
                    String dimId = getDimId(vector, currentDimLevel, dimInd);
                    String innerDims = printDimRecursive(frame, vector, isListOrStringVector, isComplexOrRawVector, currentDimLevel - 1, newArrayBase, newAccDimensions, concat(dimId, ", ", header));
                    if (innerDims == null) {
                        return null;
                    } else {
                        sb.append(innerDims);
                    }
                }
                return builderToString(sb);
            }
            return builderToString(sb);
        }
    }

}<|MERGE_RESOLUTION|>--- conflicted
+++ resolved
@@ -70,8 +70,7 @@
     @Child Re re;
     @Child Im im;
 
-    @CompilationFinal RFunction formatDataFrame;
-    @Child DirectCallNode formatDataFrameCall;
+    @Child IndirectCallNode indirectCall = Truffle.getRuntime().createIndirectCallNode();
 
     protected abstract boolean isPrintingAttributes();
 
@@ -603,18 +602,9 @@
         if (operand.getRowNames() == RNull.instance || ((RAbstractVector) operand.getRowNames()).getLength() == 0) {
             return "NULL\n<0 rows> (or 0-length row.names)";
         }
-<<<<<<< HEAD
-        if (formatDataFrame == null) {
-            CompilerDirectives.transferToInterpreterAndInvalidate();
-            RFunction function = RContext.getLookup().lookup("format.data.frame");
-            formatDataFrameCall = insert(Truffle.getRuntime().createDirectCallNode(function.getTarget()));
-        }
-        return RRuntime.toString(formatDataFrameCall.call(frame, RArguments.create(formatDataFrame, new Object[]{operand})));
-=======
         RFunction getFunction = RContext.getLookup().lookup("get");
-        RFunction formatFunction = (RFunction) getFunction.call(frame, RArguments.create(getFunction, REnvironment.globalEnv().getFrame(), new Object[]{"format.data.frame"}));
-        return RRuntime.toString(formatFunction.call(frame, RArguments.create(formatFunction, new Object[]{operand})));
->>>>>>> 0e15f4fc
+        RFunction formatFunction = (RFunction) indirectCall.call(frame, getFunction.getTarget(), RArguments.create(getFunction, REnvironment.globalEnv().getFrame(), new Object[]{"format.data.frame"}));
+        return RRuntime.toString(indirectCall.call(frame, formatFunction.getTarget(), RArguments.create(formatFunction, new Object[]{operand})));
     }
 
     protected static boolean twoDimsOrMore(RAbstractVector v) {
