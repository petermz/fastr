/*
 * Copyright (c) 2014, 2014, Oracle and/or its affiliates. All rights reserved.
 * DO NOT ALTER OR REMOVE COPYRIGHT NOTICES OR THIS FILE HEADER.
 *
 * This code is free software; you can redistribute it and/or modify it
 * under the terms of the GNU General Public License version 2 only, as
 * published by the Free Software Foundation.
 *
 * This code is distributed in the hope that it will be useful, but WITHOUT
 * ANY WARRANTY; without even the implied warranty of MERCHANTABILITY or
 * FITNESS FOR A PARTICULAR PURPOSE.  See the GNU General Public License
 * version 2 for more details (a copy is included in the LICENSE file that
 * accompanied this code).
 *
 * You should have received a copy of the GNU General Public License version
 * 2 along with this work; if not, write to the Free Software Foundation,
 * Inc., 51 Franklin St, Fifth Floor, Boston, MA 02110-1301 USA.
 *
 * Please contact Oracle, 500 Oracle Parkway, Redwood Shores, CA 94065 USA
 * or visit www.oracle.com if you need additional information or have any
 * questions.
 */
package com.oracle.truffle.r.nodes.builtin.base;

import static com.oracle.truffle.r.runtime.RBuiltinKind.*;

import com.oracle.truffle.api.dsl.*;
import com.oracle.truffle.api.frame.*;
import com.oracle.truffle.api.frame.FrameInstance.FrameAccess;
import com.oracle.truffle.r.nodes.builtin.*;
import com.oracle.truffle.r.runtime.*;
import com.oracle.truffle.r.runtime.data.*;

/**
 * sys.R. See <a
 * href="https://stat.ethz.ch/R-manual/R-devel/library/base/html/sys.parent.html">here</a>. N.B. The
 * frame for the sys functions themselves is not counted in the R spec. Frames are numbered 0, 1, ..
 * starting from .GlobalEnv. Non-negative arguments are frame numbers, negative arguments are
 * relative to the current frame.
 */
public class FrameFunctions {

    public abstract static class FrameHelper extends RBuiltinNode {

        /**
         * Handles n > 0 and n < 0 and errors relating to stack depth.
         */
        protected Frame getFrame(VirtualFrame frame, int nn) {
            int n = nn;
            if (n > 0) {
                int d = Utils.stackDepth();
                if (n > d) {
                    RError.error(frame, RError.Message.NOT_THAT_MANY_FRAMES);
                }
                n = d - n;
            } else {
                n = -n + 1;
            }
            Frame callerFrame = Utils.getStackFrame(FrameAccess.MATERIALIZE, n);
            if (callerFrame == null) {
                RError.error(frame, RError.Message.NOT_THAT_MANY_FRAMES);
            }
            return callerFrame;
        }
    }

    @RBuiltin(name = "sys.nframe", kind = INTERNAL)
    public abstract static class SysNFrame extends RBuiltinNode {
        @Specialization()
        public int sysNFrame() {
            controlVisibility();
            return Utils.stackDepth();
        }
    }

    @RBuiltin(name = "sys.frame", kind = INTERNAL)
    public abstract static class SysFrame extends FrameHelper {
        @Specialization()
        public REnvironment sysFrame(VirtualFrame frame, int nd) {
            controlVisibility();
            int n = nd;
            if (n == 0) {
                // TODO Strictly this should be the value of .GlobalEnv
                // (which may differ from globalenv() during startup)
                return REnvironment.globalEnv();
            } else {
<<<<<<< HEAD
                Frame callerFrame = getFrame(n);
                return REnvironment.frameToEnvironment(callerFrame.materialize());
=======
                Frame callerFrame = getFrame(frame, n);
                return REnvironment.frameToEnvironment(callerFrame);
>>>>>>> a0a3378b
            }
        }

        @Specialization()
        public REnvironment sysFrame(VirtualFrame frame, double nd) {
            return sysFrame(frame, (int) nd);
        }
    }

    @RBuiltin(name = "sys.parent", kind = INTERNAL)
    public abstract static class SysParent extends RBuiltinNode {
        @Specialization()
        public int sysParent(int nd) {
            controlVisibility();
            int n = nd;
            int d = Utils.stackDepth();
            if (n > d) {
                return 0;
            } else {
                return d - n;
            }
        }

        @Specialization()
        public int sysParent(double nd) {
            return sysParent((int) nd);
        }
    }

    @RBuiltin(name = "sys.function", kind = INTERNAL)
    public abstract static class SysFunction extends FrameHelper {
        @Specialization()
        public Object sysFunction(VirtualFrame frame, int nd) {
            controlVisibility();
            int n = nd;
            // N.B. Despite the spec, n==0 is treated as the current function
            Frame callerFrame = getFrame(frame, n);
            RFunction func = RArguments.getFunction(callerFrame);
            if (func == null) {
                return RNull.instance;
            } else {
                return func;
            }
        }

        @Specialization()
        public Object sysFunction(VirtualFrame frame, double nd) {
            return sysFunction(frame, (int) nd);
        }
    }

    @RBuiltin(name = "sys.parents", kind = INTERNAL)
    public abstract static class SysParents extends FrameHelper {
        @Specialization()
        public RIntVector sysParents() {
            controlVisibility();
            int d = Utils.stackDepth();
            int[] data = new int[d];
            for (int i = 0; i < d; i++) {
                data[i] = i;
            }
            return RDataFactory.createIntVector(data, RDataFactory.COMPLETE_VECTOR);
        }
    }

    @RBuiltin(name = "sys.frames", kind = INTERNAL)
    public abstract static class SysFrames extends FrameHelper {
        @Specialization()
        public Object sysFrames() {
            throw RError.nyi(null, "sys.frames is not implemented");
        }
    }

    /**
     * The environment of the caller of the function that called parent.frame.
     */
    @RBuiltin(name = "parent.frame", kind = INTERNAL)
    public abstract static class ParentFrame extends FrameHelper {
        @Specialization()
        public REnvironment parentFrame(VirtualFrame frame, double nd) {
            controlVisibility();
            int n = (int) nd;
            if (n == 0) {
                RError.error(frame, RError.Message.INVALID_ARGUMENT, RRuntime.toString(n));
            }
            Frame callerFrame = Utils.getStackFrame(FrameAccess.MATERIALIZE, n + 1);
            if (callerFrame == null) {
                return REnvironment.globalEnv();
            } else {
                return REnvironment.frameToEnvironment(callerFrame.materialize());
            }
        }
    }
}<|MERGE_RESOLUTION|>--- conflicted
+++ resolved
@@ -84,13 +84,8 @@
                 // (which may differ from globalenv() during startup)
                 return REnvironment.globalEnv();
             } else {
-<<<<<<< HEAD
-                Frame callerFrame = getFrame(n);
+                Frame callerFrame = getFrame(frame, n);
                 return REnvironment.frameToEnvironment(callerFrame.materialize());
-=======
-                Frame callerFrame = getFrame(frame, n);
-                return REnvironment.frameToEnvironment(callerFrame);
->>>>>>> a0a3378b
             }
         }
 
