--- conflicted
+++ resolved
@@ -22,13 +22,7 @@
 
 qr <- function(x, ...) UseMethod("qr")
 
-<<<<<<< HEAD
 qr.default <- function(x, tol = 1e-07, LAPACK = FALSE, ...)
-#qr <- function(x, tol = 1e-07, LAPACK = FALSE, ...)
-=======
-#qr.default <- function(x, tol = 1e-07, LAPACK = FALSE, ...)
-qr <- function(x, tol = 1e-07, LAPACK = TRUE, ...)
->>>>>>> 0786b159
 {
   x <- as.matrix(x)
   if(is.complex(x)) {
