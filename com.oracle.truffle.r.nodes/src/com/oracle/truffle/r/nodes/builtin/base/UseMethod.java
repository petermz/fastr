/*
 * This material is distributed under the GNU General Public License
 * Version 2. You may review the terms of this license at
 * http://www.gnu.org/licenses/gpl-2.0.html
 *
 * Copyright (c) 2014, Purdue University
 * Copyright (c) 2014, Oracle and/or its affiliates
 *
 * All rights reserved.
 */
package com.oracle.truffle.r.nodes.builtin.base;

import static com.oracle.truffle.r.nodes.builtin.RBuiltinKind.PRIMITIVE;

import com.oracle.truffle.api.*;
import com.oracle.truffle.api.dsl.*;
import com.oracle.truffle.api.frame.*;
import com.oracle.truffle.r.nodes.*;
import com.oracle.truffle.r.nodes.access.*;
import com.oracle.truffle.r.nodes.builtin.*;
import com.oracle.truffle.r.nodes.control.*;
import com.oracle.truffle.r.runtime.*;
import com.oracle.truffle.r.runtime.data.*;
import com.oracle.truffle.r.runtime.data.model.*;

@RBuiltin(name = "UseMethod", kind = PRIMITIVE)
public abstract class UseMethod extends RBuiltinNode {
    /*
     * TODO: If more than two parameters are passed to UseMethod the extra parameters are ignored
     * and a warning is generated.
     */
    private static final Object[] PARAMETER_NAMES = new Object[]{"generic", "object"};
    @Child protected DispatchedCallNode dispatchedCallNode;
    @Child protected UseMethodDispatchNode useMethodDispatchNode;
    protected String lastGenericName;

    @Override
    public Object[] getParameterNames() {
        return PARAMETER_NAMES;
    }

    @Override
    public RNode[] getArguments() {
        return new RNode[]{ConstantNode.create(RMissing.instance), ConstantNode.create(RMissing.instance)};
    }

    @Specialization
    public Object useMethod(VirtualFrame frame, String generic, RAbstractContainer arg) {
        controlVisibility();
        return useMethodHelper(frame, generic, arg.getClassHierarchy());
    }

    /*
     * If only one argument is passed to UseMethod, the first argument of enclosing function is used
     * to resolve the generic.
     */
    @Specialization
    public Object useMethod(VirtualFrame frame, String generic, @SuppressWarnings("unused") RMissing arg) {
        controlVisibility();
        if (RArguments.getArgumentsLength(frame) == 0 || RArguments.getArgument(frame, 0) == null) {
            CompilerDirectives.transferToInterpreter();
            throw RError.getUnknownFunctionUseMethod(getEncapsulatingSourceSection(), generic, RNull.instance.toString());
        }
        Object enclosingArg = RArguments.getArgument(frame, 0);
        if (enclosingArg instanceof Byte) {
            return useMethod(frame, generic, (byte) enclosingArg);
        }
        if (enclosingArg instanceof String) {
            return useMethod(frame, generic, (String) enclosingArg);
        }
        if (enclosingArg instanceof Integer) {
            return useMethod(frame, generic, (int) enclosingArg);
        }
        if (enclosingArg instanceof Double) {
            return useMethod(frame, generic, (double) enclosingArg);
        }
        if (enclosingArg instanceof RComplex) {
            return useMethod(frame, generic, (RComplex) enclosingArg);
        }
        return useMethod(frame, generic, (RAbstractContainer) enclosingArg);
    }

    @Specialization
    public Object useMethod(VirtualFrame frame, String generic, @SuppressWarnings("unused") byte arg) {
        controlVisibility();
        return useMethodHelper(frame, generic, RRuntime.TYPE_LOGICAL);
    }

    @Specialization
    public Object useMethod(VirtualFrame frame, String generic, @SuppressWarnings("unused") String arg) {
        controlVisibility();
        return useMethodHelper(frame, generic, RRuntime.TYPE_CHARACTER);
    }

    @Specialization
    public Object useMethod(VirtualFrame frame, String generic, @SuppressWarnings("unused") int arg) {
        controlVisibility();
        return useMethodHelper(frame, generic, RRuntime.CLASS_INTEGER);
    }

    @Specialization
    public Object useMethod(VirtualFrame frame, String generic, @SuppressWarnings("unused") double arg) {
        controlVisibility();
        return useMethodHelper(frame, generic, RRuntime.CLASS_DOUBLE);
    }

    @Specialization
    public Object useMethod(VirtualFrame frame, String generic, @SuppressWarnings("unused") RComplex arg) {
        controlVisibility();
        return useMethodHelper(frame, generic, RRuntime.TYPE_COMPLEX);
    }

    @Specialization
    public Object useMethod(@SuppressWarnings("unused") VirtualFrame frame, @SuppressWarnings("unused") Object generic, @SuppressWarnings("unused") Object arg) {
        controlVisibility();
        CompilerDirectives.transferToInterpreter();
        throw RError.getNonStringGeneric(getEncapsulatingSourceSection());
    }

    private Object useMethodHelper(VirtualFrame frame, String generic, String className) {
        return useMethodHelper(frame, generic, RDataFactory.createStringVector(className));
    }

    private Object useMethodHelper(VirtualFrame frame, String generic, String[] classNames) {
        return useMethodHelper(frame, generic, RDataFactory.createStringVector(classNames, true));
    }

    private Object useMethodHelper(VirtualFrame frame, String generic, RStringVector classNames) {
        if (dispatchedCallNode == null || !lastGenericName.equals(generic)) {
            CompilerDirectives.transferToInterpreterAndInvalidate();
            DispatchedCallNode dcn = DispatchedCallNode.create(generic, RRuntime.USE_METHOD);
            dispatchedCallNode = dispatchedCallNode == null ? insert(dcn) : dispatchedCallNode.replace(dcn);
            lastGenericName = generic;
        }
<<<<<<< HEAD
        if (useMethodDispatchNode == null) {
            CompilerDirectives.transferToInterpreterAndInvalidate();
            useMethodDispatchNode = new UseMethodDispatchNode(generic, classNames);
        }
        throw new ReturnException(useMethodDispatchNode.executeNoCache(frame));
=======
        throw new ReturnException(dispatchedCallNode.execute(frame, classNames));
>>>>>>> 9d254365
    }
}<|MERGE_RESOLUTION|>--- conflicted
+++ resolved
@@ -31,7 +31,6 @@
      */
     private static final Object[] PARAMETER_NAMES = new Object[]{"generic", "object"};
     @Child protected DispatchedCallNode dispatchedCallNode;
-    @Child protected UseMethodDispatchNode useMethodDispatchNode;
     protected String lastGenericName;
 
     @Override
@@ -132,14 +131,6 @@
             dispatchedCallNode = dispatchedCallNode == null ? insert(dcn) : dispatchedCallNode.replace(dcn);
             lastGenericName = generic;
         }
-<<<<<<< HEAD
-        if (useMethodDispatchNode == null) {
-            CompilerDirectives.transferToInterpreterAndInvalidate();
-            useMethodDispatchNode = new UseMethodDispatchNode(generic, classNames);
-        }
-        throw new ReturnException(useMethodDispatchNode.executeNoCache(frame));
-=======
         throw new ReturnException(dispatchedCallNode.execute(frame, classNames));
->>>>>>> 9d254365
     }
 }