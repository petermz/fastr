/*
 * This material is distributed under the GNU General Public License
 * Version 2. You may review the terms of this license at
 * http://www.gnu.org/licenses/gpl-2.0.html
 *
 * Copyright (c) 2012-2014, Purdue University
 * Copyright (c) 2013, 2016, Oracle and/or its affiliates
 *
 * All rights reserved.
 */
package com.oracle.truffle.r.test.builtins;

import org.junit.Test;

import com.oracle.truffle.r.test.TestBase;

// Checkstyle: stop line length check
public class TestBuiltin_asvector extends TestBase {

    @Test
    public void testasvector1() {
        assertEval("argv <- list('ylog', 'list'); .Internal(as.vector(argv[[1]], argv[[2]]))");
    }

    @Test
    public void testasvector2() {
        assertEval("argv <- list(structure(character(0), package = character(0), class = structure('ObjectsWithPackage', package = 'methods')), 'character'); .Internal(as.vector(argv[[1]], argv[[2]]))");
    }

    @Test
    public void testasvector3() {
        assertEval("argv <- list(quote(list(ya, x[rep.int(NA_integer_, nyy), nm.x, drop = FALSE])), 'list'); .Internal(as.vector(argv[[1]], argv[[2]]))");
    }

    @Test
    public void testasvector4() {
        assertEval("argv <- list(NA_character_, 'any'); .Internal(as.vector(argv[[1]], argv[[2]]))");
    }

    @Test
    public void testasvector5() {
        assertEval("argv <- list(structure(NA_integer_, .Label = c('Australia', 'UK', 'US'), class = 'factor'), 'any'); .Internal(as.vector(argv[[1]], argv[[2]]))");
    }

    @Test
    public void testasvector6() {
        assertEval("argv <- list(structure(list(a1 = 1:3, a2 = 4:6, a3 = 3.14159265358979, a4 = c('a', 'b', 'c')), .Names = c('a1', 'a2', 'a3', 'a4')), 'any'); .Internal(as.vector(argv[[1]], argv[[2]]))");
    }

    @Test
    public void testasvector7() {
        assertEval("argv <- list(quote(list(ii = 1:10, xx = pi * -3:6)), 'list'); .Internal(as.vector(argv[[1]], argv[[2]]))");
    }

    @Test
    public void testasvector8() {
        assertEval("argv <- list(c(-1L, -2L), 'any'); .Internal(as.vector(argv[[1]], argv[[2]]))");
    }

    @Test
    public void testasvector9() {
        assertEval("argv <- list(quote(list(x = 1:100, z = 1:100 + rnorm(100, 10))), 'list'); .Internal(as.vector(argv[[1]], argv[[2]]))");
    }

    @Test
    public void testasvector10() {
        assertEval("argv <- list(structure(c(FALSE, FALSE, FALSE, FALSE, FALSE, FALSE, FALSE, FALSE, FALSE, FALSE, FALSE, FALSE, FALSE, FALSE, FALSE, FALSE, FALSE, FALSE, FALSE, FALSE, FALSE, FALSE, FALSE, FALSE, FALSE, FALSE, FALSE, FALSE, FALSE, FALSE, FALSE, FALSE, FALSE, FALSE, FALSE, FALSE, FALSE, FALSE, FALSE, FALSE, FALSE, FALSE, FALSE, FALSE, FALSE, FALSE, FALSE, FALSE, FALSE, FALSE, FALSE, FALSE, FALSE, FALSE, FALSE, FALSE, FALSE, FALSE, FALSE, FALSE, FALSE, FALSE, FALSE, FALSE, FALSE, FALSE, FALSE, FALSE, FALSE, FALSE, FALSE, FALSE, FALSE, FALSE, FALSE, FALSE, FALSE, FALSE, FALSE, FALSE, FALSE, FALSE, FALSE, FALSE, FALSE, FALSE, FALSE, FALSE, FALSE, FALSE, FALSE, FALSE, FALSE, FALSE, FALSE, FALSE, FALSE, FALSE, FALSE, FALSE, FALSE, FALSE, FALSE, FALSE, FALSE, FALSE, FALSE, FALSE, FALSE, FALSE, FALSE, FALSE, FALSE, FALSE, FALSE, FALSE, FALSE, FALSE, FALSE, FALSE, FALSE, FALSE, FALSE, FALSE, FALSE, FALSE, FALSE, FALSE, FALSE, FALSE, FALSE, FALSE, FALSE, FALSE, FALSE, FALSE, FALSE, FALSE, FALSE, FALSE, FALSE, FALSE, FALSE, FALSE, FALSE, FALSE, FALSE, FALSE, FALSE, FALSE, FALSE, FALSE, FALSE, FALSE, FALSE, FALSE, FALSE, FALSE, FALSE, FALSE, FALSE, FALSE, FALSE, FALSE, FALSE, FALSE, FALSE, FALSE, FALSE, FALSE, FALSE, FALSE, FALSE, FALSE, FALSE, FALSE, FALSE, FALSE, FALSE, FALSE, FALSE, FALSE, FALSE, FALSE, FALSE, FALSE, FALSE, FALSE, FALSE, FALSE, FALSE, FALSE, FALSE, FALSE, FALSE, FALSE, FALSE, FALSE, FALSE, FALSE, FALSE, FALSE, FALSE, FALSE, FALSE, FALSE, FALSE, FALSE, FALSE, FALSE, FALSE, FALSE, FALSE, FALSE, FALSE, FALSE, FALSE, FALSE, FALSE, FALSE, FALSE, FALSE, FALSE, FALSE, FALSE, FALSE, FALSE, FALSE, FALSE, FALSE, FALSE, FALSE, FALSE, FALSE, FALSE, FALSE, FALSE, FALSE, FALSE, FALSE, FALSE, FALSE, FALSE, FALSE, FALSE, FALSE, FALSE, FALSE, FALSE, FALSE, FALSE, FALSE, FALSE, FALSE, FALSE, FALSE, FALSE, FALSE, FALSE, FALSE), .Names = c('#ifdef', '\\\\Sexpr', 'build', 'install', 'render', '#ifdef', '\\\\Sexpr', 'build', 'install', 'render', '#ifdef', '\\\\Sexpr', 'build', 'install', 'render', '#ifdef', '\\\\Sexpr', 'build', 'install', 'render', '#ifdef', '\\\\Sexpr', 'build', 'install', 'render', '#ifdef', '\\\\Sexpr', 'build', 'install', 'render', '#ifdef', '\\\\Sexpr', 'build', 'install', 'render', '#ifdef', '\\\\Sexpr', 'build', 'install', 'render', '#ifdef', '\\\\Sexpr', 'build', 'install', 'render', '#ifdef', '\\\\Sexpr', 'build', 'install', 'render', '#ifdef', '\\\\Sexpr', 'build', 'install', 'render', '#ifdef', '\\\\Sexpr', 'build', 'install', 'render', '#ifdef', '\\\\Sexpr', 'build', 'install', 'render', '#ifdef', '\\\\Sexpr', 'build', 'install', 'render', '#ifdef', '\\\\Sexpr', 'build', 'install', 'render', '#ifdef', '\\\\Sexpr', 'build', 'install', 'render', '#ifdef', '\\\\Sexpr', 'build', 'install', 'render', '#ifdef', '\\\\Sexpr', 'build', 'install', 'render', '#ifdef', '\\\\Sexpr', 'build', 'install', 'render', '#ifdef', '\\\\Sexpr', 'build', 'install', 'render', '#ifdef', '\\\\Sexpr', 'build', 'install', 'render', '#ifdef', '\\\\Sexpr', 'build', 'install', 'render', '#ifdef', '\\\\Sexpr', 'build', 'install', 'render', '#ifdef', '\\\\Sexpr', 'build', 'install', 'render', '#ifdef', '\\\\Sexpr', 'build', 'install', 'render', '#ifdef', '\\\\Sexpr', 'build', 'install', 'render', '#ifdef', '\\\\Sexpr', 'build', 'install', 'render', '#ifdef', '\\\\Sexpr', 'build', 'install', 'render', '#ifdef', '\\\\Sexpr', 'build', 'install', 'render', '#ifdef', '\\\\Sexpr', 'build', 'install', 'render', '#ifdef', '\\\\Sexpr', 'build', 'install', 'render', '#ifdef', '\\\\Sexpr', 'build', 'install', 'render', '#ifdef', '\\\\Sexpr', 'build', 'install', 'render', '#ifdef', '\\\\Sexpr', 'build', 'install', 'render', '#ifdef', '\\\\Sexpr', 'build', 'install', 'render', '#ifdef', '\\\\Sexpr', 'build', 'install', 'render', '#ifdef', '\\\\Sexpr', 'build', 'install', 'render', '#ifdef', '\\\\Sexpr', 'build', 'install', 'render', '#ifdef', '\\\\Sexpr', 'build', 'install', 'render', '#ifdef', '\\\\Sexpr', 'build', 'install', 'render', '#ifdef', '\\\\Sexpr', 'build', 'install', 'render', '#ifdef', '\\\\Sexpr', 'build', 'install', 'render', '#ifdef', '\\\\Sexpr', 'build', 'install', 'render', '#ifdef', '\\\\Sexpr', 'build', 'install', 'render', '#ifdef', '\\\\Sexpr', 'build', 'install', 'render', '#ifdef', '\\\\Sexpr', 'build', 'install', 'render', '#ifdef', '\\\\Sexpr', 'build', 'install', 'render', '#ifdef', '\\\\Sexpr', 'build', 'install', 'render', '#ifdef', '\\\\Sexpr', 'build', 'install', 'render', '#ifdef', '\\\\Sexpr', 'build', 'install', 'render', '#ifdef', '\\\\Sexpr', 'build', 'install', 'render', '#ifdef', '\\\\Sexpr', 'build', 'install', 'render')), 'any'); .Internal(as.vector(argv[[1]], argv[[2]]))");
    }

    @Test
    public void testasvector11() {
        assertEval("argv <- list(structure(c(0.00290239468554411, 0.00140705152597282, 0.00182415100508824, 0.000171517300342798, 0.0747454613066297, 0.00103234723292905, 0.000179983318697139, 0.035258608446556, 0.00336847595628205, 0.0640696486471418, 0.0132108002751951, 0.00194778778741288, 0.00351950115137134, 0.00070046832029645, 0.00252844357734999, 0.014372012195495, 0.00923422554274329, 7.64817786749709e-06, 0.00387339857745524, 0.00121246491006704, 0.00624917129689857, 0.00187753034805145, 0.000103002251547081, 0.0136703020254034, 0.000349542811339765, 0.00120367047056318, 0.00194205014408536, 0.00462815827742801, 0.000149291834133955, 0.00193441236645678, 9.00084520363788e-05, 0.0160915134527436, 0.00346675958538611, 0.00481936427422656, 3.13343033856204e-05, 0.0564685345533007, 0.00929771993193244, 0.0103876340982415, 0.0133005891226512, 0.0325989357511189, 0.00228122925969392, 0.0460976655088242, 0.00300363745967821, 0.000271060875811077, 0.0301696315261026, 4.72002631048228e-05, 0.0262321004865233, 0.00594174673473013, 0.00288915040856096, 0.00635277836091399, 0.00569342819072193, 0.0163907345734163, 0.000360581939026215, 0.00023772587191537, 0.0164062036225435, 0.0238391417439454, NaN, 0.0421542087325977, 0.00133954856768466, 0.0113421570571088, 0.0081824228772913, 0.000149291834133955, 0.00162069399881579, 0.0018026229128858, 0.0043164627226381, 0.000407784303899559, 0.00876301280354452, 0.00179253664026376, 0.000416739394150718, 0.014372012195495, 0.000179983318697139, 0.00115986529332945, 0.00377736311314377, 0.00219491136307178, 0.00070046832029645, 0.000522557531637993, 9.86336244510646e-05, 0.0216346027446621, 0.000659639144027202, 0.0137501462695058, 5.91425796335962e-08, 0.0279425064631674, 0.000170828237014775, 0.0042454690355613, 0.0114879015536739, 0.000173346990819198, 0.00138111062254461, 0.00772582941114727, 0.0277947034678616, 0.00892024547056825, 0.0618577709874562, 0.0125790610228498, 0.0277947034678616), .Names = c('1', '2', '3', '4', '5', '6', '7', '8', '9', '10', '11', '12', '13', '14', '15', '16', '17', '18', '19', '20', '21', '22', '23', '24', '25', '26', '27', '28', '29', '30', '31', '32', '33', '34', '35', '36', '37', '38', '39', '40', '41', '42', '43', '44', '45', '46', '47', '48', '49', '50', '51', '52', '53', '54', '55', '56', '57', '58', '59', '60', '61', '62', '63', '64', '65', '66', '67', '68', '69', '70', '71', '72', '73', '74', '75', '76', '77', '78', '79', '80', '81', '82', '83', '84', '85', '86', '87', '88', '89', '90', '91', '92', '93')), 'any'); .Internal(as.vector(argv[[1]], argv[[2]]))");
    }

    @Test
    public void testasvector12() {
        assertEval("argv <- list(structure(c(0.164593338447767, 0.182090654313858, NA, 0.484947927602608), .Names = c('(Intercept)', 'x1', 'x2', 'x3')), 'any'); .Internal(as.vector(argv[[1]], argv[[2]]))");
    }

    @Test
    public void testasvector13() {
        assertEval("argv <- list('', 'double'); .Internal(as.vector(argv[[1]], argv[[2]]))");
    }

    @Test
    public void testasvector14() {
        assertEval("argv <- list(structure(c('myTst', 'Package', 'What the package does (short line)', '1.0', '2014-03-17', 'Who wrote it', 'Who to complain to <yourfault@somewhere.net>', 'More about what it does (maybe more than one line)', 'What license is it under?', 'methods'), .Names = c('Package', 'Type', 'Title', 'Version', 'Date', 'Author', 'Maintainer', 'Description', 'License', 'Depends')), 'list'); .Internal(as.vector(argv[[1]], argv[[2]]))");
    }

    @Test
    public void testasvector15() {
        assertEval(Ignored.Unknown, "argv <- list(quote(sqrt(abs(`Standardized residuals`))), 'expression'); .Internal(as.vector(argv[[1]], argv[[2]]))");
    }

    @Test
    public void testasvector16() {
        assertEval("argv <- list(1, 'any'); .Internal(as.vector(argv[[1]], argv[[2]]))");
    }

    @Test
    public void testasvector17() {
        assertEval("argv <- list(quote(list(X[[2L]])), 'list'); .Internal(as.vector(argv[[1]], argv[[2]]))");
    }

    @Test
    public void testasvector18() {
        assertEval("argv <- list(NA, 'logical'); .Internal(as.vector(argv[[1]], argv[[2]]))");
    }

    @Test
    public void testasvector19() {
        assertEval(Ignored.Unknown, "argv <- list(NULL, 'double'); .Internal(as.vector(argv[[1]], argv[[2]]))");
    }

    @Test
    public void testasvector20() {
        assertEval("argv <- list(quote(list(x = c(1, 1, 1, 1, 1, 2, 2, 3, 3, 3, 3, 3, 3, 4, 4, 4, 5, 5, 5, 5, 6, 6, 6, 6, 6, 6, 7, 7, 7, 7, 7, 7, 7, 7, 7, 8, 8, 8, 8, 8, 8, 8, 8, 8, 8, 9, 9, 9, 9, 9, 11, 12), y = c(73, 73, 70, 74, 75, 115, 105, 107, 124, 107, 116, 125, 102, 144, 178, 149, 177, 124, 157, 128, 169, 165, 186, 152, 181, 139, 173, 151, 138, 181, 152, 188, 173, 196, 180, 171, 188, 174, 198, 172, 176, 162, 188, 182, 182, 141, 191, 190, 159, 170, 163, 197), weight = c(1, rep(0.1, 51)))), 'list'); .Internal(as.vector(argv[[1]], argv[[2]]))");
    }

    @Test
    public void testasvector21() {
        assertEval(Ignored.Unknown, "argv <- list(NULL, 'integer'); .Internal(as.vector(argv[[1]], argv[[2]]))");
    }

    @Test
    public void testasvector22() {
        assertEval("argv <- list(quote(list(ff <- factor(c(1:2, NA, 2), exclude = NULL))), 'list'); .Internal(as.vector(argv[[1]], argv[[2]]))");
    }

    @Test
    public void testasvector23() {
        assertEval("argv <- list(c(-1, 3, 1, 1, 5, 1), 'any'); .Internal(as.vector(argv[[1]], argv[[2]]))");
    }

    @Test
    public void testasvector24() {
        assertEval("argv <- list(quote(list(y, x1, x2)), 'list'); .Internal(as.vector(argv[[1]], argv[[2]]))");
    }

    @Test
    public void testasvector25() {
        assertEval("argv <- list(structure(c(0.005, 50, 550), .Names = c('k', 'g1', 'g2')), 'list'); .Internal(as.vector(argv[[1]], argv[[2]]))");
    }

    @Test
    public void testasvector26() {
        assertEval("argv <- list(quote(list(V1 = c('a', 'd e', 'h'), V2 = c('b\\'', 'f', 'i'), V3 = c('c', 'g', 'j\\nk l m'))), 'list'); .Internal(as.vector(argv[[1]], argv[[2]]))");
    }

    @Test
    public void testasvector27() {
        assertEval("argv <- list(NA, 'integer'); .Internal(as.vector(argv[[1]], argv[[2]]))");
    }

    @Test
    public void testasvector28() {
        assertEval("argv <- list(c(NA, NaN), 'character'); .Internal(as.vector(argv[[1]], argv[[2]]))");
    }

    @Test
    public void testasvector29() {
        assertEval("argv <- list(c(NA, NaN), 'integer'); .Internal(as.vector(argv[[1]], argv[[2]]))");
    }

    @Test
    public void testasvector30() {
        assertEval("argv <- list(list('a', 'b', 'c'), 'pairlist'); .Internal(as.vector(argv[[1]], argv[[2]]))");
    }

    @Test
    public void testasvector31() {
        assertEval("argv <- list(structure(1:12, .Dim = 3:4, .Dimnames = list(c('A', 'B', 'C'), c('D', 'E', 'F', 'G'))), 'any'); .Internal(as.vector(argv[[1]], argv[[2]]))");
    }

    @Test
    public void testasvector32() {
        assertEval("argv <- list(quote(list(x = c(2:3, NA), y = c(3:4, NA))), 'list'); .Internal(as.vector(argv[[1]], argv[[2]]))");
    }

    @Test
    public void testasvector33() {
        assertEval("argv <- list(quote(list(cut(Dtimes, '3 months'))), 'list'); .Internal(as.vector(argv[[1]], argv[[2]]))");
    }

    @Test
    public void testasvector34() {
        assertEval("argv <- list(quote(list(a = I('abc'), b = I('def\\\'gh'))), 'list'); .Internal(as.vector(argv[[1]], argv[[2]]))");
    }

    @Test
    public void testasvector35() {
        assertEval("argv <- list(structure(list(a = 1), .Names = 'a'), 'double'); .Internal(as.vector(argv[[1]], argv[[2]]))");
    }

    @Test
    public void testasvector36() {
        assertEval("argv <- list(structure(c(0, 0.0123079727211562, 0.00970882237374837, 0.62883302403078, 0.689843718945119, 0.689843718944881, 0.672453157851573, 0.534493702379921, 0.171039529097608, 0.17103952909345, 0.50219835346871, 0.530975095958163, 0.0050966004562048, 0.0106639382954144, 0.811192712625201, 0.0957932531337699), .Names = c('(Intercept)', 'M.userY', 'TempHigh', 'M.userY:TempHigh', 'SoftMedium', 'SoftSoft', 'M.userY:SoftMedium', 'M.userY:SoftSoft', 'TempHigh:SoftMedium', 'TempHigh:SoftSoft', 'M.userY:TempHigh:SoftMedium', 'M.userY:TempHigh:SoftSoft', 'BrandM', 'M.userY:BrandM', 'TempHigh:BrandM', 'M.userY:TempHigh:BrandM')), 'any'); .Internal(as.vector(argv[[1]], argv[[2]]))");
    }

    @Test
    public void testasvector37() {
        assertEval("argv <- list(c(-2, -1.95959595959596, -1.91919191919192, -1.87878787878788, -1.83838383838384, -1.7979797979798, -1.75757575757576, -1.71717171717172, -1.67676767676768, -1.63636363636364, -1.5959595959596, -1.55555555555556, -1.51515151515152, -1.47474747474747, -1.43434343434343, -1.39393939393939, -1.35353535353535, -1.31313131313131, -1.27272727272727, -1.23232323232323, -1.19191919191919, -1.15151515151515, -1.11111111111111, -1.07070707070707, -1.03030303030303, -0.98989898989899, -0.949494949494949, -0.909090909090909, -0.868686868686869, -0.828282828282828, -0.787878787878788, -0.747474747474747, -0.707070707070707, -0.666666666666667, -0.626262626262626, -0.585858585858586, -0.545454545454545, -0.505050505050505, -0.464646464646465, -0.424242424242424, -0.383838383838384, -0.343434343434343, -0.303030303030303, -0.262626262626263, -0.222222222222222, -0.181818181818182, -0.141414141414141, -0.101010101010101, -0.0606060606060606, -0.0202020202020201, 0.0202020202020203, 0.060606060606061, 0.101010101010101, 0.141414141414141, 0.181818181818182, 0.222222222222222, 0.262626262626263, 0.303030303030303, 0.343434343434343, 0.383838383838384, 0.424242424242424, 0.464646464646465, 0.505050505050505, 0.545454545454546, 0.585858585858586, 0.626262626262626, 0.666666666666667, 0.707070707070707, 0.747474747474748, 0.787878787878788, 0.828282828282829, 0.868686868686869, 0.909090909090909, 0.94949494949495, 0.98989898989899, 1.03030303030303, 1.07070707070707, 1.11111111111111, 1.15151515151515, 1.19191919191919, 1.23232323232323, 1.27272727272727, 1.31313131313131, 1.35353535353535, 1.39393939393939, 1.43434343434343, 1.47474747474747, 1.51515151515152, 1.55555555555556, 1.5959595959596, 1.63636363636364, 1.67676767676768, 1.71717171717172, 1.75757575757576, 1.7979797979798, 1.83838383838384, 1.87878787878788, 1.91919191919192, 1.95959595959596, 2), 'any'); .Internal(as.vector(argv[[1]], argv[[2]]))");
    }

    @Test
    public void testasvector38() {
        assertEval(Ignored.Unknown, "argv <- list(integer(0), 'pairlist'); .Internal(as.vector(argv[[1]], argv[[2]]))");
    }

    @Test
    public void testasvector39() {
        assertEval("argv <- list(structure('lightblue', .Names = 'bg'), 'list'); .Internal(as.vector(argv[[1]], argv[[2]]))");
    }

    @Test
    public void testasvector40() {
        assertEval("argv <- list(c(NA, NaN), 'logical'); .Internal(as.vector(argv[[1]], argv[[2]]))");
    }

    @Test
    public void testasvector41() {
        assertEval(Ignored.Unknown,
                        "argv <- list(structure(list(`character(0)` = structure(integer(0), .Label = character(0), class = 'factor')), .Names = 'character(0)', row.names = character(0), class = 'data.frame'), 'pairlist'); .Internal(as.vector(argv[[1]], argv[[2]]))");
    }

    @Test
    public void testasvector42() {
        assertEval("argv <- list(NA, 'double'); .Internal(as.vector(argv[[1]], argv[[2]]))");
    }

    @Test
    public void testasvector43() {
        assertEval("argv <- list(list('GRID.VP.12'), 'list'); .Internal(as.vector(argv[[1]], argv[[2]]))");
    }

    @Test
    public void testasvector44() {
        assertEval(Ignored.Unknown, "argv <- list(NULL, 'logical'); .Internal(as.vector(argv[[1]], argv[[2]]))");
    }

    @Test
    public void testasvector45() {
        assertEval("argv <- list(structure(1:20, .Tsp = c(1, 20, 1), class = 'ts'), 'any'); .Internal(as.vector(argv[[1]], argv[[2]]))");
    }

    @Test
    public void testasvector47() {
        assertEval("argv <- list(structure(c(0.1, 0.8, 1, 0.5, 0.8, 1, 0, 0.5, 1), .Dim = c(3L, 3L), .Dimnames = list(c('(3.59,4.5]', '(4.5,5.4]', '(5.4,6.31]'), c('ctrl', 'trt1', 'trt2'))), 'any'); .Internal(as.vector(argv[[1]], argv[[2]]))");
    }

    @Test
    public void testasvector48() {
        assertEval("argv <- list(integer(0), 'list'); .Internal(as.vector(argv[[1]], argv[[2]]))");
    }

    @Test
    public void testasvector49() {
        assertEval("argv <- list(structure(c(1L, 1L), .Label = 'registered S3method for $', class = 'factor'), 'any'); .Internal(as.vector(argv[[1]], argv[[2]]))");
    }

    @Test
    public void testasvector50() {
        assertEval("argv <- list('1.3', 'double'); .Internal(as.vector(argv[[1]], argv[[2]]))");
    }

    @Test
    public void testasvector51() {
        assertEval("argv <- list(c(8L, 11L, 14L, 16L, 19L, 4L, 6L, 9L, 15L, NA, 7L, 10L, 20L), 'any'); .Internal(as.vector(argv[[1]], argv[[2]]))");
    }

    @Test
    public void testasvector52() {
        assertEval("argv <- list(structure(c(5.4278733372119e-07, 0.000257866433233453, NA), .Names = c('x', 'm', 'Residuals')), 'any'); .Internal(as.vector(argv[[1]], argv[[2]]))");
    }

    @Test
    public void testasvector53() {
        assertEval(Ignored.Unknown, "argv <- list('1.3', 'pairlist'); .Internal(as.vector(argv[[1]], argv[[2]]))");
    }

    @Test
    public void testasvector54() {
        assertEval(Ignored.Unknown, "argv <- list(1L, 'pairlist'); .Internal(as.vector(argv[[1]], argv[[2]]))");
    }

    @Test
    public void testasvector55() {
        assertEval("argv <- list(NULL, 'any'); .Internal(as.vector(argv[[1]], argv[[2]]))");
    }

    @Test
    public void testasvector56() {
        assertEval("argv <- list(quote(list(expand.grid(Hair = lab$Hair, Eye = lab$Eye, Sex = lab$Sex, stringsAsFactors = TRUE), Fr = as.vector(HairEyeColor))), 'list'); .Internal(as.vector(argv[[1]], argv[[2]]))");
    }

    @Test
    public void testasvector57() {
        assertEval(Ignored.Unknown, "argv <- list(FALSE, 'pairlist'); .Internal(as.vector(argv[[1]], argv[[2]]))");
    }

    @Test
    public void testasvector59() {
        assertEval("argv <- list(structure(list(`character(0)` = structure(integer(0), .Label = character(0), class = 'factor')), .Names = 'character(0)', row.names = character(0), class = 'data.frame'), 'character'); .Internal(as.vector(argv[[1]], argv[[2]]))");
    }

    @Test
    public void testasvector60() {
        assertEval("argv <- list(1L, 'list'); .Internal(as.vector(argv[[1]], argv[[2]]))");
    }

    @Test
    public void testasvector61() {
        assertEval(Ignored.Unknown,
                        "argv <- list(c('The C and R code has been reformatted for legibility.', 'The old compatibility function rpconvert() has been removed.', 'The cross-validation functions allow for user interrupt at the end\\nof evaluating each split.', 'Variable Reliability in data set car90 is corrected to be an\\nordered factor, as documented.', 'Surrogate splits are now considered only if they send two or more\\ncases _with non-zero weight_ each way.  For numeric/ordinal\\nvariables the restriction to non-zero weights is new: for\\ncategorical variables this is a new restriction.', 'Surrogate splits which improve only by rounding error over the\\ndefault split are no longer returned.  Where weights and missing\\nvalues are present, the splits component for some of these was not\\nreturned correctly.', 'A fit of class \\\'rpart\\\' now contains a component for variable\\n‘importance’, which is reported by the summary() method.', 'The text() method gains a minlength argument, like the labels()\\nmethod.  This adds finer control: the default remains pretty =\\nNULL, minlength = 1L.', 'The handling of fits with zero and fractional weights has been\\ncorrected: the results may be slightly different (or even\\nsubstantially different when the proportion of zero weights is\\nlarge).', 'Some memory leaks have been plugged.', 'There is a second vignette, longintro.Rnw, a version of the\\noriginal Mayo Tecnical Report on rpart.', 'Added dataset car90, a corrected version of the S-PLUS dataset\\ncar.all (used with permission).', 'This version does not use paste0{} and so works with R 2.14.x.', 'Merged in a set of Splus code changes that had accumulated at Mayo\\nover the course of a decade. The primary one is a change in how\\nindexing is done in the underlying C code, which leads to a major\\nspeed increase for large data sets.  Essentially, for the lower\\nleaves all our time used to be eaten up by bookkeeping, and this\\nwas replaced by a different approach.  The primary routine also\\nuses .Call{} so as to be more memory efficient.', 'The other major change was an error for asymmetric loss matrices,\\nprompted by a user query.  With L=loss asymmetric, the altered\\npriors were computed incorrectly - they were using L' instead of L.\\nUpshot - the tree would not not necessarily choose optimal splits\\nfor the given loss matrix.  Once chosen, splits were evaluated\\ncorrectly.  The printed “improvement” values are of course the\\nwrong ones as well.  It is interesting that for my little test\\ncase, with L quite asymmetric, the early splits in the tree are\\nunchanged - a good split still looks good.', 'Add the return.all argument to xpred.rpart().', 'Added a set of formal tests, i.e., cases with known answers to\\nwhich we can compare.', 'Add a usercode vignette, explaining how to add user defined\\nsplitting functions.', 'The class method now also returns the node probability.', 'Add the stagec data set, used in some tests.', 'The plot.rpart routine needs to store a value that will be visible\\nto the rpartco routine at a later time.  This is now done in an\\nenvironment in the namespace.', 'Force use of registered symbols in R >= 2.16.0', 'Update Polish translations.', 'Work on message formats.', 'Add Polish translations', 'rpart, rpart.matrix: allow backticks in formulae.', 'tests/backtick.R: regession test', 'src/xval.c: ensure unused code is not compiled in.', 'Change description of margin in ?plot.rpart as suggested by Bill\\nVenables.'), 'any'); .Internal(as.vector(argv[[1]], argv[[2]]))");
    }

    @Test
    public void testasvector63() {
        assertEval("argv <- list(2, 'list'); .Internal(as.vector(argv[[1]], argv[[2]]))");
    }

    @Test
    public void testasvector64() {
        assertEval(Ignored.Unknown,
                        "argv <- list(structure(list(c0 = structure(integer(0), .Label = character(0), class = 'factor')), .Names = 'c0', row.names = character(0), class = structure('integer(0)', .Names = 'c0')), 'any'); .Internal(as.vector(argv[[1]], argv[[2]]))");
    }

    @Test
    public void testasvector66() {
        assertEval("argv <- list(3.18309886183776e-301, 'any'); .Internal(as.vector(argv[[1]], argv[[2]]))");
    }

    @Test
    public void testasvector67() {
        assertEval("argv <- list(quote(list(a = 1:3, b = letters[1:3])), 'list'); .Internal(as.vector(argv[[1]], argv[[2]]))");
    }

    @Test
    public void testasvector68() {
        assertEval("argv <- list(NA, 'list'); .Internal(as.vector(argv[[1]], argv[[2]]))");
    }

    @Test
    public void testasvector69() {
        assertEval(Ignored.Unknown, "argv <- list(c(200, 500, 1000, 2000, 5000, 10000, 20000, 50000, 1e+05, 2e+05, 5e+05), 'any'); .Internal(as.vector(argv[[1]], argv[[2]]))");
    }

    @Test
    public void testasvector70() {
        assertEval("argv <- list(structure(c(-0.560475646552213+0i, 0.7424437487+0.205661411508856i, 1.39139505579429-0.26763356813179i, 0.928710764113827-0.221714979045717i, -0.46926798541295+1.18846175213664i, 0.7424437487-0.205661411508856i, 0.460916205989202+0i, -0.452623703774585+0.170604003753717i, -0.094501186832143+0.54302538277632i, -0.331818442379127+0.612232958468282i, 1.39139505579429+0.26763356813179i, -0.452623703774585-0.170604003753717i, 0.400771450594052+0i, -0.927967220342259+0.479716843914174i, -0.790922791530657+0.043092176305418i, 0.928710764113827+0.221714979045717i, -0.094501186832143-0.54302538277632i, -0.927967220342259-0.479716843914174i, 0.701355901563686+0i, -0.600841318509537+0.213998439984336i, -0.46926798541295-1.18846175213664i, -0.331818442379127-0.612232958468282i, -0.790922791530657-0.043092176305418i, -0.600841318509537-0.213998439984336i, -0.625039267849257+0i), .Dim = c(5L, 5L)), 'any'); .Internal(as.vector(argv[[1]], argv[[2]]))");
    }

    @Test
    public void testasvector71() {
        assertEval("argv <- list(structure(c(2.2250738585072e-308, 1.79769313486232e+308), .Names = c('double.xmin', 'double.xmax')), 'any'); .Internal(as.vector(argv[[1]], argv[[2]]))");
    }

    @Test
    public void testasvector72() {
        assertEval("argv <- list(structure(1.6, class = 'object_size'), 'character'); .Internal(as.vector(argv[[1]], argv[[2]]))");
    }

    @Test
    public void testasvector73() {
        assertEval("argv <- list(structure(NA_integer_, .Label = c('no', 'yes'), class = 'factor'), 'any'); .Internal(as.vector(argv[[1]], argv[[2]]))");
    }

    @Test
    public void testasvector74() {
        assertEval("argv <- list(FALSE, 'character'); .Internal(as.vector(argv[[1]], argv[[2]]))");
    }

    @Test
    public void testasvector75() {
        assertEval(Ignored.Unknown, "argv <- list(3.14159265358979, 'pairlist'); .Internal(as.vector(argv[[1]], argv[[2]]))");
    }

    @Test
    public void testasvector76() {
        assertEval("argv <- list(structure(list(c0 = structure(character(0), class = 'AsIs')), .Names = 'c0', row.names = character(0), class = 'data.frame'), 'character'); .Internal(as.vector(argv[[1]], argv[[2]]))");
    }

    @Test
    public void testasvector77() {
        assertEval("argv <- list(structure(list(), .Dim = 0L), 'any'); .Internal(as.vector(argv[[1]], argv[[2]]))");
    }

    @Test
    public void testasvector80() {
        assertEval("argv <- list(structure('1', .Tsp = c(1, 1, 1), class = 'ts'), 'character'); .Internal(as.vector(argv[[1]], argv[[2]]))");
    }

    @Test
    public void testasvector81() {
        assertEval("argv <- list('diff', 'symbol'); .Internal(as.vector(argv[[1]], argv[[2]]))");
    }

    @Test
    public void testAsVector() {
        assertEval(Output.IgnoreWarningContext, "{ as.vector(\"foo\", \"integer\") }");
        assertEval(Output.IgnoreWarningContext, "{ as.vector(\"foo\", \"double\") }");
        assertEval(Output.IgnoreWarningContext, "{ as.vector(\"foo\", \"numeric\") }");
        assertEval("{ as.vector(\"foo\", \"logical\") }");
        assertEval(Output.IgnoreWarningContext, "{ as.vector(\"foo\", \"raw\") }");
        assertEval("{ as.vector(\"foo\", \"character\") }");
        assertEval("{ as.vector(\"foo\", \"list\") }");
        assertEval("{ as.vector(\"foo\") }");
        assertEval(Output.IgnoreErrorContext, "{ as.vector(\"foo\", \"bar\") }");
        assertEval(Output.IgnoreWarningContext, "{ as.vector(c(\"foo\", \"bar\"), \"raw\") }");
        assertEval("x<-c(a=1.1, b=2.2); as.vector(x, \"raw\")");
        assertEval("x<-c(a=1L, b=2L); as.vector(x, \"complex\")");
        assertEval("{ x<-c(a=FALSE, b=TRUE); attr(x, \"foo\")<-\"foo\"; y<-as.vector(x); attributes(y) }");
        assertEval("{ x<-c(a=1, b=2); as.vector(x, \"list\") }");
        assertEval("{ x<-c(a=FALSE, b=TRUE); attr(x, \"foo\")<-\"foo\"; y<-as.vector(x, \"list\"); attributes(y) }");
        assertEval("{ x<-1:4; dim(x)<-c(2, 2); dimnames(x)<-list(c(\"a\", \"b\"), c(\"c\", \"d\")); y<-as.vector(x, \"list\"); y }");

        assertEval("{ as.vector(NULL, \"list\") }");
        assertEval("{ as.vector(NULL) }");

        assertEval("as.vector(as.symbol('asdf'), 'symbol')");

        assertEval("{ x<-factor(c(\"a\", \"b\", \"a\")); as.vector(x) }");

        assertEval("as.vector(x~z)");
        assertEval(Ignored.Unimplemented, "as.vector(file(''))");

        assertEval(Output.IgnoreErrorContext, "{ as.vector(42, NULL) }");
<<<<<<< HEAD
        assertEval("{ as.vector(42, c(\"character\", \"character\") }");
=======
        assertEval(Output.IgnoreErrorContext, "{ as.vector(42, c(\"character\", \"character\")) }");
>>>>>>> bd84f9ec
        assertEval(Output.IgnoreErrorContext, "{ as.vector(42, character())  }");
    }

    @Test
    public void testAsSymbol() {
        assertEval("{ as.symbol(\"name\") }");
        assertEval("{ as.symbol(123) }");
        assertEval("{ as.symbol(as.symbol(123)) }");
    }
}<|MERGE_RESOLUTION|>--- conflicted
+++ resolved
@@ -425,11 +425,7 @@
         assertEval(Ignored.Unimplemented, "as.vector(file(''))");
 
         assertEval(Output.IgnoreErrorContext, "{ as.vector(42, NULL) }");
-<<<<<<< HEAD
-        assertEval("{ as.vector(42, c(\"character\", \"character\") }");
-=======
         assertEval(Output.IgnoreErrorContext, "{ as.vector(42, c(\"character\", \"character\")) }");
->>>>>>> bd84f9ec
         assertEval(Output.IgnoreErrorContext, "{ as.vector(42, character())  }");
     }
 
