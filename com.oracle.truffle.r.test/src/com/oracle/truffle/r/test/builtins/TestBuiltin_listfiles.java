/*
 * This program is free software; you can redistribute it and/or modify it
 * under the terms of the GNU General Public License as published by the Free
 * Software Foundation; either version 2 of the License, or (at your option)
 * any later version.
 *
 * This program is distributed in the hope that it will be useful, but WITHOUT
 * ANY WARRANTY; without even the implied warranty of MERCHANTABILITY or
 * FITNESS FOR A PARTICULAR PURPOSE.  See the GNU General Public License for
 * more details.
 *
 * You should have received a copy of the GNU General Public License along with
 * this program; if not, write to the Free Software Foundation, Inc., 51
 * Franklin Street, Fifth Floor, Boston, MA 02110-1301, USA.
 *
 * Copyright (c) 2012-2014, Purdue University
 * Copyright (c) 2013, 2019, Oracle and/or its affiliates
 *
 * All rights reserved.
 */
package com.oracle.truffle.r.test.builtins;

import org.junit.Test;

import com.oracle.truffle.r.test.TestBase;

import java.io.File;

// Checkstyle: stop line length check
public class TestBuiltin_listfiles extends TestBase {

    @Test
    public void testlistfiles1() {
        assertEval("argv <- list('.', 'myTst_.*tar\\\\.gz$', FALSE, FALSE, FALSE, FALSE, FALSE, FALSE); .Internal(list.files(argv[[1]], argv[[2]], argv[[3]], argv[[4]], argv[[5]], argv[[6]], argv[[7]], argv[[8]]))");
    }

    @Test
    public void testlistfiles2() {
        assertEval("argv <- list('./myTst/data', NULL, FALSE, FALSE, FALSE, FALSE, FALSE, FALSE); .Internal(list.files(argv[[1]], argv[[2]], argv[[3]], argv[[4]], argv[[5]], argv[[6]], argv[[7]], argv[[8]]))");
    }

    @Test
    public void testlistfiles3() {
        // FastR bug; not recursing in to "."
        assertEval(Ignored.OutputFormatting, "argv <- list('" + dirPath +
                        "', '^.*dummy.*', FALSE, FALSE, TRUE, FALSE, FALSE, FALSE); sort(.Internal(list.files(argv[[1]], argv[[2]], argv[[3]], argv[[4]], argv[[5]], argv[[6]], argv[[7]], argv[[8]])))");
    }

    @Test
    public void testlistfiles4() {
        assertEval("argv <- list('mgcv', NULL, FALSE, FALSE, FALSE, FALSE, FALSE, FALSE); .Internal(list.files(argv[[1]], argv[[2]], argv[[3]], argv[[4]], argv[[5]], argv[[6]], argv[[7]], argv[[8]]))");
    }

    private static String dirPath = "com.oracle.truffle.r.test/src/com/oracle/truffle/r/test/simple/data/tree1";

    @Test
    public void testFileListing() {
        assertEval("{ list.files(\"" + dirPath + "\") }");
        assertEval("{ list.files(\"" + dirPath + "\", recursive=TRUE) }");
        assertEval("{ list.files(\"" + dirPath + "\", recursive=TRUE, pattern=\".*dummy.*\") }");
        assertEval("{ list.files(\"" + dirPath + "\", recursive=TRUE, pattern=\"dummy\") }");

        // TODO Why does GnuR not require the leading "." when Java does?
        assertEval("{ list.files(\"" + dirPath + "\", pattern=\".*.tx\") }");
    }

    @Test
    public void testFileListingUsingFilePatterns() {
        assertEval("{ list.files(\"" + dirPath + "\", pattern=\"*.txt\") }");
        assertEval("{ list.files(\"" + dirPath + "\", pattern=\"$$$.txt\") }");
    }

    @Test
    public void testFileListingIncludesDotDot() {
<<<<<<< HEAD
        assertEval(Ignored.OutputFormatting, "{ sort(list.files(\"" + dirPath + "\", all.files=TRUE)) }");
        assertEval(Ignored.OutputFormatting, "{ sort(list.files(\"" + dirPath + "\", all.files=TRUE, no..=TRUE)) }");

        // Recursive searches should not includes . and .. files.
        assertEval(Ignored.OutputFormatting, "{ sort(list.files(\"" + dirPath + "\", all.files=TRUE, recursive=TRUE, no..=TRUE)) }");
        assertEval(Ignored.OutputFormatting, "{ sort(list.files(\"" + dirPath + "\", all.files=TRUE, recursive=TRUE, no..=FALSE)) }");
        assertEval(Ignored.OutputFormatting, "{ sort(list.files(\"" + dirPath + "\", all.files=TRUE, recursive=TRUE, no..=FALSE, full.names=TRUE)) }");
        assertEval(Ignored.OutputFormatting, "{ sort(list.files(\"" + dirPath + "\", all.files=TRUE, recursive=TRUE, no..=FALSE, include.dirs=TRUE)) }");
=======
        assertEval("{ list.files(\"" + dirPath + "\", all.files=TRUE) }");
        assertEval("{ list.files(\"" + dirPath + "\", all.files=TRUE, no..=TRUE) }");

        // Recursive searches should not includes . and .. files.
        assertEval("{ list.files(\"" + dirPath + "\", all.files=TRUE, recursive=TRUE, no..=TRUE) }");
        assertEval("{ list.files(\"" + dirPath + "\", all.files=TRUE, recursive=TRUE, no..=FALSE) }");
        assertEval("{ list.files(\"" + dirPath + "\", all.files=TRUE, recursive=TRUE, no..=FALSE, full.names=TRUE) }");
        assertEval("{ list.files(\"" + dirPath + "\", all.files=TRUE, recursive=TRUE, no..=FALSE, include.dirs=TRUE) }");
>>>>>>> 8aa10b52
    }

    @Test
    public void testListNonExistingDir() {
        assertEval("{ list.files(\"/tmp/some_crazy_directory_name\", all.files=TRUE) }");
    }

    @Test
    public void testEmptyDir() {
        String emptyDirPath = "com.oracle.truffle.r.test/src/com/oracle/truffle/r/test/simple/empty_dir";
        File emptyDir = new File(emptyDirPath);
        emptyDir.mkdir();

        assertEval("{ list.files(\"" + emptyDirPath + "\", all.files=TRUE, recursive=TRUE, no..=FALSE) }");
        assertEval("{ list.files(\"" + emptyDirPath + "\", all.files=TRUE, recursive=TRUE, no..=FALSE, full.names=TRUE) }");

        emptyDir.delete();
    }
}<|MERGE_RESOLUTION|>--- conflicted
+++ resolved
@@ -72,7 +72,6 @@
 
     @Test
     public void testFileListingIncludesDotDot() {
-<<<<<<< HEAD
         assertEval(Ignored.OutputFormatting, "{ sort(list.files(\"" + dirPath + "\", all.files=TRUE)) }");
         assertEval(Ignored.OutputFormatting, "{ sort(list.files(\"" + dirPath + "\", all.files=TRUE, no..=TRUE)) }");
 
@@ -81,16 +80,6 @@
         assertEval(Ignored.OutputFormatting, "{ sort(list.files(\"" + dirPath + "\", all.files=TRUE, recursive=TRUE, no..=FALSE)) }");
         assertEval(Ignored.OutputFormatting, "{ sort(list.files(\"" + dirPath + "\", all.files=TRUE, recursive=TRUE, no..=FALSE, full.names=TRUE)) }");
         assertEval(Ignored.OutputFormatting, "{ sort(list.files(\"" + dirPath + "\", all.files=TRUE, recursive=TRUE, no..=FALSE, include.dirs=TRUE)) }");
-=======
-        assertEval("{ list.files(\"" + dirPath + "\", all.files=TRUE) }");
-        assertEval("{ list.files(\"" + dirPath + "\", all.files=TRUE, no..=TRUE) }");
-
-        // Recursive searches should not includes . and .. files.
-        assertEval("{ list.files(\"" + dirPath + "\", all.files=TRUE, recursive=TRUE, no..=TRUE) }");
-        assertEval("{ list.files(\"" + dirPath + "\", all.files=TRUE, recursive=TRUE, no..=FALSE) }");
-        assertEval("{ list.files(\"" + dirPath + "\", all.files=TRUE, recursive=TRUE, no..=FALSE, full.names=TRUE) }");
-        assertEval("{ list.files(\"" + dirPath + "\", all.files=TRUE, recursive=TRUE, no..=FALSE, include.dirs=TRUE) }");
->>>>>>> 8aa10b52
     }
 
     @Test
