/*
 * Copyright (c) 2016, 2019, Oracle and/or its affiliates. All rights reserved.
 * DO NOT ALTER OR REMOVE COPYRIGHT NOTICES OR THIS FILE HEADER.
 *
 * This code is free software; you can redistribute it and/or modify it
 * under the terms of the GNU General Public License version 3 only, as
 * published by the Free Software Foundation.
 *
 * This code is distributed in the hope that it will be useful, but WITHOUT
 * ANY WARRANTY; without even the implied warranty of MERCHANTABILITY or
 * FITNESS FOR A PARTICULAR PURPOSE.  See the GNU General Public License
 * version 3 for more details (a copy is included in the LICENSE file that
 * accompanied this code).
 *
 * You should have received a copy of the GNU General Public License version
 * 3 along with this work; if not, write to the Free Software Foundation,
 * Inc., 51 Franklin St, Fifth Floor, Boston, MA 02110-1301 USA.
 *
 * Please contact Oracle, 500 Oracle Parkway, Redwood Shores, CA 94065 USA
 * or visit www.oracle.com if you need additional information or have any
 * questions.
 */

package com.oracle.truffle.r.test.builtins;

import org.junit.Test;

import com.oracle.truffle.r.test.TestBase;
import com.oracle.truffle.r.test.generate.FastRSession;
import com.oracle.truffle.r.test.generate.GnuROneShotRSession;
import java.io.File;
import org.junit.Before;

public class TestBuiltin_unserialize extends TestBase {
    private static final String[] BASIC_TYPE_VALUES = new String[]{
                    "c(1,2,3,4)", "3L", "c(1L,2L,99L,NA)", "1:15", "(1:15)+0.1", "42", "\"Hello world\"", "3+2i", "c(3+2i, 5+944i, NA)", "TRUE", "c(TRUE, FALSE, NA, FALSE, TRUE)",
                    "head(mtcars)", "data.frame(col1=c(9,8,7), col2=1:3)", "expression(x+1)", "list(1,2)", "NULL"
    };

    private static final String[] VERSIONS = new String[]{"2", "3"};

    private static final String DEFERED_STRING_PATH = "com.oracle.truffle.r.test/src/com/oracle/truffle/r/test/builtins/data/serializedDeferredStrings";
    private static final String WRAPPER_PATH = "com.oracle.truffle.r.test/src/com/oracle/truffle/r/test/builtins/data/serializedWrappers";

    @Before
    public void init() throws Throwable {
        File f = new File(DEFERED_STRING_PATH);
        if (!f.exists()) {
            f.getParentFile().mkdirs();

            GnuROneShotRSession gnur = new GnuROneShotRSession();

            String create = "e <- new.env(parent = baseenv())\n" +
                            "assign('is', as.character(1L:3L), envir = e)\n" +
                            "assign('isa', as.character(1L:3L), envir = e)\n" +
                            "attr(e$isa, 'testattr') <- 'testattrValue'\n" +
                            "assign('iv', as.character(c(2L, 4L, 6L)), envir = e)\n" +
                            "assign('iva', as.character(c(2L, 4L, 6L)), envir = e)\n" +
                            "attr(e$iva, 'testattr') <- 'testattrValue'\n" +
                            "assign('rs', as.character(1.1:3.1), envir = e)\n" +
                            "assign('rsa', as.character(1.1:3.1), envir = e)\n" +
                            "attr(e$rsa, 'testattr') <- 'testattrValue'\n" +
                            "assign('rv', as.character(c(2.1, 4.1, 6.1)), envir = e)\n" +
                            "assign('rva', as.character(c(2.1, 4.1, 6.1)), envir = e)\n" +
                            "attr(e$rva, 'testattr') <- 'testattrValue'\n" +
                            "fw <- file('" + DEFERED_STRING_PATH + "', open='wb');\n" +
                            "serialize(e, fw);\n" +
                            "flush(fw)";
            gnur.eval(null, create, null, FastRSession.USE_DEFAULT_TIMEOUT);

            create = "e <- new.env(parent = baseenv())\n" +
                            "assign(\"iv\", sort(c(22L, 33L, 11L)), envir = e)\n" +
                            "assign(\"iva\", sort(c(22L, 33L, 11L)), envir = e)\n" +
                            "attr(e$iva, \"testattr\") <- \"testattrValue\"\n" +
                            "assign(\"rv\", sort(c(22.1, 33.1, 11.1)), envir = e)\n" +
                            "assign(\"rva\", sort(c(22.1, 33.1, 11.1)), envir = e)\n" +
                            "attr(e$rva, \"testattr\") <- \"testattrValue\"\n" +
                            "fw <- file('" + WRAPPER_PATH + "', open=\"wb\"); serialize(e, fw); flush(fw)";

            gnur.eval(null, create, null, FastRSession.USE_DEFAULT_TIMEOUT);
        }

    }

    @Test
    public void tests() {
        assertEval(template("unserialize(serialize(%0, NULL, version=%1))", BASIC_TYPE_VALUES, VERSIONS));
    }

    @Test
    public void testserializeAndUnserializeClosure() {
        // N.B.: FastR does not preserve code formatting like GNU R does
        assertEval(Output.IgnoreWhitespace, template("unserialize(serialize(function (x) { x }, NULL, version=%0))", VERSIONS));
        assertEval(template(
                        "f <- function() x; e <- new.env(); e$x <- 123; environment(f) <- e; expr <- substitute({ FUN() }, list(FUN=f)); eval(expr); expr <- unserialize(serialize(expr, NULL, version=%0)); eval(expr)",
                        VERSIONS));
    }

    @Test
    public void testunserializeSeq() {
        assertEval(template("unserialize(serialize(1L:10L, connection=NULL, version=%0))", VERSIONS));
        assertEval(template("unserialize(serialize(1:10, connection=NULL, version=%0))", VERSIONS));
        assertEval(template("unserialize(serialize(1.1:10.1, connection=NULL, version=%0))", VERSIONS));
        assertEval(template("s <- 1L:10L; attr(s, 'testattr') <- 'attrvalue'; unserialize(serialize(s, connection=NULL, version=%0))", VERSIONS));
        assertEval(template("s <- 1:10; attr(s, 'testattr') <- 'attrvalue'; unserialize(serialize(s, connection=NULL, version=%0))", VERSIONS));
        assertEval(template("s <- 1.1:10.1; attr(s, 'testattr') <- 'attrvalue'; unserialize(serialize(s, connection=NULL, version=%0))", VERSIONS));

        assertEvalFastR("v <- unserialize(serialize(1L:10L, connection=NULL, version=2)); .fastr.inspect(v)", "cat('com.oracle.truffle.r.runtime.data.RIntVector\n')");
        assertEvalFastR("v <- unserialize(serialize(1L:10L, connection=NULL, version=3)); .fastr.inspect(v)", "cat('com.oracle.truffle.r.runtime.data.RIntSequence\n')");
        assertEvalFastR("v <- unserialize(serialize(1:10, connection=NULL, version=2)); .fastr.inspect(v)", "cat('com.oracle.truffle.r.runtime.data.RIntVector\n')");
        assertEvalFastR("v <- unserialize(serialize(1:10, connection=NULL, version=3)); .fastr.inspect(v)", "cat('com.oracle.truffle.r.runtime.data.RIntSequence\n')");
        assertEvalFastR("v <- unserialize(serialize(1.1:10.1, connection=NULL, version=2)); .fastr.inspect(v)", "cat('com.oracle.truffle.r.runtime.data.RDoubleVector\n')");
        assertEvalFastR("v <- unserialize(serialize(1.1:10.1, connection=NULL, version=3)); .fastr.inspect(v)", "cat('com.oracle.truffle.r.runtime.data.RDoubleVector\n')");

        // FastR can't create such long sequences
        assertEvalFastR(Ignored.Unimplemented, "s <- unserialize(serialize(1:2147483648, connection=NULL, version=3)); .fastr.inspect(s)", "cat('com.oracle.truffle.r.runtime.data.RIntSequence\n')");
    }

    @Test
    public void testunserializeDeferredString() {
        assertEval("e <- unserialize(file('" + DEFERED_STRING_PATH + "', open='rb')); e$is; e$iv; e$rs; e$rv; e$isa; e$iva; e$rsa; e$rva");
    }

    @Test
    public void testunserializeWrappers() {
        assertEval("e <- unserialize(file('" + WRAPPER_PATH + "', open='rb')); e$iv; e$rv; e$iva; e$rva");
    }

    @Test
    public void testunserialize() {
<<<<<<< HEAD
        assertEval("options(keep.source=FALSE); unserialize(serialize(quote(x), connection=NULL))");
        assertEval("options(keep.source=FALSE); unserialize(serialize(quote(TRUE), connection=NULL))");
        assertEval("options(keep.source=FALSE); unserialize(serialize(quote(FALSE), connection=NULL))");
        assertEval("options(keep.source=FALSE); unserialize(serialize(quote('asdf'), connection=NULL))");
        assertEval("options(keep.source=FALSE); unserialize(serialize(quote(NA_character_), connection=NULL))");
        assertEval("options(keep.source=FALSE); unserialize(serialize(quote(NA_complex_), connection=NULL))");
        assertEval("options(keep.source=FALSE); unserialize(serialize(quote(NA_integer_), connection=NULL))");
        assertEval("options(keep.source=FALSE); unserialize(serialize(quote(NA_real_), connection=NULL))");
        assertEval("options(keep.source=FALSE); unserialize(serialize(quote(NA_character_ + NA_complex_ + NA_integer_ + NA_real_), connection=NULL))");
        assertEval("options(keep.source=FALSE); unserialize(serialize(quote(111L), connection=NULL))");
        assertEval("options(keep.source=FALSE); unserialize(serialize(quote(111+8i), connection=NULL))");
        assertEval("options(keep.source=FALSE); unserialize(serialize(quote(111+11), connection=NULL))");
        assertEval("options(keep.source=FALSE); unserialize(serialize(quote(a+b), connection=NULL))");

        assertEval("options(keep.source=FALSE); unserialize(serialize(quote((a+b)), connection=NULL))");
        assertEval("options(keep.source=FALSE); unserialize(serialize(quote((a %asdf% b)), connection=NULL))");

        assertEval("options(keep.source=FALSE); unserialize(serialize(quote(foo(a,b,c)), connection=NULL))");
        assertEval("options(keep.source=FALSE); unserialize(serialize(quote({ foo(a,b,c) }), connection=NULL))");
        assertEval("options(keep.source=FALSE); unserialize(serialize(quote(if (a) b else c), connection=NULL))");
        assertEval("options(keep.source=FALSE); unserialize(serialize(quote(if (a) {b} else {c}), connection=NULL))");
        assertEval("options(keep.source=FALSE); unserialize(serialize(quote(if ({a}) {b} else {c}), connection=NULL))");
        assertEval("options(keep.source=FALSE); unserialize(serialize(quote(while (a) b), connection=NULL))");
        assertEval(Output.IgnoreWhitespace, "options(keep.source=FALSE); unserialize(serialize(quote(repeat {b; if (c) next else break}), connection=NULL))");
        assertEval("options(keep.source=FALSE); unserialize(serialize(quote(if (a * 2 < 199) b + foo(x,y,foo=z+1,bar=)), connection=NULL))");
        assertEval("options(keep.source=FALSE); unserialize(serialize(quote(\"bar\"), connection=NULL))");
        assertEval("options(keep.source=FALSE); unserialize(serialize(quote('baz'), connection=NULL))");
        assertEval("setClass('foo', slots = c(x='numeric', y='numeric')); t1 <- new('foo', x=4, y=c(77,88)); options(keep.source=FALSE); unserialize(serialize(t1, connection=NULL))");
        assertEval(Output.IgnoreWhitespace, "options(keep.source=FALSE); unserialize(serialize(quote(a(b(c(d(function (e, ...) { f(g)$h.i}))))), connection=NULL))");
        assertEval("options(keep.source=FALSE); unserialize(serialize(quote(f(g)$h.i), connection=NULL))");
        assertEval(Output.ContainsReferences, "options(keep.source=FALSE); val <- new.env(hash=FALSE); unserialize(serialize(val, connection=NULL))");
        assertEval(Output.ContainsReferences, "options(keep.source=FALSE); val <- list(enclos = new.env(hash=FALSE)); unserialize(serialize(val, connection=NULL))");
        assertEval(Ignored.NewRVersionMigration, "options(keep.source=FALSE); val <- defaultPrototype(); unserialize(serialize(val, connection=NULL))");
        assertEval(Output.IgnoreWhitespace, "options(keep.source=FALSE); unserialize(serialize(quote(function() new(\"foo\", x)), connection=NULL))");
        assertEval(Output.IgnoreWhitespace, "options(keep.source=FALSE); unserialize(serialize(quote(function(x) { new(\"BAR\", x) }), connection=NULL))");
        assertEval(Output.IgnoreWhitespace, "options(keep.source=FALSE); unserialize(serialize(quote(function(x, ...) { new(\"BAR\", x) }), connection=NULL))");
        assertEval(Output.IgnoreWhitespace, "options(keep.source=FALSE); unserialize(serialize(quote(function(x,y) { new(\"BAR\", x) }), connection=NULL))");
        assertEval(Output.IgnoreWhitespace, "options(keep.source=FALSE); unserialize(serialize(quote(function(x,y) { TRUE }), connection=NULL))");
        assertEval(Output.IgnoreWhitespace, "options(keep.source=FALSE); unserialize(serialize(quote(function(x,y,...) { 1 }), connection=NULL))");
        assertEval(Output.IgnoreWhitespace, "options(keep.source=FALSE); unserialize(serialize(quote(function(x,y=1,...) { NA }), connection=NULL))");
        assertEval("options(keep.source=FALSE); unserialize(serialize(quote(function(x={1 + a},y,...) { NA }), connection=NULL))");
        assertEval("options(keep.source=FALSE); unserialize(serialize(quote(function(x={1 + a},y,...) { !!NA }), connection=NULL))");
        assertEval("options(keep.source=FALSE); unserialize(serialize(function() { !T&F }), connection=NULL)");
        assertEval("options(keep.source=FALSE); unserialize(serialize(quote(function(x={1 + a},y,...) { !1+5i }), connection=NULL))");
        assertEval("options(keep.source=FALSE); unserialize(serialize(quote(function(x={1 + a},y=c(1,2,3),z=\"foo\",...) { !1+5i }), connection=NULL))");

        assertEval("options(keep.source=FALSE); unserialize(serialize(quote(function(x) { `+`(`(`(\"BAR\"), x) }), connection=NULL))");

        assertEval(Output.ContainsReferences, "options(keep.source=FALSE); val <- new.env(hash=FALSE); val$a <- 'foo'; unserialize(serialize(val, connection=NULL))");
        assertEval(Output.ContainsReferences, "options(keep.source=FALSE); val <- new.env(hash=FALSE); val$b <- 123; unserialize(serialize(val, connection=NULL))");
        assertEval(Output.ContainsReferences, "options(keep.source=FALSE); val <- new.env(hash=FALSE); val$c <- 1233L; unserialize(serialize(val, connection=NULL))");
        assertEval(Output.ContainsReferences, "options(keep.source=FALSE); val <- new.env(hash=FALSE); val$d <- TRUE; unserialize(serialize(val, connection=NULL))");
        assertEval(Output.ContainsReferences, "options(keep.source=FALSE); val <- new.env(hash=FALSE); val$e <- 5+9i; unserialize(serialize(val, connection=NULL))");
        assertEval(Output.ContainsReferences, "options(keep.source=FALSE); val <- new.env(hash=FALSE); val$f <- NA; unserialize(serialize(val, connection=NULL))");
=======
        assertEval(template("options(keep.source=FALSE); unserialize(serialize(quote(x), connection=NULL, version=%0))", VERSIONS));
        assertEval(template("options(keep.source=FALSE); unserialize(serialize(quote(TRUE), connection=NULL, version=%0))", VERSIONS));
        assertEval(template("options(keep.source=FALSE); unserialize(serialize(quote(FALSE), connection=NULL, version=%0))", VERSIONS));
        assertEval(template("options(keep.source=FALSE); unserialize(serialize(quote('asdf'), connection=NULL, version=%0))", VERSIONS));
        assertEval(template("options(keep.source=FALSE); unserialize(serialize(quote(NA_character_), connection=NULL, version=%0))", VERSIONS));
        assertEval(template("options(keep.source=FALSE); unserialize(serialize(quote(NA_complex_), connection=NULL, version=%0))", VERSIONS));
        assertEval(template("options(keep.source=FALSE); unserialize(serialize(quote(NA_integer_), connection=NULL, version=%0))", VERSIONS));
        assertEval(template("options(keep.source=FALSE); unserialize(serialize(quote(NA_real_), connection=NULL, version=%0))", VERSIONS));
        assertEval(template("options(keep.source=FALSE); unserialize(serialize(quote(NA_character_ + NA_complex_ + NA_integer_ + NA_real_), connection=NULL, version=%0))", VERSIONS));
        assertEval(template("options(keep.source=FALSE); unserialize(serialize(quote(111L), connection=NULL, version=%0))", VERSIONS));
        assertEval(template("options(keep.source=FALSE); unserialize(serialize(quote(111+8i), connection=NULL, version=%0))", VERSIONS));
        assertEval(template("options(keep.source=FALSE); unserialize(serialize(quote(111+11), connection=NULL, version=%0))", VERSIONS));
        assertEval(template("options(keep.source=FALSE); unserialize(serialize(quote(a+b), connection=NULL, version=%0))", VERSIONS));

        assertEval(template("options(keep.source=FALSE); unserialize(serialize(quote((a+b)), connection=NULL, version=%0))", VERSIONS));
        assertEval(template("options(keep.source=FALSE); unserialize(serialize(quote((a %asdf% b)), connection=NULL, version=%0))", VERSIONS));

        assertEval(template("options(keep.source=FALSE); unserialize(serialize(quote(foo(a,b,c)), connection=NULL, version=%0))", VERSIONS));
        assertEval(template("options(keep.source=FALSE); unserialize(serialize(quote({ foo(a,b,c) }), connection=NULL, version=%0))", VERSIONS));
        assertEval(template("options(keep.source=FALSE); unserialize(serialize(quote(if (a) b else c), connection=NULL, version=%0))", VERSIONS));
        assertEval(template("options(keep.source=FALSE); unserialize(serialize(quote(if (a) {b} else {c}), connection=NULL, version=%0))", VERSIONS));
        assertEval(template("options(keep.source=FALSE); unserialize(serialize(quote(if ({a}) {b} else {c}), connection=NULL, version=%0))", VERSIONS));
        assertEval(template("options(keep.source=FALSE); unserialize(serialize(quote(while (a) b), connection=NULL, version=%0))", VERSIONS));
        assertEval(Output.IgnoreWhitespace, template("options(keep.source=FALSE); unserialize(serialize(quote(repeat {b; if (c) next else break}), connection=NULL, version=%0))", VERSIONS));
        assertEval(template("options(keep.source=FALSE); unserialize(serialize(quote(if (a * 2 < 199) b + foo(x,y,foo=z+1,bar=)), connection=NULL, version=%0))", VERSIONS));
        assertEval(template("options(keep.source=FALSE); unserialize(serialize(quote(\"bar\"), connection=NULL, version=%0))", VERSIONS));
        assertEval(template("options(keep.source=FALSE); unserialize(serialize(quote('baz'), connection=NULL, version=%0))", VERSIONS));
        assertEval(template(
                        "setClass('foo', slots = c(x='numeric', y='numeric')); t1 <- new('foo', x=4, y=c(77,88)); options(keep.source=FALSE); unserialize(serialize(t1, connection=NULL, version=%0))",
                        VERSIONS));
        assertEval(Output.IgnoreWhitespace, template("options(keep.source=FALSE); unserialize(serialize(quote(a(b(c(d(function (e, ...) { f(g)$h.i}))))), connection=NULL, version=%0))", VERSIONS));
        assertEval(template("options(keep.source=FALSE); unserialize(serialize(quote(f(g)$h.i), connection=NULL, version=%0))", VERSIONS));
        assertEval(Output.ContainsReferences, template("options(keep.source=FALSE); val <- new.env(hash=FALSE); unserialize(serialize(val, connection=NULL, version=%0))", VERSIONS));
        assertEval(Output.ContainsReferences, template("options(keep.source=FALSE); val <- list(enclos = new.env(hash=FALSE)); unserialize(serialize(val, connection=NULL, version=%0))", VERSIONS));
        assertEval(template("options(keep.source=FALSE); val <- defaultPrototype(); unserialize(serialize(val, connection=NULL, version=%0))", VERSIONS));
        assertEval(Output.IgnoreWhitespace, template("options(keep.source=FALSE); unserialize(serialize(quote(function() new(\"foo\", x)), connection=NULL, version=%0))", VERSIONS));
        assertEval(Output.IgnoreWhitespace, template("options(keep.source=FALSE); unserialize(serialize(quote(function(x) { new(\"BAR\", x) }), connection=NULL, version=%0))", VERSIONS));
        assertEval(Output.IgnoreWhitespace, template("options(keep.source=FALSE); unserialize(serialize(quote(function(x, ...) { new(\"BAR\", x) }), connection=NULL, version=%0))", VERSIONS));
        assertEval(Output.IgnoreWhitespace, template("options(keep.source=FALSE); unserialize(serialize(quote(function(x,y) { new(\"BAR\", x) }), connection=NULL, version=%0))", VERSIONS));
        assertEval(Output.IgnoreWhitespace, template("options(keep.source=FALSE); unserialize(serialize(quote(function(x,y) { TRUE }), connection=NULL, version=%0))", VERSIONS));
        assertEval(Output.IgnoreWhitespace, template("options(keep.source=FALSE); unserialize(serialize(quote(function(x,y,...) { 1 }), connection=NULL, version=%0))", VERSIONS));
        assertEval(Output.IgnoreWhitespace, template("options(keep.source=FALSE); unserialize(serialize(quote(function(x,y=1,...) { NA }), connection=NULL, version=%0))", VERSIONS));
        assertEval(template("options(keep.source=FALSE); unserialize(serialize(quote(function(x={1 + a},y,...) { NA }), connection=NULL, version=%0))", VERSIONS));
        assertEval(template("options(keep.source=FALSE); unserialize(serialize(quote(function(x={1 + a},y,...) { !!NA }), connection=NULL, version=%0))", VERSIONS));
        assertEval(template("options(keep.source=FALSE); unserialize(serialize(function() { !T&F }), connection=NULL, version=%0)", VERSIONS));
        assertEval(template("options(keep.source=FALSE); unserialize(serialize(quote(function(x={1 + a},y,...) { !1+5i }), connection=NULL, version=%0))", VERSIONS));
        assertEval(template("options(keep.source=FALSE); unserialize(serialize(quote(function(x={1 + a},y=c(1,2,3),z=\"foo\",...) { !1+5i }), connection=NULL, version=%0))", VERSIONS));

        assertEval(template("options(keep.source=FALSE); unserialize(serialize(quote(function(x) { `+`(`(`(\"BAR\"), x) }), connection=NULL, version=%0))", VERSIONS));

        assertEval(Output.ContainsReferences, template("options(keep.source=FALSE); val <- new.env(hash=FALSE); val$a <- 'foo'; unserialize(serialize(val, connection=NULL, version=%0))", VERSIONS));
        assertEval(Output.ContainsReferences, template("options(keep.source=FALSE); val <- new.env(hash=FALSE); val$b <- 123; unserialize(serialize(val, connection=NULL, version=%0))", VERSIONS));
        assertEval(Output.ContainsReferences, template("options(keep.source=FALSE); val <- new.env(hash=FALSE); val$c <- 1233L; unserialize(serialize(val, connection=NULL, version=%0))", VERSIONS));
        assertEval(Output.ContainsReferences, template("options(keep.source=FALSE); val <- new.env(hash=FALSE); val$d <- TRUE; unserialize(serialize(val, connection=NULL, version=%0))", VERSIONS));
        assertEval(Output.ContainsReferences, template("options(keep.source=FALSE); val <- new.env(hash=FALSE); val$e <- 5+9i; unserialize(serialize(val, connection=NULL, version=%0))", VERSIONS));
        assertEval(Output.ContainsReferences, template("options(keep.source=FALSE); val <- new.env(hash=FALSE); val$f <- NA; unserialize(serialize(val, connection=NULL, version=%0))", VERSIONS));
>>>>>>> 8aa10b52
    }
}<|MERGE_RESOLUTION|>--- conflicted
+++ resolved
@@ -128,62 +128,6 @@
 
     @Test
     public void testunserialize() {
-<<<<<<< HEAD
-        assertEval("options(keep.source=FALSE); unserialize(serialize(quote(x), connection=NULL))");
-        assertEval("options(keep.source=FALSE); unserialize(serialize(quote(TRUE), connection=NULL))");
-        assertEval("options(keep.source=FALSE); unserialize(serialize(quote(FALSE), connection=NULL))");
-        assertEval("options(keep.source=FALSE); unserialize(serialize(quote('asdf'), connection=NULL))");
-        assertEval("options(keep.source=FALSE); unserialize(serialize(quote(NA_character_), connection=NULL))");
-        assertEval("options(keep.source=FALSE); unserialize(serialize(quote(NA_complex_), connection=NULL))");
-        assertEval("options(keep.source=FALSE); unserialize(serialize(quote(NA_integer_), connection=NULL))");
-        assertEval("options(keep.source=FALSE); unserialize(serialize(quote(NA_real_), connection=NULL))");
-        assertEval("options(keep.source=FALSE); unserialize(serialize(quote(NA_character_ + NA_complex_ + NA_integer_ + NA_real_), connection=NULL))");
-        assertEval("options(keep.source=FALSE); unserialize(serialize(quote(111L), connection=NULL))");
-        assertEval("options(keep.source=FALSE); unserialize(serialize(quote(111+8i), connection=NULL))");
-        assertEval("options(keep.source=FALSE); unserialize(serialize(quote(111+11), connection=NULL))");
-        assertEval("options(keep.source=FALSE); unserialize(serialize(quote(a+b), connection=NULL))");
-
-        assertEval("options(keep.source=FALSE); unserialize(serialize(quote((a+b)), connection=NULL))");
-        assertEval("options(keep.source=FALSE); unserialize(serialize(quote((a %asdf% b)), connection=NULL))");
-
-        assertEval("options(keep.source=FALSE); unserialize(serialize(quote(foo(a,b,c)), connection=NULL))");
-        assertEval("options(keep.source=FALSE); unserialize(serialize(quote({ foo(a,b,c) }), connection=NULL))");
-        assertEval("options(keep.source=FALSE); unserialize(serialize(quote(if (a) b else c), connection=NULL))");
-        assertEval("options(keep.source=FALSE); unserialize(serialize(quote(if (a) {b} else {c}), connection=NULL))");
-        assertEval("options(keep.source=FALSE); unserialize(serialize(quote(if ({a}) {b} else {c}), connection=NULL))");
-        assertEval("options(keep.source=FALSE); unserialize(serialize(quote(while (a) b), connection=NULL))");
-        assertEval(Output.IgnoreWhitespace, "options(keep.source=FALSE); unserialize(serialize(quote(repeat {b; if (c) next else break}), connection=NULL))");
-        assertEval("options(keep.source=FALSE); unserialize(serialize(quote(if (a * 2 < 199) b + foo(x,y,foo=z+1,bar=)), connection=NULL))");
-        assertEval("options(keep.source=FALSE); unserialize(serialize(quote(\"bar\"), connection=NULL))");
-        assertEval("options(keep.source=FALSE); unserialize(serialize(quote('baz'), connection=NULL))");
-        assertEval("setClass('foo', slots = c(x='numeric', y='numeric')); t1 <- new('foo', x=4, y=c(77,88)); options(keep.source=FALSE); unserialize(serialize(t1, connection=NULL))");
-        assertEval(Output.IgnoreWhitespace, "options(keep.source=FALSE); unserialize(serialize(quote(a(b(c(d(function (e, ...) { f(g)$h.i}))))), connection=NULL))");
-        assertEval("options(keep.source=FALSE); unserialize(serialize(quote(f(g)$h.i), connection=NULL))");
-        assertEval(Output.ContainsReferences, "options(keep.source=FALSE); val <- new.env(hash=FALSE); unserialize(serialize(val, connection=NULL))");
-        assertEval(Output.ContainsReferences, "options(keep.source=FALSE); val <- list(enclos = new.env(hash=FALSE)); unserialize(serialize(val, connection=NULL))");
-        assertEval(Ignored.NewRVersionMigration, "options(keep.source=FALSE); val <- defaultPrototype(); unserialize(serialize(val, connection=NULL))");
-        assertEval(Output.IgnoreWhitespace, "options(keep.source=FALSE); unserialize(serialize(quote(function() new(\"foo\", x)), connection=NULL))");
-        assertEval(Output.IgnoreWhitespace, "options(keep.source=FALSE); unserialize(serialize(quote(function(x) { new(\"BAR\", x) }), connection=NULL))");
-        assertEval(Output.IgnoreWhitespace, "options(keep.source=FALSE); unserialize(serialize(quote(function(x, ...) { new(\"BAR\", x) }), connection=NULL))");
-        assertEval(Output.IgnoreWhitespace, "options(keep.source=FALSE); unserialize(serialize(quote(function(x,y) { new(\"BAR\", x) }), connection=NULL))");
-        assertEval(Output.IgnoreWhitespace, "options(keep.source=FALSE); unserialize(serialize(quote(function(x,y) { TRUE }), connection=NULL))");
-        assertEval(Output.IgnoreWhitespace, "options(keep.source=FALSE); unserialize(serialize(quote(function(x,y,...) { 1 }), connection=NULL))");
-        assertEval(Output.IgnoreWhitespace, "options(keep.source=FALSE); unserialize(serialize(quote(function(x,y=1,...) { NA }), connection=NULL))");
-        assertEval("options(keep.source=FALSE); unserialize(serialize(quote(function(x={1 + a},y,...) { NA }), connection=NULL))");
-        assertEval("options(keep.source=FALSE); unserialize(serialize(quote(function(x={1 + a},y,...) { !!NA }), connection=NULL))");
-        assertEval("options(keep.source=FALSE); unserialize(serialize(function() { !T&F }), connection=NULL)");
-        assertEval("options(keep.source=FALSE); unserialize(serialize(quote(function(x={1 + a},y,...) { !1+5i }), connection=NULL))");
-        assertEval("options(keep.source=FALSE); unserialize(serialize(quote(function(x={1 + a},y=c(1,2,3),z=\"foo\",...) { !1+5i }), connection=NULL))");
-
-        assertEval("options(keep.source=FALSE); unserialize(serialize(quote(function(x) { `+`(`(`(\"BAR\"), x) }), connection=NULL))");
-
-        assertEval(Output.ContainsReferences, "options(keep.source=FALSE); val <- new.env(hash=FALSE); val$a <- 'foo'; unserialize(serialize(val, connection=NULL))");
-        assertEval(Output.ContainsReferences, "options(keep.source=FALSE); val <- new.env(hash=FALSE); val$b <- 123; unserialize(serialize(val, connection=NULL))");
-        assertEval(Output.ContainsReferences, "options(keep.source=FALSE); val <- new.env(hash=FALSE); val$c <- 1233L; unserialize(serialize(val, connection=NULL))");
-        assertEval(Output.ContainsReferences, "options(keep.source=FALSE); val <- new.env(hash=FALSE); val$d <- TRUE; unserialize(serialize(val, connection=NULL))");
-        assertEval(Output.ContainsReferences, "options(keep.source=FALSE); val <- new.env(hash=FALSE); val$e <- 5+9i; unserialize(serialize(val, connection=NULL))");
-        assertEval(Output.ContainsReferences, "options(keep.source=FALSE); val <- new.env(hash=FALSE); val$f <- NA; unserialize(serialize(val, connection=NULL))");
-=======
         assertEval(template("options(keep.source=FALSE); unserialize(serialize(quote(x), connection=NULL, version=%0))", VERSIONS));
         assertEval(template("options(keep.source=FALSE); unserialize(serialize(quote(TRUE), connection=NULL, version=%0))", VERSIONS));
         assertEval(template("options(keep.source=FALSE); unserialize(serialize(quote(FALSE), connection=NULL, version=%0))", VERSIONS));
@@ -240,6 +184,5 @@
         assertEval(Output.ContainsReferences, template("options(keep.source=FALSE); val <- new.env(hash=FALSE); val$d <- TRUE; unserialize(serialize(val, connection=NULL, version=%0))", VERSIONS));
         assertEval(Output.ContainsReferences, template("options(keep.source=FALSE); val <- new.env(hash=FALSE); val$e <- 5+9i; unserialize(serialize(val, connection=NULL, version=%0))", VERSIONS));
         assertEval(Output.ContainsReferences, template("options(keep.source=FALSE); val <- new.env(hash=FALSE); val$f <- NA; unserialize(serialize(val, connection=NULL, version=%0))", VERSIONS));
->>>>>>> 8aa10b52
     }
 }