--- conflicted
+++ resolved
@@ -122,7 +122,6 @@
                 return false;
             }
         }
-
     }
 
     /**
@@ -139,14 +138,11 @@
         if (installDir == null) {
             installDir = TestBase.relativize(Paths.get(REnvVars.rHome(), "com.oracle.truffle.r.test", "rpackages", "testrlibs_user"));
         }
-<<<<<<< HEAD
         return installDir;
     }
 
     protected static String libLoc() {
         return installDir().toString();
-=======
->>>>>>> 96d82a4a
     }
 
     private static boolean uninstallPackage(String packageName) {
