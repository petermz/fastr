// DO NOT EDIT, update using 'mx rignoredtests'
// This contains a copy of the @Ignore tests one micro-test per method
package com.oracle.truffle.r.test.failing;

import org.junit.Ignore;

import com.oracle.truffle.r.test.*;

//Checkstyle: stop
public class FailingTests extends TestBase {
    @Ignore
    public void TestSimpleArithmetic_testIntegerOverflow_e56646664ed3ccebd0b978a474ccae3c() {
        assertEvalWarning("{ x <- 2147483647L ; x + 1L }");
    }

    @Ignore
    public void TestSimpleArithmetic_testIntegerOverflow_9cc3316d11cb57fdb9d71e833e43dcd6() {
        assertEvalWarning("{ x <- 2147483647L ; x * x }");
    }

    @Ignore
    public void TestSimpleArithmetic_testIntegerOverflow_a5d2e40a03d44363ee0bf4afb8a3a70d() {
        assertEvalWarning("{ x <- -2147483647L ; x - 2L }");
    }

    @Ignore
    public void TestSimpleArithmetic_testIntegerOverflow_52bf15e78c97dfea203e3a3a75c0c096() {
        assertEvalWarning("{ x <- -2147483647L ; x - 1L }");
    }

    @Ignore
    public void TestSimpleArithmetic_testIntegerOverflow_4a27f3f0ef1c0e73ea1ae4a599818778() {
        assertEvalWarning("{ 2147483647L + 1:3 }");
    }

    @Ignore
    public void TestSimpleArithmetic_testIntegerOverflow_d17b51eaa8f9d85088d30f7b59888e01() {
        assertEvalWarning("{ 2147483647L + c(1L,2L,3L) }");
    }

    @Ignore
    public void TestSimpleArithmetic_testIntegerOverflow_a208f558c3d55c2d86aa5cfe699b218a() {
        assertEvalWarning("{ 1:3 + 2147483647L }");
    }

    @Ignore
    public void TestSimpleArithmetic_testIntegerOverflow_1444a6f9919138380d32057ddfa36eec() {
        assertEvalWarning("{ c(1L,2L,3L) + 2147483647L }");
    }

    @Ignore
    public void TestSimpleArithmetic_testIntegerOverflow_dd77dbcef3cf523fc2aa46c4c0deaf5c() {
        assertEvalWarning("{ 1:3 + c(2147483647L,2147483647L,2147483647L) }");
    }

    @Ignore
    public void TestSimpleArithmetic_testIntegerOverflow_72a5d4dd67ed5a21396516c0968edf6e() {
        assertEvalWarning("{ c(2147483647L,2147483647L,2147483647L) + 1:3 }");
    }

    @Ignore
    public void TestSimpleArithmetic_testIntegerOverflow_6fd7e6825d4c56f715061fbb7124628a() {
        assertEvalWarning("{ c(1L,2L,3L) + c(2147483647L,2147483647L,2147483647L) }");
    }

    @Ignore
    public void TestSimpleArithmetic_testIntegerOverflow_6b9734a08caf45fad14bde9d7b10a97c() {
        assertEvalWarning("{ c(2147483647L,2147483647L,2147483647L) + c(1L,2L,3L) }");
    }

    @Ignore
    public void TestSimpleArithmetic_testIntegerOverflow_8b60212b3b68acfddf00f22ea65883db() {
        assertEvalWarning("{ 1:4 + c(2147483647L,2147483647L) }");
    }

    @Ignore
    public void TestSimpleArithmetic_testIntegerOverflow_ffe1faa265bec1af2b8c1f1c4d9fc343() {
        assertEvalWarning("{ c(2147483647L,2147483647L) + 1:4 }");
    }

    @Ignore
    public void TestSimpleArithmetic_testIntegerOverflow_8894beb2d0cbaf7303c2efa930d6684b() {
        assertEvalWarning("{ c(1L,2L,3L,4L) + c(2147483647L,2147483647L) }");
    }

    @Ignore
    public void TestSimpleArithmetic_testIntegerOverflow_68d4c3db613629f473aa7128bff2c5a8() {
        assertEvalWarning("{ c(2147483647L,2147483647L) + c(1L,2L,3L,4L) }");
    }

    @Ignore
    public void TestSimpleArithmetic_testScalarsRealIgnore_706f889093f4841d307059b60cb81c13() {
        assertEval("{ 1000000000*100000000000 }");
    }

    @Ignore
    public void TestSimpleArithmetic_testScalarsRealIgnore_85c78d2d490e3d28bc72254fbec91949() {
        assertEval("{ 1000000000L*1000000000 }");
    }

    @Ignore
    public void TestSimpleArithmetic_testScalarsRealIgnore_846b21508ff7d445e01b13f78cc32dba() {
        assertEval("{ 1000000000L*1000000000L }");
    }

    @Ignore
    public void TestSimpleAssignment_testAssign_283c9530c525c82a5e49b43433fdced9() {
        assertEvalNoOutput("{ a<-1 }");
    }

    @Ignore
    public void TestSimpleAssignment_testAssign_e7172f616e0946e808cf73fe8c5ba64b() {
        assertEvalNoOutput("{ a<-FALSE ; b<-a }");
    }

    @Ignore
    public void TestSimpleAssignment_testAssign_b21774dbc3b823d809cfaf4ee17527de() {
        assertEvalNoOutput("{ x = if (FALSE) 1 }");
    }

    @Ignore
    public void TestSimpleAssignment_testAssignFunctionLookup1_af5ff7016009f392e234cca594160ea3() {
        assertEval("f <- function(b) { c <- 42; c(1,1); }; f(0); f(1)");
    }

    @Ignore
    public void TestSimpleAssignment_testAssignFunctionLookup1_2346e3897adeba694188ec2ab21c1070() {
        assertEval("f <- function(b) { if (b) c <- 42; c(1,1); }; f(0); f(1)");
    }

    @Ignore
    public void TestSimpleAssignment_testAssignPoly1_66cf51299f299d2cd8bfa5c599824623() {
        assertEval("test <- function(b) { if (b) f <- function() { 42 }; g <- function() { if (!b) f <- function() { 43 }; f() }; g() }; c(test(FALSE), test(TRUE))");
    }

    @Ignore
    public void TestSimpleAssignment_testAssignShadowBuiltin1_f2d5da3c45411e2c079849343ea84875() {
        assertEval("f <- function(b) { c <- function(x,y) 42; c(1,1); }; f(0); f(1)");
    }

    @Ignore
    public void TestSimpleAssignment_testAssignShadowBuiltin1_b9c9722029283827d0a91f19bac45918() {
        assertEval("f <- function(b) { if (b) c <- function(x,y) 42; c(1,1); }; f(0); f(1)");
    }

    @Ignore
    public void TestSimpleAssignment_testDynamic_d66d832275659532e17a035d9554c549() {
        assertEval("{ l <- quote(x <- 1) ; f <- function() { eval(l) } ; x <- 10 ; f() ; x }");
    }

    @Ignore
    public void TestSimpleAssignment_testDynamic_e224a6d79056c025f24a2a9d1a73d019() {
        assertEval("{ l <- quote(x <- 1) ; f <- function() { eval(l) ; x <<- 10 ; get(\"x\") } ; f() }");
    }

    @Ignore
    public void TestSimpleAssignment_testSuperAssignIgnore_aa206594ebb10eb912cbc08e7c82e4e3() {
        assertEval("{ a <- c(1,2,3) ; f <- function() { a[2] <- 4 } ; list(f(),a) }");
    }

    @Ignore
    public void TestSimpleAssignment_testSuperAssignIgnore_cfdf1ec04d27a60bdfe3a1bea92933e6() {
        assertEvalNoOutput("{ x <<- 1 }");
    }

    @Ignore
    public void TestSimpleAssignment_testSuperAssignIgnore_437eb5c1cc18125d4b5896cf3d2b5365() {
        assertEvalNoOutput("{ x <<- 1 ; x }");
    }

    @Ignore
    public void TestSimpleAttributes_testBuiltinPropagationIgnore_df9b3724960b222fffd20b6a1ef94ed5() {
        assertEval("{ m <- matrix(c(1,1,1,1), nrow=2) ; attr(m,\"a\") <- 1 ;  r <- eigen(m) ; r$vectors <- round(r$vectors, digits=5) ; r  }");
    }

    @Ignore
    public void TestSimpleBuiltins_testAbsIgnore_261d7e173c1caffcac87b3030f93a81c() {
        assertEval("{ abs(c(0/0,1i)) }");
    }

    @Ignore
    public void TestSimpleBuiltins_testAbsIgnore_c0cc055b696d0196df8961748dac97a4() {
        assertEval("{ exp(-abs((0+1i)/(0+0i))) }");
    }

    @Ignore
    public void TestSimpleBuiltins_testAbsIgnore_0ab2d0f2d7030b273cd0e45daf435b57() {
        assertEval("{ abs(1:3) }");
    }

    @Ignore
    public void TestSimpleBuiltins_testAbsIgnore_eb0e93fa1cbdf12456e6b7c849b0f670() {
        assertEval("{ abs(-1:-3) }");
    }

    @Ignore
    public void TestSimpleBuiltins_testAbsIgnore_f9ca5d8354239b619dbd0b67d729e220() {
        assertEvalError("{ abs(NULL) }");
    }

    @Ignore
    public void TestSimpleBuiltins_testAllIgnore_1cad38b2b58506e86b3faf337282af34() {
        assertEval("{ all(TRUE, TRUE, NA,  na.rm=TRUE) }");
    }

    @Ignore
    public void TestSimpleBuiltins_testAllIgnore_2b56cf245fc3518ca8c3daa8c70c7441() {
        assertEval("{ all(1) }");
    }

    @Ignore
    public void TestSimpleBuiltins_testAllIgnore_91a6f9d5d41dc450755861f6e318c869() {
        assertEval("{ all(0) }");
    }

    @Ignore
    public void TestSimpleBuiltins_testAllIgnore_b5c51ccc3f58394e01320c7b59736d24() {
        assertEval("{ all(TRUE,c(TRUE,TRUE),1) }");
    }

    @Ignore
    public void TestSimpleBuiltins_testAllIgnore_e11f439dffd428996b1d680fede13a41() {
        assertEval("{ all(TRUE,c(TRUE,TRUE),1,0) }");
    }

    @Ignore
    public void TestSimpleBuiltins_testAnyDuplicatedIgnore_dcc2ba95aa8608d62368b2c9886bb0ba() {
        assertEval("{ anyDuplicated(c(1L, 2L, 1L, 1L, 3L, 2L), incomparables = \"cat\") }");
    }

    @Ignore
    public void TestSimpleBuiltins_testAnyDuplicatedIgnore_58cdce8ea781c0cdf349b42069b16727() {
        assertEval("{ anyDuplicated(c(1,2,3,2), incomparables = c(2+6i)) }");
    }

    @Ignore
    public void TestSimpleBuiltins_testAnyIgnore_a5514afb3c27ad5fad71696cb1db96a9() {
        assertEval("{ any(FALSE, NA,  na.rm=TRUE) }");
    }

    @Ignore
    public void TestSimpleBuiltins_testAnyIgnore_91043dd22cb7d3aab79a22019a52ea3f() {
        assertEvalWarning("{ any(1) }");
    }

    @Ignore
    public void TestSimpleBuiltins_testAnyIgnore_b0a96f7fb16a6bf50fba85a11a8da034() {
        assertEvalWarning("{ any(0) }");
    }

    @Ignore
    public void TestSimpleBuiltins_testAsCharacterIgnore_c803fc23a52fdc9950e5603f439b132f() {
        assertEval("{ as.character(list(1,2,3)) }");
    }

    @Ignore
    public void TestSimpleBuiltins_testAsCharacterIgnore_03efd474c6b2ac63cfa1f6d497c9cf80() {
        assertEval("{ as.character(list(c(\"hello\", \"hi\"))) }");
    }

    @Ignore
    public void TestSimpleBuiltins_testAsCharacterIgnore_2f45a0dc44e788e9eaea83ed3fc488ad() {
        assertEval("{ as.character(list(list(c(\"hello\", \"hi\")))) }");
    }

    @Ignore
    public void TestSimpleBuiltins_testAsCharacterIgnore_f0e99f0b6485990390645c5a6f6b13c3() {
        assertEval("{ as.character(list(c(2L, 3L))) }");
    }

    @Ignore
    public void TestSimpleBuiltins_testAsCharacterIgnore_2ef5afd90d532194c1e0775974b91525() {
        assertEval("{ as.character(list(c(2L, 3L, 5L))) }");
    }

    @Ignore
    public void TestSimpleBuiltins_testAsComplexIgnore_a234b535de865dc1374d86dc2a304cb0() {
        assertEval("{ as.complex(\"1e10+5i\") }");
    }

    @Ignore
    public void TestSimpleBuiltins_testAsComplexIgnore_f959c2432167aba7516572589c2a297b() {
        assertEval("{ as.complex(\"-.1e10+5i\") }");
    }

    @Ignore
    public void TestSimpleBuiltins_testAsComplexIgnore_4fff4d142baeef1724a393317f422bfe() {
        assertEval("{ as.complex(\"1e-2+3i\") }");
    }

    @Ignore
    public void TestSimpleBuiltins_testAsComplexIgnore_ca81945b0033de54e397d1df1719f69a() {
        assertEval("{ as.complex(\"+.1e+2-3i\") }");
    }

    @Ignore
    public void TestSimpleBuiltins_testCall_7d3147e26292301cfabf8939c17af430() {
        assertEval("{ f <- function(a, b) { a + b } ; l <- call(\"f\", 2, 3) ; eval(l) }");
    }

    @Ignore
    public void TestSimpleBuiltins_testCall_ac5601b7f27d60cead4d93b849fd38ca() {
        assertEval("{ f <- function(a, b) { a + b } ; x <- 1 ; y <- 2 ; l <- call(\"f\", x, y) ; x <- 10 ; eval(l) }");
    }

    @Ignore
    public void TestSimpleBuiltins_testCall_7c2048e48cfa4b8a27e274503d2d28f2() {
        assertEval("{ anyDuplicated(c(1L, 2L, 3L, 4L, 2L, 3L), fromLast = TRUE) }");
    }

    @Ignore
    public void TestSimpleBuiltins_testCatIgnore_01ac467ff40598b5a055378fc7882537() {
        assertEvalNoNL("{ cat(\"hi\",NULL,\"hello\",sep=\"-\") }");
    }

    @Ignore
    public void TestSimpleBuiltins_testCatIgnore_4949a7df83738286ea025e86159c9cdc() {
        assertEvalNoNL("{ cat(\"hi\",integer(0),\"hello\",sep=\"-\") }");
    }

    @Ignore
    public void TestSimpleBuiltins_testCbindIgnore_c292a9a2047519d8fd24923adebb0ad2() {
        assertEval("{ cbind(list(1,2), TRUE, \"a\") }");
    }

    @Ignore
    public void TestSimpleBuiltins_testCbindIgnore_849d2f7200b6d113f749abbc67d41a7d() {
        assertEval("{ cbind(1:3,1:2) }");
    }

    @Ignore
    public void TestSimpleBuiltins_testCbindIgnore_24a51282927ba915c3ebc8717b71c58a() {
        assertEval("{ cbind(2,3, complex(3,3,2));}");
    }

    @Ignore
    public void TestSimpleBuiltins_testCbindIgnore_ad3549732fce5b2ee1cd8a4b9996d797() {
        assertEval("{ cbind(2,3, c(1,1,1))");
    }

    @Ignore
    public void TestSimpleBuiltins_testCbindIgnore_eac42e3620663dabb16389ef366ddb5e() {
        assertEval("{ cbind(2.1:10,32.2)");
    }

    @Ignore
    public void TestSimpleBuiltins_testCharUtilsIgnore_864e89c688384c8cc67d1b4676ff314d() {
        assertEval("{ tolower(1E100) }");
    }

    @Ignore
    public void TestSimpleBuiltins_testCharUtilsIgnore_69433b6491feff8204434af6a79f9307() {
        assertEval("{ toupper(1E100) }");
    }

    @Ignore
    public void TestSimpleBuiltins_testCharUtilsIgnore_8f5f00293e9bfb6ac9aab0e3e6c88cf8() {
        assertEval("{ m <- matrix(\"hi\") ; toupper(m) }");
    }

    @Ignore
    public void TestSimpleBuiltins_testCharUtilsIgnore_e5ad5f71aaa8302b8bcddddde53fd68e() {
        assertEval("{ toupper(c(a=\"hi\", \"hello\")) }");
    }

    @Ignore
    public void TestSimpleBuiltins_testCharUtilsIgnore_ec31b79bc63b78f141adde800c2de5ab() {
        assertEval("{ tolower(c(a=\"HI\", \"HELlo\")) }");
    }

    @Ignore
    public void TestSimpleBuiltins_testCharUtilsIgnore_ddbafed30934d43a3a0e4862fb6bd0db() {
        assertEval("{ tolower(NA) }");
    }

    @Ignore
    public void TestSimpleBuiltins_testCharUtilsIgnore_73009820a93846c10cb6c65b68e5b7fa() {
        assertEval("{ toupper(NA) }");
    }

    @Ignore
    public void TestSimpleBuiltins_testChol_0c871276d1ef0a12733f4763eca31305() {
        assertEval("{ chol(1) }");
    }

    @Ignore
    public void TestSimpleBuiltins_testChol_56c7d9d1a9d02d3730de6ef5e4b085b8() {
        assertEval("{ round( chol(10), digits=5) }");
    }

    @Ignore
    public void TestSimpleBuiltins_testChol_7b9b9fe7c5e51dfc97d44dd7ce4cc95a() {
        assertEval("{ m <- matrix(c(5,1,1,3),2) ; round( chol(m), digits=5 ) }");
    }

    @Ignore
    public void TestSimpleBuiltins_testChol_887c0d3033dcb17c875cf7a89313563c() {
        assertEvalError("{ m <- matrix(c(5,-5,-5,3),2,2) ; chol(m) }");
    }

    @Ignore
    public void TestSimpleBuiltins_testColMeansIgnore_1e146b3cdde30114bb9bdd12bbfd4a51() {
        assertEval("{colMeans(matrix(c(NaN,4+5i,2+0i,5+10i),nrow=2,ncol=2), na.rm = TRUE)}");
    }

    @Ignore
    public void TestSimpleBuiltins_testColumnsRowsStatIgnore_8ca9d6c7f776a8e3441d264e1da328a6() {
        assertEval("{ m <- matrix(1:6, nrow=2) ; colMeans(m) }");
    }

    @Ignore
    public void TestSimpleBuiltins_testColumnsRowsStatIgnore_42f4dcf92af03ea106b9ee137d80a60b() {
        assertEval("{ m <- matrix(1:6, nrow=2) ; rowMeans(x = m, na.rm = TRUE) }");
    }

    @Ignore
    public void TestSimpleBuiltins_testColumnsRowsStatIgnore_f6e099a48acc0dc03f8df25fddeaa2ac() {
        assertEval("{ m <- matrix(1:6, nrow=2) ; rowSums(x = m) }");
    }

    @Ignore
    public void TestSimpleBuiltins_testColumnsRowsStatIgnore_5a6a0c0306ea58dc330442a0ee35ac57() {
        assertEval("{ m <- matrix(c(1,2,3,4,5,6), nrow=2) ; colMeans(m) }");
    }

    @Ignore
    public void TestSimpleBuiltins_testColumnsRowsStatIgnore_9589a0af44218e0e9ffcf6a4ddb95ee3() {
        assertEval("{ m <- matrix(c(1,2,3,4,5,6), nrow=2) ; rowMeans(m) }");
    }

    @Ignore
    public void TestSimpleBuiltins_testColumnsRowsStatIgnore_27fd0c0df27edacc427f026c6f82c11e() {
        assertEval("{ m <- matrix(c(1,2,3,4,5,6), nrow=2) ; colSums(m) }");
    }

    @Ignore
    public void TestSimpleBuiltins_testColumnsRowsStatIgnore_7a7b23e72604196aca2933d8326855f8() {
        assertEval("{ m <- matrix(c(1,2,3,4,5,6), nrow=2) ; rowSums(m) }");
    }

    @Ignore
    public void TestSimpleBuiltins_testColumnsRowsStatIgnore_6e3237bc98188617dc175a91480d9f8a() {
        assertEval("{ m <- matrix(c(NA,2,3,4,NA,6), nrow=2) ; rowSums(m) }");
    }

    @Ignore
    public void TestSimpleBuiltins_testColumnsRowsStatIgnore_97ed75fc969a4330d9764e77572c5057() {
        assertEval("{ m <- matrix(c(NA,2,3,4,NA,6), nrow=2) ; rowSums(m, na.rm = TRUE) }");
    }

    @Ignore
    public void TestSimpleBuiltins_testColumnsRowsStatIgnore_cf3ce4597e64537f5ed0c8e1c5bc2649() {
        assertEval("{ m <- matrix(c(NA,2,3,4,NA,6), nrow=2) ; rowMeans(m, na.rm = TRUE) }");
    }

    @Ignore
    public void TestSimpleBuiltins_testColumnsRowsStatIgnore_9f1ea14f9baa5e49245d4f90538c3b1d() {
        assertEval("{ m <- matrix(c(NA,2,3,4,NA,6), nrow=2) ; colSums(m) }");
    }

    @Ignore
    public void TestSimpleBuiltins_testColumnsRowsStatIgnore_cd2c57bffaff581a9e8b2107b3148b58() {
        assertEval("{ m <- matrix(c(NA,2,3,4,NA,6), nrow=2) ; colSums(na.rm = TRUE, m) }");
    }

    @Ignore
    public void TestSimpleBuiltins_testColumnsRowsStatIgnore_2b787e31b5232423c06c52f73e5df1c6() {
        assertEval("{ m <- matrix(c(NA,2,3,4,NA,6), nrow=2) ; colMeans(m) }");
    }

    @Ignore
    public void TestSimpleBuiltins_testColumnsRowsStatIgnore_2f427a36497e0dc01a2611f5aa23ae7b() {
        assertEval("{ m <- matrix(c(NA,2,3,4,NA,6), nrow=2) ; colMeans(m, na.rm = TRUE) }");
    }

    @Ignore
    public void TestSimpleBuiltins_testColumnsRowsStatIgnore_245eed182ce6e800317cc04ea2db8076() {
        assertEval("{ colMeans(matrix(as.complex(1:6), nrow=2)) }");
    }

    @Ignore
    public void TestSimpleBuiltins_testColumnsRowsStatIgnore_c9f4a9f49a298a830f36751055417164() {
        assertEval("{ colMeans(matrix((1:6)*(1+1i), nrow=2)) }");
    }

    @Ignore
    public void TestSimpleBuiltins_testColumnsRowsStatIgnore_e27a7ec7efc72290832ff500ab7fdbbd() {
        assertEval("{ rowSums(matrix(as.complex(1:6), nrow=2)) }");
    }

    @Ignore
    public void TestSimpleBuiltins_testColumnsRowsStatIgnore_0222b72afb3af3984c867d68ee9c340f() {
        assertEval("{ rowSums(matrix((1:6)*(1+1i), nrow=2)) }");
    }

    @Ignore
    public void TestSimpleBuiltins_testColumnsRowsStatIgnore_8214d8fc710c76862499f1c9b1a31121() {
        assertEval("{ rowMeans(matrix(as.complex(1:6), nrow=2)) }");
    }

    @Ignore
    public void TestSimpleBuiltins_testColumnsRowsStatIgnore_15d9ab20e0f0df878fa345ad14ce4245() {
        assertEval("{ rowMeans(matrix((1:6)*(1+1i), nrow=2)) }");
    }

    @Ignore
    public void TestSimpleBuiltins_testColumnsRowsStatIgnore_cfbfed37d84d4a557a3944e4001685a4() {
        assertEval("{ colSums(matrix(as.complex(1:6), nrow=2)) }");
    }

    @Ignore
    public void TestSimpleBuiltins_testColumnsRowsStatIgnore_b62078f5eeef7282e5eff2a59a8d8cd8() {
        assertEval("{ colSums(matrix((1:6)*(1+1i), nrow=2)) }");
    }

    @Ignore
    public void TestSimpleBuiltins_testColumnsRowsStatIgnore_ef0e18bdd086f0183fcc8fae77cc4d1a() {
        assertEval("{ o <- outer(1:3, 1:4, \"<\") ; colSums(o) }");
    }

    @Ignore
    public void TestSimpleBuiltins_testCombineBroken_d365e1ffe5f8c886f6d1911c69b3af00() {
        assertEval("{ c(1i,0/0) }");
    }

    @Ignore
    public void TestSimpleBuiltins_testComplexIgnore_6c296b051839b1865e7b24f04e0f89d5() {
        assertEval("{ x <- 1:2 ; attr(x,\"my\") <- 2 ; Im(x) }");
    }

    @Ignore
    public void TestSimpleBuiltins_testComplexIgnore_ebb6e003d79ccc9419c0bbc4c4601d12() {
        assertEval("{ x <- c(1+2i,3-4i) ; attr(x,\"my\") <- 2 ; Im(x) }");
    }

    @Ignore
    public void TestSimpleBuiltins_testComplexIgnore_0a640363497df7e0fff841acd48b8679() {
        assertEval("{ x <- 1:2 ; attr(x,\"my\") <- 2 ; Re(x) }");
    }

    @Ignore
    public void TestSimpleBuiltins_testComplexIgnore_cd6019c801f0cbbb3b00ecbde91958c5() {
        assertEval("{ x <- c(1+2i,3-4i) ; attr(x,\"my\") <- 2 ; Re(x) }");
    }

    @Ignore
    public void TestSimpleBuiltins_testCorIgnore_13b78c66b0e72ebed23e724262a27546() {
        assertEval("{ round( cor(cbind(c(10,5,4,1), c(2,5,10,5))), digits=5 ) }");
    }

    @Ignore
    public void TestSimpleBuiltins_testCrossprod_7f9549017d66ad3dd1583536fa7183d7() {
        assertEval("{ x <- 1:6 ; crossprod(x) }");
    }

    @Ignore
    public void TestSimpleBuiltins_testCrossprod_1c6fdfbd19321f1f57a6f9260789424a() {
        assertEval("{ x <- 1:2 ; crossprod(t(x)) }");
    }

    @Ignore
    public void TestSimpleBuiltins_testCrossprod_0ceb7477eceaa0684310f07ef6b6865c() {
        assertEval("{ crossprod(1:3, matrix(1:6, ncol=2)) }");
    }

    @Ignore
    public void TestSimpleBuiltins_testCrossprod_57b1bcccff6a1f41d6a0c82a658a3c52() {
        assertEval("{ crossprod(t(1:2), 5) }");
    }

    @Ignore
    public void TestSimpleBuiltins_testCrossprod_2770157f2b02bfda92abe04278a245f8() {
        assertEval("{ crossprod(c(1,NA,2), matrix(1:6, ncol=2)) }");
    }

    @Ignore
    public void TestSimpleBuiltins_testCumulativeMaxIgnore_2f6f91ad8c5d7ca01467c196f33b080e() {
        assertEval("{ cummax(c(1+1i,2-3i,4+5i)) }");
    }

    @Ignore
    public void TestSimpleBuiltins_testCumulativeMaxIgnore_80eddc53556e008ace29ab00e165f768() {
        assertEval("{ cummax(c(1+1i, NA, 2+3i)) }");
    }

    @Ignore
    public void TestSimpleBuiltins_testCumulativeMinIgnore_b5b948bfcb858f80485301067b4a3cb5() {
        assertEval("{ cummin(c(1+1i,2-3i,4+5i)) }");
    }

    @Ignore
    public void TestSimpleBuiltins_testCumulativeMinIgnore_9fe29fb5f8789df82d6740ac7b77830f() {
        assertEval("{ cummin(c(1+1i, NA, 2+3i)) }");
    }

    @Ignore
    public void TestSimpleBuiltins_testCumulativeSumBroken_29fdcc5a5db08a57fa538ba6ea36df62() {
        assertEval("{ cumsum(c(1,2,3,0/0,5)) }");
    }

    @Ignore
    public void TestSimpleBuiltins_testCumulativeSumBroken_c4e74421afc1541ec09c1258dd016111() {
        assertEval("{ cumsum(c(1,0/0,5+1i)) }");
    }

    @Ignore
    public void TestSimpleBuiltins_testCumulativeSumBroken_c798b06052d4528aca37769d38a0f9af() {
        assertEval("{ cumsum(as.raw(1:6)) }");
    }

    @Ignore
    public void TestSimpleBuiltins_testCumulativeSumBroken_24579242149f490e91e8b1b7fc76f4e9() {
        assertEval("{ cumsum(rep(1e308, 3) ) }");
    }

    @Ignore
    public void TestSimpleBuiltins_testCumulativeSumBroken_9e68f6a2cfecca2814fd572d9d3dc519() {
        assertEval("{ cumsum(c(1e308, 1e308, NA, 1, 2)) }");
    }

    @Ignore
    public void TestSimpleBuiltins_testCumulativeSumBroken_e1af5bf2238f58b9e00ba5f815e46a59() {
        assertEval("{ cumsum(c(2000000000L, 2000000000L)) }");
    }

    @Ignore
    public void TestSimpleBuiltins_testCumulativeSumBroken_e41ac0de20a9dba0b5c5c897e46d2ddb() {
        assertEval("{ cumsum(c(-2147483647L, -1L)) }");
    }

    @Ignore
    public void TestSimpleBuiltins_testCumulativeSumBroken_598bb2dd748d2cd878a7312e7a0935c9() {
        assertEval("{ cumsum((1:6)*(1+1i)) }");
    }

    @Ignore
    public void TestSimpleBuiltins_testDateIgnore_dc2d15503c397a52d19f8f822448e08d() {
        assertEval("{date()}");
    }

    @Ignore
    public void TestSimpleBuiltins_testDelayedAssignIgnore_79fb1d399e2b39a496dac5a9749fb873() {
        assertEval("{ h <- new.env(parent=emptyenv()) ; delayedAssign(\"x\", y, h, h) ; assign(\"y\", 2, h) ; get(\"x\", h) }");
    }

    @Ignore
    public void TestSimpleBuiltins_testDelayedAssignIgnore_af327b1b6a16f6b664839a659452d6ff() {
        assertEval("{ h <- new.env(parent=emptyenv()) ; assign(\"x\", 1, h) ; delayedAssign(\"x\", y, h, h) ; assign(\"y\", 2, h) ; get(\"x\", h) }");
    }

    @Ignore
    public void TestSimpleBuiltins_testDelayedAssignIgnore_b0a8cc01cf8e5fc94f5e4084097107ad() {
        assertEval("{ f <- function(...) { delayedAssign(\"x\", ..1) ; y <<- x } ; f(10) ; y }");
    }

    @Ignore
    public void TestSimpleBuiltins_testDelayedAssignIgnore_2650fc25df477fca9f65b4ae42030ddc() {
        assertEval("{ f <- function() { delayedAssign(\"x\", 3); delayedAssign(\"x\", 2); x } ; f() }");
    }

    @Ignore
    public void TestSimpleBuiltins_testDelayedAssignIgnore_8c59e6c2915b2b15a962ae541292c0db() {
        assertEval("{ f <- function() { x <- 4 ; delayedAssign(\"x\", y); y <- 10; x  } ; f() }");
    }

    @Ignore
    public void TestSimpleBuiltins_testDelayedAssignIgnore_83064c7d347757ad66074441e8cfc90e() {
        assertEvalError("{ f <- function() { delayedAssign(\"x\", y); delayedAssign(\"y\", x) ; x } ; f() }");
    }

    @Ignore
    public void TestSimpleBuiltins_testDeparseIgnore_1dc435ef27d6d10df26ec2271cb67316() {
        assertEval("{ f <- function(x) { deparse(substitute(x)) } ; f(a + b * (c - d)) }");
    }

    @Ignore
    public void TestSimpleBuiltins_testDet_0119e3eeb33ab4a029ba7826ddc06536() {
        assertEval("{ det(matrix(c(1,2,4,5),nrow=2)) }");
    }

    @Ignore
    public void TestSimpleBuiltins_testDet_5e1459250de6d93f03e5e5eaaccd1afc() {
        assertEval("{ det(matrix(c(1,-3,4,-5),nrow=2)) }");
    }

    @Ignore
    public void TestSimpleBuiltins_testDet_9c562345cefeea163f138973f9d0f2a1() {
        assertEval("{ det(matrix(c(1,0,4,NA),nrow=2)) }");
    }

    @Ignore
    public void TestSimpleBuiltins_testDiagnostics_f20f62c82be750e78cc720a71705d1f4() {
        assertEvalError("{ f <- function() { stop(\"hello\",\"world\") } ; f() }");
    }

    @Ignore
    public void TestSimpleBuiltins_testEigen_5f76ba83937083ccca6e7d8fca5c8d43() {
        assertEval("{ r <- eigen(matrix(rep(1,4), nrow=2), only.values=FALSE) ; round( r$vectors, digits=5 ) }");
    }

    @Ignore
    public void TestSimpleBuiltins_testEigen_3a0973319dd9e19b5d218165db6c191e() {
        assertEval("{ r <- eigen(matrix(rep(1,4), nrow=2), only.values=FALSE) ; round( r$values, digits=5 ) }");
    }

    @Ignore
    public void TestSimpleBuiltins_testEigen_115e6b72c47df2b5d5700b273b70c533() {
        assertEval("{ eigen(10, only.values=FALSE) }");
    }

    @Ignore
    public void TestSimpleBuiltins_testEigen_0449327e2827cfc14c352f69bb2d6863() {
        assertEval("{ r <- eigen(matrix(c(1,2,2,3), nrow=2), only.values=FALSE); round( r$vectors, digits=5 ) }");
    }

    @Ignore
    public void TestSimpleBuiltins_testEigen_1807792fd12f35acb23589be46cf6b57() {
        assertEval("{ r <- eigen(matrix(c(1,2,2,3), nrow=2), only.values=FALSE); round( r$values, digits=5 ) }");
    }

    @Ignore
    public void TestSimpleBuiltins_testEigen_a7d1b10ab33353c276caf5c71013af50() {
        assertEval("{ r <- eigen(matrix(c(1,2,3,4), nrow=2), only.values=FALSE); round( r$vectors, digits=5 ) }");
    }

    @Ignore
    public void TestSimpleBuiltins_testEigen_83d97801023043df2de8fa2831ea80e5() {
        assertEval("{ r <- eigen(matrix(c(1,2,3,4), nrow=2), only.values=FALSE); round( r$values, digits=5 ) }");
    }

    @Ignore
    public void TestSimpleBuiltins_testEigen_e1ef8addd5b3fea26321432b42bf54e5() {
        assertEval("{ r <- eigen(matrix(c(3,-2,4,-1), nrow=2), only.values=FALSE); round( r$vectors, digits=5 ) }");
    }

    @Ignore
    public void TestSimpleBuiltins_testEigen_19ec900b70611f935fb95e980df000f3() {
        assertEval("{ r <- eigen(matrix(c(3,-2,4,-1), nrow=2), only.values=FALSE); round( r$values, digits=5 ) }");
    }

    @Ignore
    public void TestSimpleBuiltins_testEnvironmentIgnore_14d25c1c38347070f388d2f433245dab() {
        assertEvalError("{ as.environment(as.environment) }");
    }

    @Ignore
    public void TestSimpleBuiltins_testEvalIgnore_a2bb4f39d740a0564a45a2fa5a7f8259() {
        assertEval("{ eval({ xx <- pi; xx^2}) ; xx }");
    }

    @Ignore
    public void TestSimpleBuiltins_testExp_604f92586ff1b698d6b752cce3248f1e() {
        assertEval("{ round( exp(c(1+1i,-2-3i)), digits=5 ) }");
    }

    @Ignore
    public void TestSimpleBuiltins_testExp_615369efc779cc2d92f0f1998762dc35() {
        assertEval("{ round( exp(1+2i), digits=5 ) }");
    }

    @Ignore
    public void TestSimpleBuiltins_testFileListing_9646bfd3fb553824f1f54cc5d04b8219() {
        assertEval("{ list.files(\"test/r/simple/data/tree1\") }");
    }

    @Ignore
    public void TestSimpleBuiltins_testFileListing_c3407928ac3dcbd4ed94ca586c8fa3bd() {
        assertEval("{ list.files(\"test/r/simple/data/tree1\", recursive=TRUE) }");
    }

    @Ignore
    public void TestSimpleBuiltins_testFileListing_b71b321a5f8b4e1665e1e8c55dfc00f5() {
        assertEval("{ list.files(\"test/r/simple/data/tree1\", recursive=TRUE, pattern=\".*dummy.*\") }");
    }

    @Ignore
    public void TestSimpleBuiltins_testFileListing_b36b504faedcd110cf3480d0627a4990() {
        assertEval("{ list.files(\"test/r/simple/data/tree1\", recursive=TRUE, pattern=\"dummy\") }");
    }

    @Ignore
    public void TestSimpleBuiltins_testFileListing_de580ef8e4242ba05e2ab96a9e21d936() {
        assertEval("{ list.files(\"test/r/simple/data/tree1\", pattern=\"*.tx\") }");
    }

    @Ignore
    public void TestSimpleBuiltins_testFrames_a43ce3b962648c0ad589424dca9b966d() {
        assertEval("{ t1 <- function() {  aa <- 1; t2 <- function() { cat(\"current frame is\", sys.nframe(), \"; \"); cat(\"parents are frame numbers\", sys.parents(), \"; \"); print(ls(envir = sys.frame(-1))) };  t2() }; t1() }");
    }

    @Ignore
    public void TestSimpleBuiltins_testGetClassIgnore_04e1bbb35c3306f6feb801b5cce80b88() {
        assertEval("{x<-seq(1,10);class(x)}");
    }

    @Ignore
    public void TestSimpleBuiltins_testGetIgnore_64afee6cadb778dda13b25a2f3f9ecef() {
        assertEval("{y<-function(){y<-2;get(\"y\",mode=\"closure\",inherits=FALSE);};y();}");
    }

    @Ignore
    public void TestSimpleBuiltins_testIdentical_c46eaf60fda944bdf1391b5fe9af0427() {
        assertEval("{ identical(1,1) }");
    }

    @Ignore
    public void TestSimpleBuiltins_testIdentical_53fdb3573317b847b951f1bb6b1d8ea0() {
        assertEval("{ identical(1L,1) }");
    }

    @Ignore
    public void TestSimpleBuiltins_testIdentical_959b063ad8742ea07448fc45ba8f9851() {
        assertEval("{ identical(1:3, c(1L,2L,3L)) }");
    }

    @Ignore
    public void TestSimpleBuiltins_testIdentical_0538458b54dce047351d6fe4728461d7() {
        assertEval("{ identical(0/0,1[2]) }");
    }

    @Ignore
    public void TestSimpleBuiltins_testIdentical_e9828bc94f4f46dc68f975a39942f654() {
        assertEval("{ identical(list(1, list(2)), list(list(1), 1)) }");
    }

    @Ignore
    public void TestSimpleBuiltins_testIdentical_1bd4e6954bc44911ff58137eb71e3c2c() {
        assertEval("{ identical(list(1, list(2)), list(1, list(2))) }");
    }

    @Ignore
    public void TestSimpleBuiltins_testIdentical_3dd8c26fc61d38a1308e5199dfaeb876() {
        assertEval("{ x <- 1 ; attr(x, \"my\") <- 10; identical(x, 1) }");
    }

    @Ignore
    public void TestSimpleBuiltins_testIdentical_329bfbf3d8ef2c8dccff787144ebe4c5() {
        assertEval("{ x <- 1 ; attr(x, \"my\") <- 10; y <- 1 ; attr(y, \"my\") <- 10 ; identical(x,y) }");
    }

    @Ignore
    public void TestSimpleBuiltins_testIdentical_905c81c2be1d34a4bba411f19c71b4ae() {
        assertEval("{ x <- 1 ; attr(x, \"my\") <- 10; y <- 1 ; attr(y, \"my\") <- 11 ; identical(x,y) }");
    }

    @Ignore
    public void TestSimpleBuiltins_testIdentical_6c7bc412e522d929c5a5f2071ca26ec9() {
        assertEval("{ x <- 1 ; attr(x, \"hello\") <- 2 ; attr(x, \"my\") <- 10;  attr(x, \"hello\") <- NULL ; y <- 1 ; attr(y, \"my\") <- 10 ; identical(x,y) }");
    }

    @Ignore
    public void TestSimpleBuiltins_testInheritsIgnore_d0dc6389c924878311546ba61d753a22() {
        assertEval("{x <- 10;class(x) <- c(\"a\", \"b\");inherits(x, 2, c(TRUE)) ;}");
    }

    @Ignore
    public void TestSimpleBuiltins_testInheritsIgnore_89e7444d88aeaed136ad761742bfd5e4() {
        assertEval("{x <- 10;class(x) <- c(\"a\", \"b\");inherits(x, \"a\", 1) ;}");
    }

    @Ignore
    public void TestSimpleBuiltins_testInvisibleIgnore_d73dc3df8036b77c171c3b1e3e6abe2b() {
        assertEval("{ f <- function(x, r) { if (x) invisible(r) else r }; f(TRUE, 1) }");
    }

    @Ignore
    public void TestSimpleBuiltins_testInvocationIgnore_6024770f1412c264dd004f2fa8bc6fbf() {
        assertEval("{ round( rnorm(1,), digits = 5 ) }");
    }

    @Ignore
    public void TestSimpleBuiltins_testInvocationIgnore_dd3e0cc9f1a660be34f8d72900973743() {
        assertEval("{ f <- function(...) { l <- list(...) ; l[[1]] <- 10; ..1 } ; f(11,12,13) }");
    }

    @Ignore
    public void TestSimpleBuiltins_testInvocationIgnore_52f3eb5641c6781b78df1fadd9026fd4() {
        assertEval("{ g <- function(...) { length(list(...)) } ; f <- function(...) { g(..., ...) } ; f(z = 1, g = 31) }");
    }

    @Ignore
    public void TestSimpleBuiltins_testInvocationIgnore_1258dbcba01e5d764684be0e540347c1() {
        assertEval("{ g <- function(...) { `-`(...) } ; g(1,2) }");
    }

    @Ignore
    public void TestSimpleBuiltins_testInvocationIgnore_a3771a811b477ac7315bd35bcf519731() {
        assertEval("{ f <- function(...) { list(a=1,...) } ; f(b=2,3) }");
    }

    @Ignore
    public void TestSimpleBuiltins_testInvocationIgnore_a8ec33ddd003e2f4f13be2ec0d07b6d3() {
        assertEval("{ f <- function(...) { substitute(...) } ; f(x + z) } ");
    }

    @Ignore
    public void TestSimpleBuiltins_testInvocationIgnore_c0649b33488ef441844f88cbeb22d470() {
        assertEval("{ p <- function(prefix, ...) { cat(prefix, ..., \"\n\") } ; p(\"INFO\", \"msg:\", \"Hello\", 42) }");
    }

    @Ignore
    public void TestSimpleBuiltins_testInvocationIgnore_d9a5cb384d79347b34d55b8293316a42() {
        assertEval("{ f <- function(...) { g <- function() { list(...)$a } ; g() } ; f(a=1) }");
    }

    @Ignore
    public void TestSimpleBuiltins_testInvocationIgnore_aa735a388a824b851e914305a0ee78ec() {
        assertEval("{ f <- function(...) { args <- list(...) ; args$name } ; f(name = 42) }");
    }

    @Ignore
    public void TestSimpleBuiltins_testInvocationIgnore_e7dd2cd652f2b8c1a31a90832603d4c5() {
        assertEvalError("{ matrix(x=1) }");
    }

    @Ignore
    public void TestSimpleBuiltins_testInvocationIgnore_53d1bf6a3bf98883a70a360da169055c() {
        assertEvalError("{ max(1,2,) }");
    }

    @Ignore
    public void TestSimpleBuiltins_testIsFactorIgnore_e43e62dca9f8a682efdd7d472154123e() {
        assertEval("{is.factor(1)}");
    }

    @Ignore
    public void TestSimpleBuiltins_testIsFactorIgnore_9b6189d7740f2b58ed5ac90834facc44() {
        assertEval("{x<-1;class(x)<-\"factor\";is.factor(x)}");
    }

    @Ignore
    public void TestSimpleBuiltins_testIsFactorIgnore_f50a4cd1b0417c209953249fed637957() {
        assertEval("{is.factor(c)}");
    }

    @Ignore
    public void TestSimpleBuiltins_testLapplyIgnore_bb1b1b8299159a83c87fe6dc760e5b8b() {
        assertEval("{ lapply(1:3, function(x,y,z) { as.character(x*y+z) }, 2,7) }");
    }

    @Ignore
    public void TestSimpleBuiltins_testLogIgnore_052ed04e88403025c80c488866a0f346() {
        assertEval("{ m <- matrix(1:4, nrow=2) ; round( log10(m), digits=5 )  }");
    }

    @Ignore
    public void TestSimpleBuiltins_testLogIgnore_6568d70e4d076fc4b14b58158162a0ea() {
        assertEval("{ x <- c(a=1, b=10) ; round( c(log(x), log10(x), log2(x)), digits=5 ) }");
    }

    @Ignore
    public void TestSimpleBuiltins_testLookupIgnore_7e5d40be5a03aac06880b44eefa7d94b() {
        assertEval("{ f <- function(z) { exists(\"z\") } ; f(a) }");
    }

    @Ignore
    public void TestSimpleBuiltins_testLookupIgnore_7623faf4c356905dacd205a8b10eac15() {
        assertEval("{ g <- function() { assign(\"myfunc\", function(i) { sum(i) });  f <- function() { lapply(2, \"myfunc\") } ; f() } ; g() }");
    }

    @Ignore
    public void TestSimpleBuiltins_testLookupIgnore_2c371d6a6d4b74a871402788dbf16cf8() {
        assertEval("{ myfunc <- function(i) { sum(i) } ; g <- function() { assign(\"z\", 1);  f <- function() { lapply(2, \"myfunc\") } ; f() } ; g() }");
    }

    @Ignore
    public void TestSimpleBuiltins_testLookupIgnore_fc0e56627d1b08ab2d6c38875a68a1f0() {
        assertEval("{ g <- function() { f <- function() { assign(\"myfunc\", function(i) { sum(i) }); lapply(2, \"myfunc\") } ; f() } ; g() }");
    }

    @Ignore
    public void TestSimpleBuiltins_testLookupIgnore_2deae78feff592acd7d61159c8e39ea7() {
        assertEval("{ g <- function() { myfunc <- function(i) { i+i } ; f <- function() { lapply(2, \"myfunc\") } ; f() } ; g() }");
    }

    @Ignore
    public void TestSimpleBuiltins_testLowerTriangular_d0f253a7c6e1e06bb5cf39dbff9f01da() {
        assertEval("{ m <- matrix(1:6, nrow=2) ;  lower.tri(m, diag=TRUE) }");
    }

    @Ignore
    public void TestSimpleBuiltins_testLowerTriangular_0ba0d133686dd0481614017fbd5e5b41() {
        assertEval("{ m <- matrix(1:6, nrow=2) ;  lower.tri(m, diag=FALSE) }");
    }

    @Ignore
    public void TestSimpleBuiltins_testLowerTriangular_44ba325a12bc689011ed5350658dabb6() {
        assertEval("{ lower.tri(1:3, diag=TRUE) }");
    }

    @Ignore
    public void TestSimpleBuiltins_testLowerTriangular_29e7f74c119f3fd2dff006792c5fa9a1() {
        assertEval("{ lower.tri(1:3, diag=FALSE) }");
    }

    @Ignore
    public void TestSimpleBuiltins_testMatMultIgnore_e9ba9d6fa9abe7cec2ddbabcc73934ca() {
        assertEval("{ matrix(c(1+1i,2-2i,3+3i,4-4i), 2) %*% matrix(c(5+5i,6-6i,7+7i,8-8i), 2) }");
    }

    @Ignore
    public void TestSimpleBuiltins_testMatMultIgnore_864ab8a27b006789bddc33fbf08a681d() {
        assertEval("{ matrix(c(3+3i,1-1i,2+2i,0-0i,1+1i,2-2i), 2) %*% matrix(c(1+1i,0-0i,4+4i,2-2i,1+1i,0-0i), 3) }");
    }

    @Ignore
    public void TestSimpleBuiltins_testMatMultIgnore_2a28fb03fdd28d0687ea97640678c7c5() {
        assertEval("{ c(1+1i,2-2i,3+3i) %*% c(4-4i,5+5i,6-6i) }");
    }

    @Ignore
    public void TestSimpleBuiltins_testMatMultIgnore_500c9fe5e23232d488b23dea0ffe60e6() {
        assertEval("{ matrix(c(3+3i,1-1i,2+2i,0-0i,1+1i,2-2i),2) %*% c(1+1i,0-0i,4+4i) }");
    }

    @Ignore
    public void TestSimpleBuiltins_testMatMultIgnore_bd7d1161309480785b4881fa0f001408() {
        assertEval("{ c(1+1i,0-0i,4+4i) %*% matrix(c(3+3i,1-1i,2+2i,0-0i,1+1i,2-2i),3) }");
    }

    @Ignore
    public void TestSimpleBuiltins_testMatrixIgnore_b8b7fe21147f05355c681ebdcad2082c() {
        assertEval("{ matrix(c(NaN,4+5i,2+0i,5+10i)} ");
    }

    @Ignore
    public void TestSimpleBuiltins_testMatrixIgnore_1fb1b5745bcee5d420963eac101e5666() {
        assertEval("{ matrix(TRUE,FALSE,FALSE,TRUE)}");
    }

    @Ignore
    public void TestSimpleBuiltins_testMatrixIgnore_f5dba0a59ab80b80d211e6e6fee198de() {
        assertEvalWarning("{ matrix(c(1,2,3,4),3,2) }");
    }

    @Ignore
    public void TestSimpleBuiltins_testMatrixIgnore_8daf811c43e5de9f9027463997632ce6() {
        assertEvalWarning("{ matrix(1:4,3,2) }");
    }

    @Ignore
    public void TestSimpleBuiltins_testMissingIgnore_cf62337ead8caecb2e4db39b971a6823() {
        assertEval("{ f <- function(a = 2 + 3) { missing(a) } ; f() }");
    }

    @Ignore
    public void TestSimpleBuiltins_testMissingIgnore_e3ec4820900994d734d0199b41a505ab() {
        assertEval("{ f <- function(a = z) { missing(a) } ; f() }");
    }

    @Ignore
    public void TestSimpleBuiltins_testMissingIgnore_14a03fde115ece14b0e877fd4bf28ad0() {
        assertEval("{ f <- function(a = 2 + 3) { a;  missing(a) } ; f() }");
    }

    @Ignore
    public void TestSimpleBuiltins_testMissingIgnore_0da52004f0b9453ad6deab5e0b49a111() {
        assertEval("{ f <- function(a = z) {  g(a) } ; g <- function(b) { missing(b) } ; f() }");
    }

    @Ignore
    public void TestSimpleBuiltins_testMissingIgnore_3b1c18d77df4f57cd223b95c8c205d89() {
        assertEval("{ f <- function(a = z, z) {  g(a) } ; g <- function(b) { missing(b) } ; f() }");
    }

    @Ignore
    public void TestSimpleBuiltins_testMissingIgnore_12f97d45e336adc392898885f48afa76() {
        assertEval("{ f <- function(a) { g(a) } ; g <- function(b=2) { missing(b) } ; f() }");
    }

    @Ignore
    public void TestSimpleBuiltins_testMissingIgnore_a96249c626958ddb13c95b4628e7f318() {
        assertEval("{ f <- function(x = y, y = x) { g(x, y) } ; g <- function(x, y) { missing(x) } ; f() }");
    }

    @Ignore
    public void TestSimpleBuiltins_testMissingIgnore_fc5302d7e40c71c48b09f7e6fcf1df6d() {
        assertEval("{ f <- function(x) { missing(x) } ; f(a) }");
    }

    @Ignore
    public void TestSimpleBuiltins_testMissingIgnore_20756d2c3aaa3afd4ad6f87416f461ea() {
        assertEval("{ f <- function(a) { g <- function(b) { before <- missing(b) ; a <<- 2 ; after <- missing(b) ; c(before, after) } ; g(a) } ; f() }");
    }

    @Ignore
    public void TestSimpleBuiltins_testMissingIgnore_2c7389435b7285c22a1e276db60a1c8e() {
        assertEval("{ f <- function(...) { g(...) } ;  g <- function(b=2) { missing(b) } ; f() }");
    }

    @Ignore
    public void TestSimpleBuiltins_testMissingIgnore_7a7476796aa855e4eef288a9fa74b80f() {
        assertEval("{ f <- function(...) { missing(..2) } ; f(x + z, a * b) }");
    }

    @Ignore
    public void TestSimpleBuiltins_testOperatorsIgnore_dd8820aada824b55da8fce1b2069a4a8() {
        assertEval("{ `%*%`(3,5) }");
    }

    @Ignore
    public void TestSimpleBuiltins_testOrderIgnore_9d9e462e8a8cc7dbbf92366b9602bf39() {
        assertEval("{ order(1:3) }");
    }

    @Ignore
    public void TestSimpleBuiltins_testOrderIgnore_ea195becea5e63c0bc6efd17b21ed503() {
        assertEval("{ order(3:1) }");
    }

    @Ignore
    public void TestSimpleBuiltins_testOrderIgnore_05f671b27b0512bcbf1a2e113be7890a() {
        assertEval("{ order(c(1,1,1), 3:1) }");
    }

    @Ignore
    public void TestSimpleBuiltins_testOrderIgnore_00ba7b7a2cb7b8ec3054739ef0c56f0e() {
        assertEval("{ order(c(1,1,1), 3:1, decreasing=FALSE) }");
    }

    @Ignore
    public void TestSimpleBuiltins_testOrderIgnore_0aee4193d1ed56df561c1905296ddca9() {
        assertEval("{ order(c(1,1,1), 3:1, decreasing=TRUE, na.last=TRUE) }");
    }

    @Ignore
    public void TestSimpleBuiltins_testOrderIgnore_87d0b85ae402b237e6eea7524e6ebfe2() {
        assertEval("{ order(c(1,1,1), 3:1, decreasing=TRUE, na.last=NA) }");
    }

    @Ignore
    public void TestSimpleBuiltins_testOrderIgnore_63382528759189343899c7eaad048f33() {
        assertEval("{ order(c(1,1,1), 3:1, decreasing=TRUE, na.last=FALSE) }");
    }

    @Ignore
    public void TestSimpleBuiltins_testOrderIgnore_8b055d570492191af8f8acd6bca6b6ad() {
        assertEval("{ order() }");
    }

    @Ignore
    public void TestSimpleBuiltins_testOrderIgnore_233b9224709438d6239a02a3cbca1d6f() {
        assertEval("{ order(c(NA,NA,1), c(2,1,3)) }");
    }

    @Ignore
    public void TestSimpleBuiltins_testOrderIgnore_0d31ec524c63c01a9d36ce580dd87b76() {
        assertEval("{ order(c(NA,NA,1), c(1,2,3)) }");
    }

    @Ignore
    public void TestSimpleBuiltins_testOrderIgnore_4b6ee44c315ce2abafeeff55be3bda6a() {
        assertEval("{ order(c(1,2,3,NA)) }");
    }

    @Ignore
    public void TestSimpleBuiltins_testOrderIgnore_e08023e645a2200f800f52383def050b() {
        assertEval("{ order(c(1,2,3,NA), na.last=FALSE) }");
    }

    @Ignore
    public void TestSimpleBuiltins_testOrderIgnore_5b504932f266176135d80d1de4c180a6() {
        assertEval("{ order(c(1,2,3,NA), na.last=FALSE, decreasing=TRUE) }");
    }

    @Ignore
    public void TestSimpleBuiltins_testOrderIgnore_1b4cf21da630e25cd59c951bbff7a050() {
        assertEval("{ order(c(0/0, -1/0, 2)) }");
    }

    @Ignore
    public void TestSimpleBuiltins_testOrderIgnore_e63709ad10dd0c536abd53f59d2cfdf8() {
        assertEval("{ order(c(0/0, -1/0, 2), na.last=NA) }");
    }

    @Ignore
    public void TestSimpleBuiltins_testOuterIgnore_da963cbde1784128a50d0bb2220f4a09() {
        assertEval("{ foo <- function (x,y) { x + y * 1i } ; outer(3,3,foo) }");
    }

    @Ignore
    public void TestSimpleBuiltins_testOuterIgnore_fa7bab756255d002e9b280b544ccabdb() {
        assertEval("{ foo <- function (x,y) { x + y * 1i } ; outer(3,3,\"foo\") }");
    }

    @Ignore
    public void TestSimpleBuiltins_testOuterIgnore_4a115174070896c785016a9d9d5d665e() {
        assertEval("{ foo <- function (x,y) { x + y * 1i } ; outer(1:3,1:3,foo) }");
    }

    @Ignore
    public void TestSimpleBuiltins_testOuterIgnore_e5c558a0c7a7981c18d26924fb310194() {
        assertEval("{ outer(c(1,2,3),c(1,2),\"+\") }");
    }

    @Ignore
    public void TestSimpleBuiltins_testOuterIgnore_5182ad090b959b44000d6c63b2bf223b() {
        assertEval("{ outer(1:3,1:2) }");
    }

    @Ignore
    public void TestSimpleBuiltins_testOuterIgnore_2d96437a7e8bbf4c84f39c87f3822203() {
        assertEval("{ outer(1:3,1:2,\"*\") }");
    }

    @Ignore
    public void TestSimpleBuiltins_testOuterIgnore_6dc2cca210d082a9eafba79e161f0d8f() {
        assertEval("{ outer(1:3,1:2, function(x,y,z) { x*y*z }, 10) }");
    }

    @Ignore
    public void TestSimpleBuiltins_testOuterIgnore_9eece79caddd6ebf500a83a675d56b84() {
        assertEval("{ outer(1:2, 1:3, \"<\") }");
    }

    @Ignore
    public void TestSimpleBuiltins_testOuterIgnore_9260b477fa0c0eacb1851e4c1227c63d() {
        assertEval("{ outer(1:2, 1:3, '<') }");
    }

    @Ignore
    public void TestSimpleBuiltins_testParen_499acebd19ac76555ed92ca7ecc3ec53() {
        assertEval("{ a = array(1,c(3,3,3)); (a[1,2,3] = 3) }");
    }

    @Ignore
    public void TestSimpleBuiltins_testPasteIgnore_1a3c1e77838670e434c0da99950c8e2c() {
        assertEval("{ file.path(\"a\", \"b\", c(\"d\",\"e\",\"f\")) }");
    }

    @Ignore
    public void TestSimpleBuiltins_testPasteIgnore_3408303a6c99992f74f43cb72bc7fa75() {
        assertEval("{ file.path() }");
    }

    @Ignore
    public void TestSimpleBuiltins_testProdNa_75349670d382cb12b8cdbbfa32158e8a() {
        assertEval("{prod(c(2,4,NA))}");
    }

    @Ignore
    public void TestSimpleBuiltins_testProdNa_568e8381169ab3f99f187e83583f8455() {
        assertEval("{prod(c(2,4,3,NA),TRUE)}");
    }

    @Ignore
    public void TestSimpleBuiltins_testProdNa_9bbd7d1d1e4ccf2057fefdbf93dd46a4() {
        assertEval("{prod(c(1,2,3,4,5,NA),FALSE)}");
    }

    @Ignore
    public void TestSimpleBuiltins_testQr_4c61546a62c6441af95effa50e76e062() {
        assertEval(" { x <- qr(cbind(1:10,2:11), LAPACK=TRUE) ; round( qr.coef(x, 1:10), digits=5 ) }");
    }

    @Ignore
    public void TestSimpleBuiltins_testQr_abe3bd72b9a9dc9279dace1511a3fac8() {
        assertEval("{ qr(10, LAPACK=TRUE) }");
    }

    @Ignore
    public void TestSimpleBuiltins_testQr_2e522fbe7c114da3cb368c5f7274cf12() {
        assertEval("{ round( qr(matrix(1:6,nrow=2), LAPACK=TRUE)$qr, digits=5) }");
    }

    @Ignore
    public void TestSimpleBuiltins_testQr_98faff4fc32371fae174496695a3a35b() {
        assertEval("{ qr(matrix(1:6,nrow=2), LAPACK=FALSE)$pivot }");
    }

    @Ignore
    public void TestSimpleBuiltins_testQr_251a3e0804d5e1ec4ba95cabe5851fea() {
        assertEval("{ qr(matrix(1:6,nrow=2), LAPACK=FALSE)$rank }");
    }

    @Ignore
    public void TestSimpleBuiltins_testQr_17317e26aa90dc9f21710b9567daa0c0() {
        assertEval("{ round( qr(matrix(1:6,nrow=2), LAPACK=FALSE)$qraux, digits=5 ) }");
    }

    @Ignore
    public void TestSimpleBuiltins_testQr_637b00e95199b0d802bfd6e4c98184a6() {
        assertEval("{ round( qr(matrix(c(3,2,-3,-4),nrow=2), LAPACK=FALSE)$qr, digits=5 ) }");
    }

    @Ignore
    public void TestSimpleBuiltins_testQr_0cb51ae181bc178bf223d49001723552() {
        assertEval("{ x <- qr(t(cbind(1:10,2:11)), LAPACK=TRUE) ; qr.coef(x, 1:2) }");
    }

    @Ignore
    public void TestSimpleBuiltins_testQr_eb7d6b94998592915901ccdc876f3e5e() {
        assertEval("{ x <- qr(c(3,1,2), LAPACK=TRUE) ; round( qr.coef(x, c(1,3,2)), digits=5 ) }");
    }

    @Ignore
    public void TestSimpleBuiltins_testQr_b833c099f54f44df2488c463c5977c69() {
        assertEval("{ x <- qr(t(cbind(1:10,2:11)), LAPACK=FALSE) ; qr.coef(x, 1:2) }");
    }

    @Ignore
    public void TestSimpleBuiltins_testQr_faacf8177a822d44074aa43fd81139d5() {
        assertEval("{ x <- qr(c(3,1,2), LAPACK=FALSE) ; round( qr.coef(x, c(1,3,2)), digits=5 ) }");
    }

    @Ignore
    public void TestSimpleBuiltins_testQr_17cad1cc6779f137acbded3e743990f8() {
        assertEval("{ m <- matrix(c(1,0,0,0,1,0,0,0,1),nrow=3) ; x <- qr(m, LAPACK=FALSE) ; qr.coef(x, 1:3) }");
    }

    @Ignore
    public void TestSimpleBuiltins_testQr_1cd6ad9cf8d11508e422eae128c0fa58() {
        assertEval("{ x <- qr(cbind(1:3,2:4), LAPACK=FALSE) ; round( qr.coef(x, 1:3), digits=5 ) }");
    }

    @Ignore
    public void TestSimpleBuiltins_testQr_e2d68b4592f13f68f031a68d95f80d75() {
        assertEval("{ round( qr.solve(qr(c(1,3,4,2)), c(1,2,3,4)), digits=5 ) }");
    }

    @Ignore
    public void TestSimpleBuiltins_testQr_46728c69e8381944b3e3b0272b971935() {
        assertEval("{ round( qr.solve(c(1,3,4,2), c(1,2,3,4)), digits=5) }");
    }

    @Ignore
    public void TestSimpleBuiltins_testQr_cb5a4156797fb35468b2a52c03675858() {
        assertEvalError("{ x <- qr(cbind(1:10,2:11), LAPACK=TRUE) ; qr.coef(x, 1:2) }");
    }

    @Ignore
    public void TestSimpleBuiltins_testQuoteIgnore_2ce345e0f74c01976ac35948bfab5a71() {
        assertEval("{ l <- quote(x[1,1] <- 10) ; f <- function() { eval(l) } ; x <- matrix(1:4,nrow=2) ; f() ; x }");
    }

    @Ignore
    public void TestSimpleBuiltins_testQuoteIgnore_409341bfbb82606d75eb0c1700c98952() {
        assertEval("{ l <- quote(x[1] <- 1) ; f <- function() { eval(l) } ; x <- 10 ; f() ; x }");
    }

    @Ignore
    public void TestSimpleBuiltins_testQuoteIgnore_b8cacd46656e5a810809ba31bd8af586() {
        assertEval("{ l <- quote(x[1] <- 1) ; f <- function() { eval(l) ; x <<- 10 ; get(\"x\") } ; x <- 20 ; f() }");
    }

    @Ignore
    public void TestSimpleBuiltins_testRandomIgnore_4f7a7feadb0afd594a6252de0817b40f() {
        assertEval("{ set.seed(4357, \"default\"); round( rnorm(3,1000,10), digits = 5 ) }");
    }

    @Ignore
    public void TestSimpleBuiltins_testRandomIgnore_784f02d69de0bfc6b26f80cc27b3eaf0() {
        assertEval("{ round( rnorm(3,c(1000,2,3),c(10,11)), digits = 5 ) }");
    }

    @Ignore
    public void TestSimpleBuiltins_testRandomIgnore_b2e35c06b054d504b83a29fdc0f2c77a() {
        assertEval("{ round( runif(3), digits = 5 ) }");
    }

    @Ignore
    public void TestSimpleBuiltins_testRandomIgnore_38f6214fa41def07b060c01b29004277() {
        assertEval("{ round( runif(3,1,10), digits = 5 ) }");
    }

    @Ignore
    public void TestSimpleBuiltins_testRandomIgnore_f1a576fe16d8967d5d94472745eb8757() {
        assertEval("{ round( runif(3,1:3,3:2), digits = 5 ) }");
    }

    @Ignore
    public void TestSimpleBuiltins_testRandomIgnore_b1cb39289a32d016a5e4d8fd0369a06b() {
        assertEval("{ round( rgamma(3,1), digits = 5 ) }");
    }

    @Ignore
    public void TestSimpleBuiltins_testRandomIgnore_98b47b95df69a17bd9bfaf2a24c9cffd() {
        assertEval("{ round( rgamma(3,0.5,scale=1:3), digits = 5 ) }");
    }

    @Ignore
    public void TestSimpleBuiltins_testRandomIgnore_fd28dcd349e0cca475812e380ef658bf() {
        assertEval("{ round( rgamma(3,0.5,rate=1:3), digits = 5 ) }");
    }

    @Ignore
    public void TestSimpleBuiltins_testRandomIgnore_e0ebcb975feabfb978612a64a771116e() {
        assertEval("{ round( rbinom(3,3,0.9), digits = 5 ) }");
    }

    @Ignore
    public void TestSimpleBuiltins_testRandomIgnore_8c7daa50068479e536d478513c940605() {
        assertEval("{ round( rbinom(3,10,(1:5)/5), digits = 5 ) }");
    }

    @Ignore
    public void TestSimpleBuiltins_testRandomIgnore_7d00e32e71b1e734a6bf82d8e5ad1e59() {
        assertEval("{ round( rlnorm(3), digits = 5 ) }");
    }

    @Ignore
    public void TestSimpleBuiltins_testRandomIgnore_b35e5af9e87e8a17b87bad6537a48322() {
        assertEval("{ round( rlnorm(3,sdlog=c(10,3,0.5)), digits = 5 ) }");
    }

    @Ignore
    public void TestSimpleBuiltins_testRandomIgnore_9e1f8a6e4a70c5688947e9205b449a9e() {
        assertEval("{ round( rcauchy(3), digits = 5 ) }");
    }

    @Ignore
    public void TestSimpleBuiltins_testRandomIgnore_df5e70f5779809e68123bd1f1474d2de() {
        assertEval("{ round( rcauchy(3, scale=4, location=1:3), digits = 5 ) }");
    }

    @Ignore
    public void TestSimpleBuiltins_testRank_ac4677bb60d34cb54b0855ff9af216fe() {
        assertEval("{ rank(c(10,100,100,1000)) }");
    }

    @Ignore
    public void TestSimpleBuiltins_testRank_b661e996c8bab94a49a1b912170e269c() {
        assertEval("{ rank(c(1000,100,100,100, 10)) }");
    }

    @Ignore
    public void TestSimpleBuiltins_testRank_8119ffd7c473890dd5a8fb4bb4eb27dd() {
        assertEval("{ rank(c(a=2,b=1,c=3,40)) }");
    }

    @Ignore
    public void TestSimpleBuiltins_testRank_79652345882c62a61705a5fc72b80f6c() {
        assertEval("{ rank(c(a=2,b=1,c=3,d=NA,e=40), na.last=NA) }");
    }

    @Ignore
    public void TestSimpleBuiltins_testRank_d933b8b9599a925bdbfc61565085f049() {
        assertEval("{ rank(c(a=2,b=1,c=3,d=NA,e=40), na.last=\"keep\") }");
    }

    @Ignore
    public void TestSimpleBuiltins_testRank_920ad82c4f789e0f160e9bec2592a796() {
        assertEval("{ rank(c(a=2,b=1,c=3,d=NA,e=40), na.last=TRUE) }");
    }

    @Ignore
    public void TestSimpleBuiltins_testRank_71d5d62deb1ac8f050666be28cc69770() {
        assertEval("{ rank(c(a=2,b=1,c=3,d=NA,e=40), na.last=FALSE) }");
    }

    @Ignore
    public void TestSimpleBuiltins_testRank_25cc554304f5043b71318c6e7db78796() {
        assertEval("{ rank(c(a=1,b=1,c=3,d=NA,e=3), na.last=FALSE, ties.method=\"max\") }");
    }

    @Ignore
    public void TestSimpleBuiltins_testRank_71c5bf762cec2ebaac51f86364fad786() {
        assertEval("{ rank(c(a=1,b=1,c=3,d=NA,e=3), na.last=NA, ties.method=\"min\") }");
    }

    @Ignore
    public void TestSimpleBuiltins_testRank_4b9cea01de60a8694a6b5606f91cf6e5() {
        assertEval("{ rank(c(1000, 100, 100, NA, 1, 20), ties.method=\"first\") }");
    }

    @Ignore
    public void TestSimpleBuiltins_testRbindIgnore_53509c8f581c1a9947804e87f0a3580f() {
        assertEval("{ info <- c(\"print\", \"AES\", \"print.AES\") ; ns <- integer(0) ; rbind(info, ns) }");
    }

    @Ignore
    public void TestSimpleBuiltins_testRegExprComplex_86a31eb43c44df7c7453e0bfe0140ded() {
        assertEval("gregexpr(\"(a)[^a]\\1\", c(\"andrea apart\", \"amadeus\", NA))");
    }

    @Ignore
    public void TestSimpleBuiltins_testRegExprComplex_97c86df70bdfc0c7ad6b46db6019ca17() {
        assertEval("regexpr(\"(a)[^a]\\1\", c(\"andrea apart\", \"amadeus\", NA))");
    }

    @Ignore
    public void TestSimpleBuiltins_testRegExprIgnore_72408e09ac9c484ede969026b2eec870() {
        assertEval("regexpr(\"e\",c(\"arm\",\"foot\",\"lefroo\", \"bafoobar\"))");
    }

    @Ignore
    public void TestSimpleBuiltins_testRegExprIgnore_aed64085f066f3404115215e0fded1c4() {
        assertEval("gregexpr(\"e\",c(\"arm\",\"foot\",\"lefroo\", \"bafoobar\"))");
    }

    @Ignore
    public void TestSimpleBuiltins_testRoundIgnore_bb594f5dd03efc19fa1dbee51b5324da() {
        assertEval("{ round(1.123456,digit=2.8) }");
    }

    @Ignore
    public void TestSimpleBuiltins_testRowMeansIgnore_ee1961081fcfca53ea506fa81009d5b5() {
        assertEval("{rowMeans(matrix(c(NaN,4+5i,2+0i,5+10i),nrow=2,ncol=2), na.rm = FALSE)}");
    }

    @Ignore
    public void TestSimpleBuiltins_testRowMeansIgnore_1d83557bfc6a9792419b6f87c844133e() {
        assertEval("{rowMeans(matrix(NA,NA,NA),TRUE)}");
    }

    @Ignore
    public void TestSimpleBuiltins_testRowMeansIgnore_80aaaab0a28cbb6472de7b973b40187b() {
        assertEval("{x<-matrix(c(\"1\",\"2\",\"3\",\"4\"),ncol=2);rowMeans(x)}");
    }

    @Ignore
    public void TestSimpleBuiltins_testRowSumsIgnore_fc993b3be8ff0e09bc78bbb22bcf0aec() {
        assertEval("{x<-matrix(c(\"1\",\"2\",\"3\",\"4\"),ncol=2);rowSums(x)}");
    }

    @Ignore
    public void TestSimpleBuiltins_testSampleIgnore_ff42abcbf4f968c27e32a7dd28eda044() {
        assertEval("{ set.seed(9567, \"Marsaglia-Multicarry\");x <- c(5) ; prob <- c(1, 2, 3, 4, 5) ; sample(x, 5, TRUE, prob) ; }");
    }

    @Ignore
    public void TestSimpleBuiltins_testSampleIgnore_c0abb95d78ba54d518dba3716e78f683() {
        assertEval("{ set.seed(9567, \"Marsaglia-Multicarry\");x <- c(5) ; prob <- c(1, 2, 3, 4, 5) ; sample(x, 5, FALSE, prob) ; }");
    }

    @Ignore
    public void TestSimpleBuiltins_testSampleIgnore_b703c1a90d66f9baf7ccbe08919f69d1() {
        assertEval("{ set.seed(9567, \"Marsaglia-Multicarry\");x <- c(\"Heads\", \"Tails\") ; prob <- c(.3, .7) ; sample(x, 10, TRUE, prob) ; }");
    }

    @Ignore
    public void TestSimpleBuiltins_testSampleIgnore_c90feee3f3b3a20606e1b43eab8afb31() {
        assertEval("{ set.seed(4357, \"default\"); x <- c(5) ; prob <- c(1, 2, 3, 4, 5) ; sample(x, 5, TRUE, prob) ; }");
    }

    @Ignore
    public void TestSimpleBuiltins_testSampleIgnore_18482bc15a1e30cd46e5be81317a3374() {
        assertEval("{ set.seed(4357, \"default\"); x <- c(5) ; prob <- c(1, 2, 3, 4, 5) ; sample(x, 5, FALSE, prob) ; }");
    }

    @Ignore
    public void TestSimpleBuiltins_testSampleIgnore_38b963b6f50f4a4d9e1250d1df321b43() {
        assertEval("{ set.seed(4357, \"default\"); x <- 5 ; sample(x, 6, FALSE, NULL) ;}");
    }

    @Ignore
    public void TestSimpleBuiltins_testSampleIgnore_2935bb73d988381d4ae52f265101577a() {
        assertEval("{ set.seed(9567, \"Marsaglia-Multicarry\"); x <- 5 ; sample(x, 6, FALSE, NULL) ;}");
    }

    @Ignore
    public void TestSimpleBuiltins_testSetAttr_4c035922fa30fd65161fe53e1af97368() {
        assertEval("{ x <- NULL; levels(x)<-\"dog\"; levels(x)}");
    }

    @Ignore
    public void TestSimpleBuiltins_testSetAttr_d3a803a8bcf4ca34f3f28cc87c530aef() {
        assertEval("{ x <- 1 ; levels(x)<-NULL; levels(notx)}");
    }

    @Ignore
    public void TestSimpleBuiltins_testSortIgnore_6a592c6f57c71c5d15a2ca0155fee884() {
        assertEval("{ sort(c(1,2,0/0,NA)) }");
    }

    @Ignore
    public void TestSimpleBuiltins_testSortIgnore_5aa86dc4ae1bb25c682d61e872e9b040() {
        assertEval("{ sort(c(2,1,0/0,NA), na.last=NA) }");
    }

    @Ignore
    public void TestSimpleBuiltins_testSortIgnore_6a7ec5187507fa97abda94b64f5a079d() {
        assertEval("{ sort(c(3,0/0,2,NA), na.last=TRUE) }");
    }

    @Ignore
    public void TestSimpleBuiltins_testSortIgnore_b5d4d0684b5f7ae93abbd963d09e2547() {
        assertEval("{ sort(c(3,NA,0/0,2), na.last=FALSE) }");
    }

    @Ignore
    public void TestSimpleBuiltins_testSortIgnore_ccb733ea6a05ce0344a90278f6b60239() {
        assertEval("{ sort(c(3L,NA,2L)) }");
    }

    @Ignore
    public void TestSimpleBuiltins_testSortIgnore_894104e630b40ec41f7a3242c9dd48bb() {
        assertEval("{ sort(c(3L,NA,-2L), na.last=TRUE) }");
    }

    @Ignore
    public void TestSimpleBuiltins_testSortIgnore_7371476317ce19939f96f4a8546a66ca() {
        assertEval("{ sort(c(3L,NA,-2L), na.last=FALSE) }");
    }

    @Ignore
    public void TestSimpleBuiltins_testSortIgnore_b2088bf4f79792e07aeb1878814c42dd() {
        assertEval("{ sort(c(a=NA,b=NA,c=3,d=1),na.last=TRUE, decreasing=TRUE) }");
    }

    @Ignore
    public void TestSimpleBuiltins_testSortIgnore_7cfdc805071697201c562b5f50ebd539() {
        assertEval("{ sort(c(a=NA,b=NA,c=3,d=1),na.last=FALSE, decreasing=FALSE) }");
    }

    @Ignore
    public void TestSimpleBuiltins_testSortIgnore_ac8a4c1d13606a72e3e1b8c439efda29() {
        assertEval("{ sort(c(a=0/0,b=1/0,c=3,d=NA),na.last=TRUE, decreasing=FALSE) }");
    }

    @Ignore
    public void TestSimpleBuiltins_testSortIgnore_519a0465d477a73e1db30d78e8776c1b() {
        assertEval("{ sort(double()) }");
    }

    @Ignore
    public void TestSimpleBuiltins_testSortIgnore_df4ed76c79e6d77ac09a69738271e1fd() {
        assertEval("{ sort(c(a=NA,b=NA,c=3L,d=-1L),na.last=TRUE, decreasing=FALSE) }");
    }

    @Ignore
    public void TestSimpleBuiltins_testSortIgnore_2ce0809f50d42943354aa60d00cd1a90() {
        assertEval("{ sort(c(3,NA,1,d=10), decreasing=FALSE, index.return=TRUE) }");
    }

    @Ignore
    public void TestSimpleBuiltins_testSortIgnore_9f37df375d06bb45b37c5fe0fb3d1b54() {
        assertEval("{ sort(3:1, index.return=TRUE) }");
    }

    @Ignore
    public void TestSimpleBuiltins_testSource_5c17b4de1a98b4e6a8cfa7815d97f7e4() {
        assertEval("{ source(\"test/r/simple/data/tree2/setx.r\") ; x }");
    }

    @Ignore
    public void TestSimpleBuiltins_testSource_d4a38dfd161547e3c0a27bad69e1cbf8() {
        assertEval("{ source(\"test/r/simple/data/tree2/setx.r\", local=TRUE) ; x }");
    }

    @Ignore
    public void TestSimpleBuiltins_testSource_be101f4a7d5eb393d6100a7da3b04018() {
        assertEval("{ x <- 1; f <- function() { source(\"test/r/simple/data/tree2/setx.r\", local=TRUE) ; x } ; c(f(), x) }");
    }

    @Ignore
    public void TestSimpleBuiltins_testSource_f8c23fa44e5be57cccce50c2c2c77af6() {
        assertEval("{ x <- 1; f <- function() { source(\"test/r/simple/data/tree2/setx.r\", local=FALSE) ; x } ; c(f(), x) }");
    }

    @Ignore
    public void TestSimpleBuiltins_testSource_47529aa6f5e299a286137b552e7163dc() {
        assertEval("{ x <- 1; f <- function() { source(\"test/r/simple/data/tree2/incx.r\", local=FALSE) ; x } ; c(f(), x) }");
    }

    @Ignore
    public void TestSimpleBuiltins_testSource_e52eebdb86410e47576dc1c11b4690b0() {
        assertEval("{ x <- 1; f <- function() { source(\"test/r/simple/data/tree2/incx.r\", local=TRUE) ; x } ; c(f(), x) }");
    }

    @Ignore
    public void TestSimpleBuiltins_testSqrtBroken_dda9ccdc11f9f5afbe9854145501c5e5() {
        assertEval("{ sqrt(c(a=9,b=81)) }");
    }

    @Ignore
    public void TestSimpleBuiltins_testSqrtBroken_a2489c7a22d5ac414a9587cbff9b6c64() {
        assertEval("{ sqrt(1:5) }");
    }

    @Ignore
    public void TestSimpleBuiltins_testSqrtBroken_cae4a927d1bb1f88b88550ba795899f5() {
        assertEval("{ sqrt(-1L) }");
    }

    @Ignore
    public void TestSimpleBuiltins_testSqrtBroken_d1949f3b9fbc81f7fe02ad4b8719bcaa() {
        assertEval("{ sqrt(-1) }");
    }

    @Ignore
    public void TestSimpleBuiltins_testSubIgnore_0902579a0dce5fa8d7a808155b8c09b0() {
        assertEval("{ gsub(\"a\",\"aa\", \"prague alley\", fixed=TRUE) }");
    }

    @Ignore
    public void TestSimpleBuiltins_testSubIgnore_fa9e3d4d6577b70532d26a56fc343b17() {
        assertEval("{ sub(\"a\",\"aa\", \"prague alley\", fixed=TRUE) }");
    }

    @Ignore
    public void TestSimpleBuiltins_testSubIgnore_dca0ae0449dfa1c58f334818a4b87673() {
        assertEval("{ gsub(\"a\",\"aa\", \"prAgue alley\", fixed=TRUE) }");
    }

    @Ignore
    public void TestSimpleBuiltins_testSubIgnore_3d79a5bb75bf60e95350618f5485daa6() {
        assertEval("{ gsub(\"a\",\"aa\", \"prAgue alley\", fixed=TRUE, ignore.case=TRUE) }");
    }

    @Ignore
    public void TestSimpleBuiltins_testSubIgnore_d1977e782dbbd1ca4da912d5f56d63ed() {
        assertEval("{ gsub(\"a\",\"aa\", \"prAgue alley\", ignore.case=TRUE) }");
    }

    @Ignore
    public void TestSimpleBuiltins_testSubIgnore_7332b217f11d38a5978915cf31eff6f4() {
        assertEval("{ gsub(\"([a-e])\",\"\\1\\1\", \"prague alley\") }");
    }

    @Ignore
    public void TestSimpleBuiltins_testSubIgnore_8df24d5d1e0149a6b232c373b6057aa7() {
        assertEval("{ gsub(\"h\",\"\", c(\"hello\", \"hi\", \"bye\")) }");
    }

    @Ignore
    public void TestSimpleBuiltins_testSubIgnore_42529469f0a7019b2a56e1e5312e0577() {
        assertEval("{ gsub(\"h\",\"\", c(\"hello\", \"hi\", \"bye\"), fixed=TRUE) }");
    }

    @Ignore
    public void TestSimpleBuiltins_testSubstitute_4d6f07ded5992a096c046ebead59dfd0() {
        assertEval("{ substitute(x + y, list(x=1)) }");
    }

    @Ignore
    public void TestSimpleBuiltins_testSubstitute_69aeec67da0ee58f71a5a4244df69a7c() {
        assertEval("{ f <- function(expr) { substitute(expr) } ; f(a * b) }");
    }

    @Ignore
    public void TestSimpleBuiltins_testSubstitute_4c1a0e897f6f8dcba279129803430c82() {
        assertEval("{ f <- function() { delayedAssign(\"expr\", a * b) ; substitute(expr) } ; f() }");
    }

    @Ignore
    public void TestSimpleBuiltins_testSubstitute_f82a54616cf2b4be6f752e5c66c635c9() {
        assertEval("{ f <- function() { delayedAssign(\"expr\", a * b) ; substitute(dummy) } ; f() }");
    }

    @Ignore
    public void TestSimpleBuiltins_testSubstitute_587cbbd25dcab3e16f1b360e583c7db5() {
        assertEval("{ delayedAssign(\"expr\", a * b) ; substitute(expr) }");
    }

    @Ignore
    public void TestSimpleBuiltins_testSubstitute_dc45366e3a931d33e1c7ea987435cdd1() {
        assertEval("{ f <- function(expr) { expr ; substitute(expr) } ; a <- 10; b <- 2; f(a * b) }");
    }

    @Ignore
    public void TestSimpleBuiltins_testSubstitute_61078b0c4da1266fe57918a4361362dd() {
        assertEval("{ f <- function(expra, exprb) { substitute(expra + exprb) } ; f(a * b, a + b) }");
    }

    @Ignore
    public void TestSimpleBuiltins_testSubstitute_d84d47dddb7bd0bf96bf16437eadd619() {
        assertEval("{ f <- function(y) { substitute(y) } ; f() }");
    }

    @Ignore
    public void TestSimpleBuiltins_testSubstitute_5f9847b1be03c329f3c41d8883684dc2() {
        assertEval("{ f <- function(y) { substitute(y) } ; typeof(f()) }");
    }

    @Ignore
    public void TestSimpleBuiltins_testSubstitute_8308ab3830982170f12169a348ea89e8() {
        assertEval("{ f <- function(z) { g <- function(y) { substitute(y)  } ; g(z) } ; f(a + d) }");
    }

    @Ignore
    public void TestSimpleBuiltins_testSubstitute_a8173ff3145e5caeadfe0a38e28a2a09() {
        assertEval("{ f <- function(x) { g <- function() { substitute(x) } ; g() } ;  f(a * b) }");
    }

    @Ignore
    public void TestSimpleBuiltins_testSubstitute_89798b3d8963d8d31c6b22ed6bc05491() {
        assertEval("{ substitute(a, list(a = quote(x + y), x = 1)) }");
    }

    @Ignore
    public void TestSimpleBuiltins_testSubstitute_3e4cc116e9a592c28b2159c6e8365bfa() {
        assertEval("{ f <- function(x = y, y = x) { substitute(x) } ; f() }");
    }

    @Ignore
    public void TestSimpleBuiltins_testSubstitute_1bcbef75639b8b543cc72a07279a2203() {
        assertEval("{ f <- function(a, b=a, c=b, d=c) { substitute(d) } ; f(x + y) }");
    }

    @Ignore
    public void TestSimpleBuiltins_testSubstitute_b728de23a3c96c7d1c7e179ba0cf22c8() {
        assertEval("{ substitute(if(a) { x } else { x * a }, list(a = quote(x + y), x = 1)) }");
    }

    @Ignore
    public void TestSimpleBuiltins_testSubstitute_b9b9e1994091af7e565e035d8c87b9ef() {
        assertEval("{ substitute(function(x, a) { x + a }, list(a = quote(x + y), x = 1)) }");
    }

    @Ignore
    public void TestSimpleBuiltins_testSubstitute_9d646fcf10648fbae8e8087bb65a9bd6() {
        assertEval("{ substitute(a[x], list(a = quote(x + y), x = 1)) }");
    }

    @Ignore
    public void TestSimpleBuiltins_testSubstitute_844fb1f54ddd6fb3cb03e5a9d632edda() {
        assertEval("{ f <- function(x) { substitute(x, list(a=1,b=2)) } ; f(a + b) }");
    }

    @Ignore
    public void TestSimpleBuiltins_testSubstitute_0083a2f370b2d901d6617b52259cd8ef() {
        assertEval("{ f <- function() { substitute(x(1:10), list(x=quote(sum))) } ; f() }");
    }

    @Ignore
    public void TestSimpleBuiltins_testSubstitute_ba8b61c2d3fa9c76a2c14d5e96138f4b() {
        assertEval("{ env <- new.env() ; z <- 0 ; delayedAssign(\"var\", z+2, assign.env=env) ; substitute(var, env=env) }");
    }

    @Ignore
    public void TestSimpleBuiltins_testSubstitute_91aaa32f72b8dab4c7856c1e7e89ed54() {
        assertEval("{ env <- new.env() ; z <- 0 ; delayedAssign(\"var\", z+2, assign.env=env) ; z <- 10 ; substitute(var, env=env) }");
    }

    @Ignore
    public void TestSimpleBuiltins_testSubstitute_8b21e0ecb7d6143dab8b63c68608f906() {
        assertEval("{ f <- function() { substitute(list(a=1,b=2,...,3,...)) } ; f() }");
    }

    @Ignore
    public void TestSimpleBuiltins_testSubstitute_6da555da9a31bfb212efe33b45c838d7() {
        assertEval("{ f <- function(...) { substitute(list(a=1,b=2,...,3,...)) } ; f() }");
    }

    @Ignore
    public void TestSimpleBuiltins_testSubstitute_fc2154960706a9f7207993aa89aaca50() {
        assertEval("{ f <- function(...) { substitute(list(a=1,b=2,...,3,...)) } ; f(x + z, a * b) }");
    }

    @Ignore
    public void TestSimpleBuiltins_testSubstitute_b6449119b833609315c063f2a2c5a363() {
        assertEval("{ f <- function(...) { substitute(list(...)) } ; f(x + z, a * b) }");
    }

    @Ignore
    public void TestSimpleBuiltins_testSumIgnore_512304594d55f1330efacd6cc594cf7a() {
        assertEval("{ sum(0, 1[3]) }");
    }

    @Ignore
    public void TestSimpleBuiltins_testSumIgnore_b579f0fccb80261d02dd8e36a1c21977() {
        assertEval("{ sum(na.rm=FALSE, 0, 1[3]) }");
    }

    @Ignore
    public void TestSimpleBuiltins_testSumIgnore_71b125cd0c9f2fe015befa381709e1a6() {
        assertEval("{ sum(0, na.rm=FALSE, 1[3]) }");
    }

    @Ignore
    public void TestSimpleBuiltins_testSumIgnore_d6658778aa6ef9490e87eee1748c00b1() {
        assertEval("{ sum(0, 1[3], na.rm=FALSE) }");
    }

    @Ignore
    public void TestSimpleBuiltins_testSumIgnore_d8048d7927bb3ae55032b224e19caf66() {
        assertEval("{ sum(0, 1[3], na.rm=TRUE) }");
    }

    @Ignore
    public void TestSimpleBuiltins_testSumIgnore_79d5da5603083c8a7cd4e867a99de305() {
        assertEval("{ sum(1+1i,2,NA, na.rm=TRUE) }");
    }

    @Ignore
    public void TestSimpleBuiltins_testSweepBroken_922919324a346071a3eb17872bd65bfd() {
        assertEval("{ sweep(array(1:24, dim = 4:2), 1:2, 5) }");
    }

    @Ignore
    public void TestSimpleBuiltins_testSweepBroken_764897cc4d4562a31c107658a96cc3b2() {
        assertEval("{ A <- matrix(1:15, ncol=5); sweep(A, 2, colSums(A), \"/\") }");
    }

    @Ignore
    public void TestSimpleBuiltins_testSweepBroken_403bf44c1ac2aaf3d8cdb91d68b2345d() {
        assertEval("{ A <- matrix(1:50, nrow=4); sweep(A, 1, 5, '-') }");
    }

    @Ignore
    public void TestSimpleBuiltins_testSweepBroken_542d39a4358474b0ed5e7284b7652493() {
        assertEval("{ A <- matrix(7:1, nrow=5); sweep(A, 1, -1, '*') }");
    }

    @Ignore
    public void TestSimpleBuiltins_testSwitchIgnore_85ece8b67b950e9299c9a4d4dcb0b533() {
        assertEval("{answer<-\"no\";switch(as.character(answer), yes=, YES=1, no=, NO=2,3)}");
    }

    @Ignore
    public void TestSimpleBuiltins_testTriangular_41ca685d92138926005a9f7fb6ca8478() {
        assertEval("{ m <- { matrix( as.character(1:6), nrow=2 ) } ; diag(m) <- c(1,2) ; m }");
    }

    @Ignore
    public void TestSimpleBuiltins_testTriangular_f1776e942214f71194d5c31b1a80996e() {
        assertEval("{ m <- { matrix( (1:6) * (1+3i), nrow=2 ) } ; diag(m) <- c(1,2) ; m }");
    }

    @Ignore
    public void TestSimpleBuiltins_testTriangular_e3c989be96bfd58a83c33b08e911de62() {
        assertEval("{ m <- { matrix( as.raw(11:16), nrow=2 ) } ; diag(m) <- c(as.raw(1),as.raw(2)) ; m }");
    }

    @Ignore
    public void TestSimpleBuiltins_testTypeCheckIgnore_7f8323b03018432a0d32c10f362ec5d7() {
        assertEval("{ is.list(NULL) }");
    }

    @Ignore
    public void TestSimpleBuiltins_testUpdateClassIgnore_de2b6cfc60c31afa53dbd74ec10d3136() {
        assertEval("{x<-c(1,2,3,4); class(x)<-\"array\"; class(x)<-\"matrix\";}");
    }

    @Ignore
    public void TestSimpleBuiltins_testUpdateClassIgnore_dfbd07abb7b6feb1f2afd25c4ad019ef() {
        assertEval("{x<-1;attr(x,\"class\")<-c(1,2,3);}");
    }

    @Ignore
    public void TestSimpleBuiltins_testUpdateNamesIgnore_2cffdfa878b18bbad7b6a53d7e4932ae() {
        assertEval("{ x <- c(1,2); names(x) <- c(\"A\", \"B\") ; x + 1 }");
    }

    @Ignore
    public void TestSimpleBuiltins_testUpdateNamesIgnore_d40e4da2cc65cb7648581165a629d52a() {
        assertEval("{ x <- 1:2; names(x) <- c(\"A\", \"B\") ; y <- c(1,2,3,4) ; names(y) <- c(\"X\", \"Y\", \"Z\") ; x + y }");
    }

    @Ignore
    public void TestSimpleBuiltins_testUseMethodLocalVars_cd724107886a7c9d25ae3b6aad713cb6() {
        assertEval("{f <- function(x){ y<-2;locFun <- function(){cat(\"local\")}; UseMethod(\"f\"); }; f.second <- function(x){cat(\"f second\",x);locFun();}; obj <-1; attr(obj,\"class\")  <- \"second\"; f(obj);}");
    }

    @Ignore
    public void TestSimpleBuiltins_testUseMethodSimple_3daab073549d57abf4b3cece0fae9dd2() {
        assertEval("{f <- function(x){ UseMethod(\"f\",x); };f.first <- function(x){cat(\"f first\",x)};f.second <- function(x){cat(\"f second\",x)};obj <-1;attr(obj,\"class\")  <- \"first\";f(obj);attr(obj,\"class\")  <- \"second\";}");
    }

    @Ignore
    public void TestSimpleBuiltins_testUseMethodSimple_24e4b6579385856080f94ac48ee5406f() {
        assertEval("{f<-function(x){UseMethod(\"f\")};f.logical<-function(x){print(\"logical\")};f(TRUE)}");
    }

    @Ignore
    public void TestSimpleBuiltins_testWhichIgnore_6d01b8ef11e5cdf979ca7122cd3de717() {
        assertEval("{ which(c(a=TRUE,b=FALSE,c=TRUE)) }");
    }

    @Ignore
    public void TestSimpleBuiltins_testWorkingDirectory_4dea13731bbc2e14f050d3a8c9270396() {
        assertEval("{ cur <- getwd(); cur1 <- setwd(getwd()) ; cur2 <- getwd() ; cur == cur1 && cur == cur2 }");
    }

    @Ignore
    public void TestSimpleBuiltins_testWorkingDirectory_4158e8f80f9f54af9ceaf07aaacc8395() {
        assertEval("{ cur <- getwd(); cur1 <- setwd(c(cur, \"dummy\")) ; cur2 <- getwd() ; cur == cur1  }");
    }

    @Ignore
    public void TestSimpleBuiltins_testWorkingDirectory_b06c73943c7300d6a0af95bb6d4140c3() {
        assertEvalError("{ setwd(1) }");
    }

    @Ignore
    public void TestSimpleBuiltins_testWorkingDirectory_d4bb5261e83943081702a1fb0f063135() {
        assertEvalError("{ setwd(character()) }");
    }

    @Ignore
    public void TestSimpleComparison_testMatrices_eb091ba085dda60b02299905b6603cba() {
        assertEval("{ matrix(1) > matrix(2) }");
    }

    @Ignore
    public void TestSimpleComparison_testMatrices_e08838ffe9812e3d1cb041aaddec856a() {
        assertEval("{ matrix(1) > NA }");
    }

    @Ignore
    public void TestSimpleComparison_testMatrices_6e89d79b793dfb2076088167e168c6e0() {
        assertEval("{ m <- matrix(1:6, nrow=2) ; m > c(1,2,3) }");
    }

    @Ignore
    public void TestSimpleComparison_testScalarsIgnore_7a6557e91f8f198b6c11c29c4e572f57() {
        assertEval("{ z <- TRUE; dim(z) <- c(1) ; dim(z == TRUE) }");
    }

    @Ignore
    public void TestSimpleComparison_testScalarsIgnore_6f066c83dbb9ff430a0d5056100fbb50() {
        assertEvalError("{ z <- TRUE; dim(z) <- c(1) ; u <- 1:3 ; dim(u) <- 3 ; u == z }");
    }

    @Ignore
    public void TestSimpleComparison_testScalarsNAAsFunctionIgnore_0a500b31b16f008e4a1dc5b5630344c8() {
        assertEval("{ f <- function(a,b) { a > b } ; f(1,2) ; f(1L,2) ; f(\"hello\", \"hi\"[2]) }");
    }

    @Ignore
    public void TestSimpleComparison_testScalarsNAAsFunctionIgnore_c803d5d2a05362ff97b2237e3502ac08() {
        assertEval("{ f <- function(a,b) { a > b } ; f(1,2) ; f(1L,2) ; f(\"hello\"[2], \"hi\") }");
    }

    @Ignore
    public void TestSimpleFunctions_testDefinitionsIgnore_b8d75a017c31d73d6dbf7c6a93953d67() {
        assertEval("{ x <- function(a,b) { a^b } ; f <- function() { x <- \"sum\" ; sapply(1, x, 2) } ; f() }");
    }

    @Ignore
    public void TestSimpleFunctions_testDefinitionsIgnore_dfa24cb65db3a6a592617aa583ec1aaa() {
        assertEval("{ x <- function(a,b) { a^b } ; g <- function() { x <- \"sum\" ; f <- function() { sapply(1, x, 2) } ; f() }  ; g() }");
    }

    @Ignore
    public void TestSimpleFunctions_testDefinitionsIgnore_6ff99329ff4c5405259dd094d456df82() {
        assertEval("{ x <- function(a,b) { a^b } ; f <- function() { x <- 211 ; sapply(1, x, 2) } ; f() }");
    }

    @Ignore
    public void TestSimpleFunctions_testDefinitionsIgnore_90214c174a4cd064fcdf43a64bba6f73() {
        assertEval("{ x <- function(a,b) { a^b } ; dummy <- sum ; f <- function() { x <- \"dummy\" ; sapply(1, x, 2) } ; f() }");
    }

    @Ignore
    public void TestSimpleFunctions_testDefinitionsIgnore_ba4a8d210d2bcdac8ede803b28c13172() {
        assertEval("{ x <- function(a,b) { a^b } ; dummy <- sum ; f <- function() { x <- \"dummy\" ; dummy <- 200 ; sapply(1, x, 2) } ; f() }");
    }

    @Ignore
    public void TestSimpleFunctions_testDefinitionsIgnore_8ef4913016fe9a78ae79cb9f48e3c5ae() {
        assertEval("{ foo <- function (x) { x } ; foo() }");
    }

    @Ignore
    public void TestSimpleFunctions_testDefinitionsIgnore_1c3efc0657001d0ce5000a68b2e7b18d() {
        assertEval("{ foo <- function (x) { x } ; foo(1,2,3) }");
    }

    @Ignore
    public void TestSimpleFunctions_testDotsIgnore_e620898284cbe5e1d40bfe326c77804e() {
        assertEval("{ f <- function(...) { ..1 } ;  f(10) }");
    }

    @Ignore
    public void TestSimpleFunctions_testDotsIgnore_a8e7323fa1a949f877214637cf0a91b1() {
        assertEval("{ f <- function(...) { x <<- 10 ; ..1 } ; x <- 1 ; f(x) }");
    }

    @Ignore
    public void TestSimpleFunctions_testDotsIgnore_ab19b9b703d36ea0149b6950305344b1() {
        assertEval("{ f <- function(...) { ..1 ; x <<- 10 ; ..1 } ; x <- 1 ; f(x) }");
    }

    @Ignore
    public void TestSimpleFunctions_testDotsIgnore_a52d7c73079437ca5443652b7f20f2ef() {
        assertEval("{ f <- function(...) { ..1 ; x <<- 10 ; ..2 } ; x <- 1 ; f(100,x) }");
    }

    @Ignore
    public void TestSimpleFunctions_testDotsIgnore_fc05b96d7c209b4b11d3c1597a4f5d95() {
        assertEval("{ f <- function(...) { ..2 ; x <<- 10 ; ..1 } ; x <- 1 ; f(x,100) }");
    }

    @Ignore
    public void TestSimpleFunctions_testDotsIgnore_d6e84b6c4d84ca15395f370802824ec0() {
        assertEval("{ g <- function(...) { 0 } ; f <- function(...) { g(...) ; x <<- 10 ; ..1 } ; x <- 1 ; f(x) }");
    }

    @Ignore
    public void TestSimpleFunctions_testDotsIgnore_581191e3ee585752a4393b1dd5c20af3() {
        assertEval("{ f <- function(...) { substitute(..1) } ;  f(x+y) }");
    }

    @Ignore
    public void TestSimpleFunctions_testDotsIgnore_46356a32a158c79de398dd64974058fc() {
        assertEval("{ f <- function(...) { g <- function() { ..1 } ; g() } ; f(a=2) }");
    }

    @Ignore
    public void TestSimpleFunctions_testDotsIgnore_569ec3ad103b4dcd2b7e7af1202dd26f() {
        assertEval("{ f <- function(...) { ..1 <- 2 ; ..1 } ; f(z = 1) }");
    }

    @Ignore
    public void TestSimpleFunctions_testDotsIgnore_a29c54a3c8cd1ee3e35a2aea432951cb() {
        assertEval("{ g <- function(a,b) { a + b } ; f <- function(...) { g(...) }  ; f(1,2) }");
    }

    @Ignore
    public void TestSimpleFunctions_testDotsIgnore_82b39f3b671e13554b9f70c67b51d9bc() {
        assertEval("{ g <- function(a,b,x) { a + b * x } ; f <- function(...) { g(...,x=4) }  ; f(b=1,a=2) }");
    }

    @Ignore
    public void TestSimpleFunctions_testDotsIgnore_44ffe8a1375fa81b1531c8e8a3c876ee() {
        assertEval("{ g <- function(a,b,x) { a + b * x } ; f <- function(...) { g(x=4, ...) }  ; f(b=1,a=2) }");
    }

    @Ignore
    public void TestSimpleFunctions_testDotsIgnore_1d94abf5afd9989c20c9e7713f15aa3a() {
        assertEval("{ g <- function(a,b,x) { a + b * x } ; f <- function(...) { g(x=4, ..., 10) }  ; f(b=1) }");
    }

    @Ignore
    public void TestSimpleFunctions_testDotsIgnore_b7c1eb65db6a2cb8b5f3401383477104() {
        assertEval("{ g <- function(a,b,aa,bb) { a ; x <<- 10 ; aa ; c(a, aa) } ; f <- function(...) {  g(..., ...) } ; x <- 1; y <- 2; f(x, y) }");
    }

    @Ignore
    public void TestSimpleFunctions_testDotsIgnore_f869c81e19bebe1d0b508f3152867860() {
        assertEval("{ f <- function(a, b) { a - b } ; g <- function(...) { f(1, ...) } ; g(a = 2) }");
    }

    @Ignore
    public void TestSimpleFunctions_testDotsIgnore_168904965e7c99fe53738eba7ef80c6e() {
        assertEval("{ f <- function(a, barg, ...) { a + barg } ; g <- function(...) { f(a=1, ...) } ; g(b=2,3) }");
    }

    @Ignore
    public void TestSimpleFunctions_testDotsIgnore_446276723386c4e17ee775d34b52759a() {
        assertEval("{ f <- function(a, barg, bextra, dummy) { a + barg } ; g <- function(...) { f(a=1, ...) } ; g(be=2,du=3, 3) }");
    }

    @Ignore
    public void TestSimpleFunctions_testDotsIgnore_30b478f9a7f62680adb64c9c36c9ab71() {
        assertEval("{ f <- function(a, barg, bextra, dummy) { a + barg } ; g <- function(...) { f(a=1, ...) } ; g(1,2,3) }");
    }

    @Ignore
    public void TestSimpleFunctions_testDotsIgnore_ba5a64f80ce3db2ca6ec2bc574c2b011() {
        assertEval("{ f <- function(...,d) { ..1 + ..2 } ; f(1,d=4,2) }");
    }

    @Ignore
    public void TestSimpleFunctions_testDotsIgnore_ccfd3930d86a89add4a6dbc2941c216e() {
        assertEval("{ f <- function(...,d) { ..1 + ..2 } ; f(1,2,d=4) }");
    }

    @Ignore
    public void TestSimpleFunctions_testDotsIgnore_a3678db1544ef8395deec4ed02acdb3d() {
        assertEvalError("{ g <- function(a,b,x) { a + b * x } ; f <- function(...) { g(x=4, ..., 10) }  ; f(b=1,a=2) }");
    }

    @Ignore
    public void TestSimpleFunctions_testDotsIgnore_67eac84ba5b2dac0c1bc9214053b228c() {
        assertEvalError("{ f <- function(...) { ..3 } ; f(1,2) }");
    }

    @Ignore
    public void TestSimpleFunctions_testDotsIgnore_452f05dd561690c47f4f03db94d54b6b() {
        assertEvalError("{ f <- function() { dummy() } ; f() }");
    }

    @Ignore
    public void TestSimpleFunctions_testDotsIgnore_20c4c3aa63da2253e51ef2c5ba9d4a1b() {
        assertEvalError("{ f <- function() { if (FALSE) { dummy <- 2 } ; dummy() } ; f() }");
    }

    @Ignore
    public void TestSimpleFunctions_testDotsIgnore_8645241807f4b8810f69603e0858ef16() {
        assertEvalError("{ f <- function() { if (FALSE) { dummy <- 2 } ; g <- function() { dummy() } ; g() } ; f() }");
    }

    @Ignore
    public void TestSimpleFunctions_testDotsIgnore_edee5dc6f81e51ce659c0f3a2fb21571() {
        assertEvalError("{ f <- function() { dummy <- 2 ; g <- function() { dummy() } ; g() } ; f() }");
    }

    @Ignore
    public void TestSimpleFunctions_testDotsIgnore_c3c566ad3a1f22872c3f310db5ae8933() {
        assertEvalError("{ f <- function() { dummy() } ; dummy <- 2 ; f() }");
    }

    @Ignore
    public void TestSimpleFunctions_testDotsIgnore_5606499974e8a959bd2e5a755f7832c8() {
        assertEvalError("{ dummy <- 2 ; dummy() }");
    }

    @Ignore
    public void TestSimpleFunctions_testDotsIgnore_76837b302e412d60cdec11289bac184b() {
        assertEvalError("{ lapply(1:3, \"dummy\") }");
    }

    @Ignore
    public void TestSimpleFunctions_testDotsIgnore_27d8843efbecef3fd6ae84611b61cdff() {
        assertEvalError("{ f <- function(a, b) { a + b } ; g <- function(...) { f(a=1, ...) } ; g(a=2) }");
    }

    @Ignore
    public void TestSimpleFunctions_testDotsIgnore_7f8c80886bf192821872b6edd793baf2() {
        assertEvalError("{ f <- function(a, barg, bextra) { a + barg } ; g <- function(...) { f(a=1, ...) } ; g(b=2,3) }");
    }

    @Ignore
    public void TestSimpleFunctions_testDotsIgnore_997c167046500987d88720745d0018c2() {
        assertEvalError("{ f <- function(a, barg, bextra, dummy) { a + barg } ; g <- function(...) { f(a=1, ...) } ; g(be=2,bex=3, 3) }");
    }

    @Ignore
    public void TestSimpleFunctions_testDotsIgnore_601a671e48fcffae9a23e5b3466aa324() {
        assertEvalError("{ f <- function(a, barg, bextra, dummy) { a + barg } ; g <- function(...) { f(a=1, ..., x=2) } ; g(1) }");
    }

    @Ignore
    public void TestSimpleFunctions_testDotsIgnore_c42cdbf8980cb24618b0e81c71c76f87() {
        assertEvalError("{ f <- function(a, barg, bextra, dummy) { a + barg } ; g <- function(...) { f(a=1, ..., x=2,z=3) } ; g(1) }");
    }

    @Ignore
    public void TestSimpleFunctions_testDotsIgnore_673e885ab1ad8a737dbc0b05d6a34eed() {
        assertEvalError("{ f <- function(a, barg, bextra, dummy) { a + barg } ; g <- function(...) { f(a=1, ..., xxx=2) } ; g(1) }");
    }

    @Ignore
    public void TestSimpleFunctions_testDotsIgnore_4ef97fc6760900dfba4abef33ebb3620() {
        assertEvalError("{ f <- function(a, barg, bextra, dummy) { a + barg } ; g <- function(...) { f(a=1, xxx=2, ...) } ; g(1) }");
    }

    @Ignore
    public void TestSimpleFunctions_testDotsIgnore_3df181a7e78ef23b092f1aba322bbfa1() {
        assertEvalError("{ f <- function(a, barg, bextra, dummy) { a + barg } ; g <- function(...) { f(a=1, ...,,,) } ; g(1) }");
    }

    @Ignore
    public void TestSimpleFunctions_testDotsIgnore_abcc928e40684f62d0ad26ee2f35b057() {
        assertEvalError("{ f <- function(...) { ..2 + ..2 } ; f(1,,2) }");
    }

    @Ignore
    public void TestSimpleFunctions_testDotsIgnore_408a647f1319d8f5216323761b223a47() {
        assertEvalError("{ f <- function(...) { ..1 + ..2 } ; f(1,,3) }");
    }

    @Ignore
    public void TestSimpleFunctions_testErrors_97c1046334e0c7a03ba92803615fccd6() {
        assertEvalError("{ x<-function(){1} ; x(y=1) }");
    }

    @Ignore
    public void TestSimpleFunctions_testErrors_e45fc91400caff4d8a5596ec8cd2edfc() {
        assertEvalError("{ x<-function(y, b){1} ; x(y=1, 2, 3, z = 5) }");
    }

    @Ignore
    public void TestSimpleFunctions_testErrors_e8fd77ad56a4fc8e254f827faed5c973() {
        assertEvalError("{ x<-function(){1} ; x(1) }");
    }

    @Ignore
    public void TestSimpleFunctions_testErrors_9c686da74e6a9bfda861ec6e834613e8() {
        assertEvalError("{ x<-function(a){1} ; x(1,) }");
    }

    @Ignore
    public void TestSimpleFunctions_testErrors_423440c018b8f580500bc17469c52cb8() {
        assertEvalError("{ x<-function(){1} ; x(y=sum(1:10)) }");
    }

    @Ignore
    public void TestSimpleFunctions_testErrors_483a6566dbfd75258c3c09b229efb70b() {
        assertEvalError("{ f <- function(x) { x } ; f() }");
    }

    @Ignore
    public void TestSimpleFunctions_testErrors_da6b1096c4e55e8bb4ac7400d7e63552() {
        assertEvalError("{ x<-function(y,b){1} ; x(y=1,y=3,4) }");
    }

    @Ignore
    public void TestSimpleFunctions_testErrors_3e920d36beba426178bb6e2c548151b7() {
        assertEvalError("{ x<-function(foo,bar){foo*bar} ; x(fo=10,f=1,2) }");
    }

    @Ignore
    public void TestSimpleFunctions_testErrors_1f3190100b071debf5b11ed7f2fae959() {
        assertEvalError("{ f <- function(a,a) {1} }");
    }

    @Ignore
    public void TestSimpleFunctions_testErrors_bf29c1dae99e04f8cd11a340f54e1287() {
        assertEvalError("{ f <- function(a,b,c,d) { a + b } ; f(1,x=1,2,3,4) }");
    }

    @Ignore
    public void TestSimpleFunctions_testPromisesIgnore_c7558b8584a0a8c1dff6c7ee5575ab52() {
        assertEval("{ f <- function(x = z) { z = 1 ; x } ; f() }");
    }

    @Ignore
    public void TestSimpleFunctions_testPromisesIgnore_b817867bec89270f00c9820b107edd80() {
        assertEval("{ z <- 1 ; f <- function(c = z) {  z <- z + 1 ; c  } ; f() }");
    }

    @Ignore
    public void TestSimpleFunctions_testPromisesIgnore_0782b9c8b5990e31ca5d45f3d355ad83() {
        assertEval("{ f <- function(a) { g <- function(b) { x <<- 2; b } ; g(a) } ; x <- 1 ; f(x) }");
    }

    @Ignore
    public void TestSimpleFunctions_testPromisesIgnore_9a98faefce072c525121fc846528b144() {
        assertEval("{ f <- function(a) { g <- function(b) { a <<- 3; b } ; g(a) } ; x <- 1 ; f(x) }");
    }

    @Ignore
    public void TestSimpleFunctions_testPromisesIgnore_f502212c6a9fc0404104e3f44f29d926() {
        assertEval("{ f <- function(x) { function() {x} } ; a <- 1 ; b <- f(a) ; a <- 10 ; b() }");
    }

    @Ignore
    public void TestSimpleFunctions_testPromisesIgnore_1d4e596e32ad6ce14263c2861138bb44() {
        assertEvalError("{ f <- function(x = y, y = x) { y } ; f() }");
    }

    @Ignore
    public void TestSimpleFunctions_testReturnIgnore_ea86042d5ec0a9de6c14aabc98049cf0() {
        assertEval("{ f<-function() { return(invisible(2)) } ; f() }");
    }

    @Ignore
    public void TestSimpleIfEvaluator_testIfDanglingElseIgnore_d73be7d76c1d5f7720c73594824df7ea() {
        assertEvalNoOutput("if(FALSE) if (FALSE) 1 else 2");
    }

    @Ignore
    public void TestSimpleIfEvaluator_testIfWithoutElseIgnore_a1e01cf7b16f44e54f53f0bd7b7d4712() {
        assertEvalNoOutput("if(FALSE) 1");
    }

    @Ignore
    public void TestSimpleLists_testListArgumentEvaluation_f62339e36ed620e527abf492790cea00() {
        assertEval("{ a <- c(0,0,0) ; f <- function() { g <- function() { a[2] <<- 9 } ; g() } ; u <- function() { a <- c(1,1,1) ; f() ; a } ; list(a,u()) }");
    }

    @Ignore
    public void TestSimpleLoop_testDynamic_f61782f946510fe4afa8081fcbdd8fb1() {
        assertEval("{ l <- quote({x <- 0 ; for(i in 1:10) { x <- x + i } ; x}) ; f <- function() { eval(l) } ; x <<- 10 ; f() }");
    }

    @Ignore
    public void TestSimpleLoop_testLoops3_e52a6f4007d0a090db2f28b255bf413a() {
        assertEval("{ l <- quote({for(i in c(1,2)) { x <- i } ; x }) ; f <- function() { eval(l) } ; f() }");
    }

    @Ignore
    public void TestSimpleLoop_testLoops3_6548e4ec40613c3fef7af0ad99e9633e() {
        assertEval("{ l <- quote(for(i in s) { x <- i }) ; s <- 1:3 ; eval(l) ; s <- 2:1 ; eval(l) ; x }");
    }

    @Ignore
    public void TestSimpleLoop_testLoops3_46a097a0af4ffe6e8077dcbe5e4430e0() {
        assertEval("{ l <- quote({for(i in c(2,1)) { x <- i } ; x }) ; f <- function() { if (FALSE) i <- 2 ; eval(l) } ; f() }");
    }

    @Ignore
    public void TestSimpleLoop_testLoops3_569178ca1ef4a4eb52481f6da3753a5a() {
        assertEval("{ l <- quote(for(i in s) { x <- i }) ; s <- 1:3 ; eval(l) ; s <- NULL ; eval(l) ; x }");
    }

    @Ignore
    public void TestSimpleLoop_testLoops3_05c2bfcd5008d009fec146738755dac8() {
        assertEval("{ l <- quote({ for(i in c(1,2,3,4)) { if (i == 1) { next } ; if (i==3) { break } ; x <- i ; if (i==4) { x <- 10 } } ; x }) ; f <- function() { eval(l) } ; f()  }");
    }

    @Ignore
    public void TestSimpleLoop_testLoops3_ea11d8de89669a91c43b8a2985aaf4a0() {
        assertEval("{ l <- quote({ for(i in 1:4) { if (i == 1) { next } ; if (i==3) { break } ; x <- i ; if (i==4) { x <- 10 } } ; x }) ; f <- function() { eval(l) } ; f()  }");
    }

    @Ignore
    public void TestSimpleLoop_testLoopsErrorsIgnore_f394e8f19fc73574a5c55ba7f8e03973() {
        assertEvalError("{ l <- quote(for(i in s) { x <- i }) ; s <- 1:3 ; eval(l) ; s <- function(){} ; eval(l) ; x }");
    }

    @Ignore
    public void TestSimpleLoop_testLoopsErrorsIgnore_2b1a508671083a1b18d0ddb3fe0979c2() {
        assertEvalError("{ l <- function(s) { for(i in s) { x <- i } ; x } ; l(1:3) ; s <- function(){} ; l(s) ; x }");
    }

    @Ignore
    public void TestSimpleLoop_testLoopsErrorsIgnore_eb72a8fa37e3e5c2ac10481c6173a724() {
        assertEvalError("{ l <- quote({ for(i in s) { x <- i } ; x }) ; f <- function(s) { eval(l) } ; f(1:3) ; s <- function(){} ; f(s) ; x }");
    }

    @Ignore
    public void TestSimpleLoop_testOneIterationLoops_2b49e8a8d835c688af57e7939698d86a() {
        assertEvalNoNL("{ for (a in 1) cat(a) }");
    }

    @Ignore
    public void TestSimpleLoop_testOneIterationLoops_d16fcada6748f3bb2cf6eb7647ccd86f() {
        assertEvalNoNL("{ for (a in 1L) cat(a) }");
    }

    @Ignore
    public void TestSimpleLoop_testOneIterationLoops_133be12813e36ebfe9c2af618ab288c8() {
        assertEvalNoNL("{ for (a in \"xyz\") cat(a) }");
    }

    @Ignore
    public void TestSimpleSequences_testSequenceConstructionIgnore_b9324a4b0cb6cce5fbe2323872e18705() {
        assertEvalWarning("{ (1:3):3 }");
    }

    @Ignore
    public void TestSimpleTruffle_test1Ignore_3ec182256a363ba8d70350f6d949593b() {
        assertEvalNoOutput("{ f<-function(i) { if(i==1) { i } } ; f(1) ; f(2) }");
    }

    @Ignore
    public void TestSimpleTruffle_test1Ignore_6b932d60711336223d0b7667e5e39f6d() {
        assertEvalNoOutput("{ f<-function() { if (!1) TRUE } ; f(); f() }");
    }

    @Ignore
    public void TestSimpleTruffle_test1Ignore_97edc61479ed325f8e463f75a53a34d4() {
        assertEvalNoOutput("{ f<-function() { if (!TRUE) 1 } ; f(); f() }");
    }

    @Ignore
    public void TestSimpleTruffle_test1Ignore_71c46963de35ffad054f0a585f749a4f() {
        assertEvalNoOutput("{ f<-function(i) { if (FALSE) { i } } ; f(2) ; f(1) }");
    }

    @Ignore
    public void TestSimpleVectors_testMoreVectorsOtherIgnore_461a050f655ae44ddfc5d11f6a011e93() {
        assertEvalError("{ x<-1:4; x[[1]]<-NULL; x }");
    }

    @Ignore
    public void TestSimpleVectors_testMoreVectorsOtherIgnore_5a63039e693f0bcdb40f33a133932ebd() {
        assertEvalError("{ x<-1:4; x[[0]]<-NULL; x }");
    }

    @Ignore
    public void TestSimpleVectors_testMoreVectorsOtherIgnore_3b27f8602ed093e9302f1ed670a155cf() {
        assertEvalError("{ b<-3:5; dim(b) <- c(1,3) ; b[[c(1)]] <- NULL ; b }");
    }

    @Ignore
    public void TestSimpleVectors_testMoreVectorsOtherIgnore_4b570d690c92236829b8974bae01fe3e() {
        assertEvalError("{ b<-3:5; dim(b) <- c(1,3) ; b[[0]] <- NULL ; b }");
    }

    @Ignore
    public void TestSimpleVectors_testMoreVectorsOtherIgnore_fe5461bdd4035e24804d4c684b9bb20f() {
        assertEvalError("{ x <- integer() ; x[[NA]] <- NULL ; x }");
    }

    @Ignore
    public void TestSimpleVectors_testMoreVectorsOtherIgnore_f09061c93f11ca4a2ec5ecd4f85f7548() {
        assertEvalError("{ x <- c(1) ; x[[NA]] <- NULL ; x }");
    }

    @Ignore
    public void TestSimpleVectors_testMoreVectorsOtherIgnore_4eea10efa7dfc459fce3420e5cf8d9fc() {
        assertEvalError("{ x <- c(1,2) ; x[[NA]] <- NULL ; x }");
    }

    @Ignore
    public void TestSimpleVectors_testMoreVectorsOtherIgnore_ad453b3eec6a2d91d42ea4c78a0c9356() {
        assertEvalError("{ x <- c(1,2,3) ; x[[NA]] <- NULL ; x }");
    }

    @Ignore
    public void TestSimpleVectors_testMoreVectorsOtherIgnore_d5bbba1f1bb5b771dbc80175679415c5() {
        assertEvalError("{ x<-c(1,2,3,4); dim(x)<-c(2,2); x[[1]]<-NULL; x }");
    }

    @Ignore
    public void TestSimpleVectors_testScalarUpdateIgnore_ea7d1aaf03e73608bdd0d9114c96e3a8() {
        assertEvalError("{ f <- function(b,v) { b[[2]] <- v ; b } ; f(c(\"a\",\"b\"),\"d\") ; f(c(\"a\",\"b\"),NULL) }");
    }

    @Ignore
    public void TestSimpleVectors_testScalarUpdateIgnore_5d198ef5c0421165963dc6da0d622857() {
        assertEvalError("{ x <- 4:10 ; x[[\"z\"]] <- NULL ; x }");
    }

    @Ignore
<<<<<<< HEAD
    public void TestSimpleVectors_testUpdateOther_eea525ae4479446e708a52622475cd5b() {
        assertEval("{ f<-function() { print(`*tmp*`[2]); `*tmp*`[2]<-7; 1 } ; x<-c(1,2); x[f()]<-42; x }");
    }

    @Ignore
    public void TestSimpleVectors_testUpdateOther_7994f543433d0239668974a5699941da() {
        assertEval("{ f<-function() { print(`*tmp*`[2]); `*tmp*`[2]<<-7; 1 } ; x<-c(1,2); x[f()]<-42; x }");
    }

    @Ignore
    public void TestSimpleVectors_testUpdateOther_8f47617a6b12ce7fa5b41d5ce455b89e() {
        assertEval("{ x<-c(1,2); f<-function() { x<-c(100, 200); x[1]<-4; print(x) } ; f(); x }");
    }

    @Ignore
    public void TestSimpleVectors_testUpdateOther_f6ccb4168af3fd4313e35696afc3f2f5() {
=======
    public void TestSimpleVectors_testTmpUpdate_f6ccb4168af3fd4313e35696afc3f2f5() {
>>>>>>> 596e100b
        assertEval("{ x<-c(1,2); x[1]<-42; `*tmp*`[1]<-7; x }");
    }

    @Ignore
<<<<<<< HEAD
    public void TestSimpleVectors_testUpdateOther_2a527d7409757c6f8ae809606cf60294() {
        assertEval("{ x<-c(1,2); f<-function() { x<-c(100, 200); x[1]<<-4; print(x) } ; f(); x }");
    }

    @Ignore
=======
>>>>>>> 596e100b
    public void TestSimpleVectors_testVectorUpdateIgnore_4bb6389721e2adbd8f6b69aa42e80569() {
        assertEval("{ x<-1:5 ; x[x[4]<-2] <- (x[4]<-100) ; x }");
    }

    @Ignore
    public void TestSimpleVectors_testVectorUpdateIgnore_09e16a78eb04d58e35b4c9045cbc0acb() {
        assertEval("{ x<-5:1 ; x[x[2]<-2] }");
    }

}
<|MERGE_RESOLUTION|>--- conflicted
+++ resolved
@@ -639,6 +639,11 @@
     }
 
     @Ignore
+    public void TestSimpleBuiltins_testDelayedAssignIgnore_87d161302160393963ba6b1003b818c8() {
+        assertEval("{ f <- function() print (\"outer\");  g <- function() { delayedAssign(\"f\", 1); f() }; g()}");
+    }
+
+    @Ignore
     public void TestSimpleBuiltins_testDelayedAssignIgnore_79fb1d399e2b39a496dac5a9749fb873() {
         assertEval("{ h <- new.env(parent=emptyenv()) ; delayedAssign(\"x\", y, h, h) ; assign(\"y\", 2, h) ; get(\"x\", h) }");
     }
@@ -2014,6 +2019,11 @@
     }
 
     @Ignore
+    public void TestSimpleFunctions_testArgsIgnore_4f0bba29449d73452b8aeb86b93aafb5() {
+        assertEval("{ f<-function(x, row.names = NULL, optional = FALSE, ...) {print(optional); for (i in list(...)) {print(i)} }; f(c(7,42), row.names=NULL, nm=\"x\") }");
+    }
+
+    @Ignore
     public void TestSimpleFunctions_testDefinitionsIgnore_b8d75a017c31d73d6dbf7c6a93953d67() {
         assertEval("{ x <- function(a,b) { a^b } ; f <- function() { x <- \"sum\" ; sapply(1, x, 2) } ; f() }");
     }
@@ -2489,7 +2499,11 @@
     }
 
     @Ignore
-<<<<<<< HEAD
+    public void TestSimpleVectors_testTmpUpdate_f6ccb4168af3fd4313e35696afc3f2f5() {
+        assertEval("{ x<-c(1,2); x[1]<-42; `*tmp*`[1]<-7; x }");
+    }
+
+    @Ignore
     public void TestSimpleVectors_testUpdateOther_eea525ae4479446e708a52622475cd5b() {
         assertEval("{ f<-function() { print(`*tmp*`[2]); `*tmp*`[2]<-7; 1 } ; x<-c(1,2); x[f()]<-42; x }");
     }
@@ -2505,22 +2519,11 @@
     }
 
     @Ignore
-    public void TestSimpleVectors_testUpdateOther_f6ccb4168af3fd4313e35696afc3f2f5() {
-=======
-    public void TestSimpleVectors_testTmpUpdate_f6ccb4168af3fd4313e35696afc3f2f5() {
->>>>>>> 596e100b
-        assertEval("{ x<-c(1,2); x[1]<-42; `*tmp*`[1]<-7; x }");
-    }
-
-    @Ignore
-<<<<<<< HEAD
     public void TestSimpleVectors_testUpdateOther_2a527d7409757c6f8ae809606cf60294() {
         assertEval("{ x<-c(1,2); f<-function() { x<-c(100, 200); x[1]<<-4; print(x) } ; f(); x }");
     }
 
     @Ignore
-=======
->>>>>>> 596e100b
     public void TestSimpleVectors_testVectorUpdateIgnore_4bb6389721e2adbd8f6b69aa42e80569() {
         assertEval("{ x<-1:5 ; x[x[4]<-2] <- (x[4]<-100) ; x }");
     }
