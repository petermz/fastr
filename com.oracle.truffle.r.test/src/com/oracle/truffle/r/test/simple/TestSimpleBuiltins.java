/*
 * This material is distributed under the GNU General Public License
 * Version 2. You may review the terms of this license at
 * http://www.gnu.org/licenses/gpl-2.0.html
 *
 * Copyright (c) 2012-2014, Purdue University
 * Copyright (c) 2013, 2014, Oracle and/or its affiliates
 *
 * All rights reserved.
 */
package com.oracle.truffle.r.test.simple;

import java.util.*;

import org.junit.*;

import com.oracle.truffle.r.test.*;

public class TestSimpleBuiltins extends TestBase {

    @Test
    public void testScan() {
        // from scan's documentation
        assertEval("{ con<-textConnection(c(\"TITLE extra line\", \"2 3 5 7\", \"11 13 17\")); scan(con, skip = 1, quiet = TRUE) }");
        assertEval("{ con<-textConnection(c(\"TITLE extra line\", \"2 3 5 7\", \"11 13 17\")); scan(con, skip = 1) }");
        assertEval("{ con<-textConnection(c(\"TITLE extra line\", \"2 3 5 7\", \"11 13 17\")); scan(con, skip = 1, nlines = 1) }");
        assertEvalWarning("{ con<-textConnection(c(\"TITLE extra line\", \"2 3 5 7\", \"11 13 17\")); scan(con, what = list(\"\",\"\",\"\")) }");
        assertEval("{ con<-textConnection(c(\"TITLE extra line\", \"2 3 5 7\", \"11 13 17\")); scan(con, what = list(\"\",\"\",\"\"), flush=TRUE) }");

        assertEval("{ con<-textConnection(c(\"HEADER\", \"7 2 3\", \"4 5 42\")); scan(con, skip = 1) }");
        assertEval("{ con<-textConnection(c(\"HEADER\", \"7 2 3\", \"4 5 42\")); scan(con, skip = 1, quiet=TRUE) }");
        assertEval("{ con<-textConnection(c(\"HEADER\", \"7 2 3\", \"4 5 42\")); scan(con, skip = 1, nlines = 1) }");
        assertEvalWarning("{ con<-textConnection(c(\"HEADER\", \"7 2 3\", \"4 5 42\")); scan(con, what = list(\"\",\"\",\"\")) }");

        assertEval("{ con<-textConnection(c(\"HEADER\", \"7 2 3\", \"4 5 42\")); scan(con, what = list(\"\",\"\",\"\"), fill=TRUE) }");
        assertEvalError("{ con<-textConnection(c(\"HEADER\", \"7 2 3\", \"4 5 42\")); scan(con, what = list(\"\",\"\",\"\"), multi.line=FALSE) }");
        assertEval("{ con<-textConnection(c(\"HEADER\", \"7 2 3\", \"4 5 42\")); scan(con, what = list(\"\",\"\",\"\"), fill=TRUE, multi.line=FALSE) }");

    }

    @Test
    public void testPMax() {
        assertEval("{ pmax(c(1L, 7L), c(42L, 1L)) }");
        assertEval("{ pmax(c(1L, 7L), integer()) }");
        assertEvalWarning("{ pmax(c(1L, 7L, 8L), c(1L), c(42L, 1L)) }");
        assertEval("{ pmax(c(1L, 7L), c(42L, as.integer(NA))) }");
        assertEval("{ pmax(c(1L, 7L), c(42L, as.integer(NA)), na.rm=TRUE) }");

        assertEval("{ pmax(c(1, 7), c(42, 1)) }");
        assertEval("{ pmax(c(1, 7), double()) }");
        assertEvalWarning("{ pmax(c(1, 7, 8), c(1), c(42, 1)) }");
        assertEval("{ pmax(c(1, 7), c(42, as.double(NA))) }");
        assertEval("{ pmax(c(1, 7), c(42, as.double(NA)), na.rm=TRUE) }");

        assertEval("{ pmax(c(\"1\", \"7\"), c(\"42\", \"1\")) }");
        assertEval("{ pmax(c(\"1\", \"7\"), character()) }");
        assertEvalWarning("{ pmax(c(\"1\", \"7\", \"8\"), c(\"1\"), c(\"42\", \"1\")) }");
        assertEval("{ pmax(c(\"1\", \"7\"), c(\"42\", as.character(NA))) }");
        assertEval("{ pmax(c(\"1\", \"7\"), c(\"42\", as.character(NA)), na.rm=TRUE) }");
        assertEval("{ pmax(c(\"1\", as.character(NA)), c(\"42\", \"1\"), na.rm=TRUE) }");
        assertEval("{ pmax(c(\"1\", as.character(NA)), c(as.character(NA), as.character(NA)), c(\"42\", \"1\"), na.rm=TRUE) }");

        assertEval("{ pmax(c(FALSE, TRUE), c(TRUE, FALSE)) }");
        assertEval("{ pmax(c(FALSE, TRUE), logical()) }");
        assertEval("{ pmax(c(FALSE, TRUE), c(FALSE, NA)) }");

        assertEvalError("{ pmax(as.raw(42)) }");
        assertEvalError("{ pmax(7+42i) }");
    }

    @Test
    public void testPMin() {
        assertEval("{ pmin(c(1L, 7L), c(42L, 1L)) }");
        assertEval("{ pmin(c(1L, 7L), integer()) }");
        assertEvalWarning("{ pmin(c(1L, 7L, 8L), c(1L), c(42L, 1L)) }");
        assertEval("{ pmin(c(1L, 7L), c(42L, as.integer(NA))) }");
        assertEval("{ pmin(c(1L, 7L), c(42L, as.integer(NA)), na.rm=TRUE) }");

        assertEval("{ pmin(c(1, 7), c(42, 1)) }");
        assertEval("{ pmin(c(1, 7), double()) }");
        assertEvalWarning("{ pmin(c(1, 7, 8), c(1), c(42, 1)) }");
        assertEval("{ pmin(c(1, 7), c(42, as.double(NA))) }");
        assertEval("{ pmin(c(1, 7), c(42, as.double(NA)), na.rm=TRUE) }");

        assertEval("{ pmin(c(\"1\", \"7\"), c(\"42\", \"1\")) }");
        assertEval("{ pmin(c(\"1\", \"7\"), character()) }");
        assertEvalWarning("{ pmin(c(\"1\", \"7\", \"8\"), c(\"1\"), c(\"42\", \"1\")) }");
        assertEval("{ pmin(c(\"1\", \"7\"), c(\"42\", as.character(NA))) }");
        assertEval("{ pmin(c(\"1\", \"7\"), c(\"42\", as.character(NA)), na.rm=TRUE) }");
        assertEval("{ pmin(c(\"1\", as.character(NA)), c(\"42\", \"1\"), na.rm=TRUE) }");
        assertEval("{ pmin(c(\"1\", as.character(NA)), c(as.character(NA), as.character(NA)), c(\"42\", \"1\"), na.rm=TRUE) }");

        assertEval("{ pmin(c(FALSE, TRUE), c(TRUE, FALSE)) }");
        assertEval("{ pmin(c(FALSE, TRUE), logical()) }");
        assertEval("{ pmin(c(FALSE, TRUE), c(FALSE, NA)) }");

        assertEvalError("{ pmin(as.raw(42)) }");
        assertEvalError("{ pmin(7+42i) }");
    }

    @Test
    public void testMakeNames() {
        assertEval("{ make.names(7) }");
        assertEval("{ make.names(\"a_a\") }");
        assertEval("{ make.names(\"a a\") }");
        assertEval("{ make.names(\"a_a\", allow_=FALSE) }");
        assertEval("{ make.names(\"a_a\", allow_=7) }");
        assertEval("{ make.names(\"a_a\", allow_=c(7,42)) }");
        assertEval("{ make.names(\"...7\") }");
        assertEval("{ make.names(\"..7\") }");
        assertEval("{ make.names(\".7\") }");
        assertEval("{ make.names(\"7\") }");
        assertEval("{ make.names(\"$\") }");
        assertEval("{ make.names(\"$_\", allow_=FALSE) }");
        assertEval("{ make.names(\"else\")}");
        assertEval("{ make.names(\"NA_integer_\", allow_=FALSE) }");

        assertEvalError("{ make.names(\"a_a\", allow_=\"a\") }");
        assertEvalError("{ make.names(\"a_a\", allow_=logical()) }");
        assertEvalError("{ make.names(\"a_a\", allow_=NULL) }");
    }

    @Test
    public void testMakeUnique() {
        assertEval("{ make.unique(\"a\") }");
        assertEval("{ make.unique(character()) }");
        assertEval("{ make.unique(c(\"a\", \"a\")) }");
        assertEval("{ make.unique(c(\"a\", \"a\", \"a\")) }");
        assertEval("{ make.unique(c(\"a\", \"a\"), \"_\") }");
        assertEvalError("{ make.unique(1) }");
        assertEvalError("{ make.unique(\"a\", 1) }");
        assertEvalError("{ make.unique(\"a\", character()) }");
    }

    @Test
    @Ignore
    public void testSetAttr() {
        assertEval("{ x <- NULL; levels(x)<-\"dog\"; levels(x)}");
        assertEval("{ x <- 1 ; levels(x)<-NULL; levels(notx)}");

    }

    @Test
    public void testSequence() {
        assertEval("{ 5L:10L }");
        assertEval("{ 5L:(0L-5L) }");
        assertEval("{ 1:10 }");
        assertEval("{ 1:(0-10) }");
        assertEval("{ 1L:(0-10) }");
        assertEval("{ 1:(0L-10L) }");
        assertEval("{ (0-12):1.5 }");
        assertEval("{ 1.5:(0-12) }");
        assertEval("{ (0-1.5):(0-12) }");
        assertEval("{ 10:1 }");
        assertEval("{ (0-5):(0-9) }");
        assertEval("{ 1.1:5.1 }");
    }

    @Test
    public void testSequenceStatement() {
        assertEval("{ seq(1L,10L) }");
        assertEval("{ seq(10L,1L) }");
        assertEval("{ seq(1L,4L,2L) }");
        assertEval("{ seq(1,-4,-2) }");
        assertEval("{ seq(0,0,0) }");
        assertEval("{ seq(0,0) }");
        assertEval("{ seq(0L,0L,0L) }");
        assertEval("{ seq(0L,0L) }");
        assertEval("{ seq(0,0,1i) }");
        assertEvalError("{ seq(integer(), 7) }");
        assertEvalError("{ seq(c(1,2), 7) }");
        assertEvalError("{ seq(7, integer()) }");
        assertEvalError("{ seq(7, c(41,42)) }");
        assertEval("{ seq(integer()) }");
        assertEval("{ seq(double()) }");
    }

    @Test
    public void testSequenceStatementIgnore() {
        // seq does not work properly (added tests for vector accesses that paste correct seq's
        // result in TestSimpleVectors)
        assertEval("{ f <- function(b, i, v) { b[i] <- v ; b } ; f(c(1,3,10), seq(2L,4L,2L),c(TRUE,FALSE)) }");
        assertEval("{ f <- function(b, i, v) { b[i] <- v ; b } ; f(as.double(1:5), seq(7L,1L,-3L),c(TRUE,FALSE,NA)) }");
        assertEval("{ f <- function(b, i, v) { b[i] <- v ; b } ; f(as.logical(-3:3),seq(1L,7L,3L),c(TRUE,NA,FALSE)) }");
        assertEval("{ f <- function(b, i, v) { b[i] <- v ; b } ; f(as.character(-3:3),seq(1L,7L,3L),c(\"A\",\"a\",\"XX\")) }");
        assertEval("{ f <- function(b, i, v) { b[i] <- v ; b } ; f(1:2,1:2,3:4); f(1:2,1:2,c(3,4)) ; f(1:8, seq(1L,7L,3L), c(10,100,1000)) }");
        assertEval("{ f <- function(b, i, v) { b[i] <- v ; b } ; f(1:2,1:2,3:4); f(1:2,1:2,c(3,4)) ; z <- f(1:8, seq(1L,7L,3L), list(10,100,1000)) ; sum(as.double(z)) }");
    }

    @Test
    public void testSequenceStatementNamedParams() {
        assertEval("{ seq(from=1,to=3) }");
        assertEval("{ seq(length.out=1) }");
        assertEval("{ seq(from=1.4) }");
        assertEval("{ seq(from=1.7) }");
        assertEval("{ seq(from=1,to=3,by=1) }");
        assertEval("{ seq(from=-10,to=-5,by=2) }");

        assertEval("{ seq(length.out=0) }");
    }

    @Test
    public void testSequenceStatementNamedParamsIgnore() {
        assertEval("{ seq(to=-1,from=-10) }");
        assertEval("{ seq(length.out=13.4) }");
        assertEval("{ seq(along.with=10) }");
        assertEval("{ seq(along.with=NA) }");
        assertEval("{ seq(along.with=1:10) }");
        assertEval("{ seq(along.with=-3:-5) }");
        assertEval("{ seq(from=10:12) }");
        assertEval("{ seq(from=c(TRUE, FALSE)) }");
        assertEval("{ seq(from=TRUE, to=TRUE, length.out=0) }");
        assertEval("{ round(seq(from=10.5, to=15.4, length.out=4), digits=5) }");
        assertEval("{ seq(from=11, to=12, length.out=2) }");
        assertEval("{ seq(from=-10.4,to=-5.8,by=2.1) }");
        assertEval("{ round(seq(from=3L,to=-2L,by=-4.2), digits=5) }");
        assertEval("{ seq(along=c(10,11,12)) }"); // test partial name match
    }

    @Test
    public void testSeqLen() {
        assertEval("{ seq_len(10) }");
        assertEval("{ seq_len(5L) }");
        assertEval("{ seq_len(1:2) }");
        assertEval("{ seq_len(integer()) }");
    }

    @Test
    public void testArrayConstructors() {
        assertEval("{ integer() }");
        assertEval("{ double() }");
        assertEval("{ logical() }");
        assertEval("{ double(3) }");
        assertEval("{ logical(3L) }");
        assertEval("{ character(1L) }");
        assertEval("{ raw() }");
    }

    @Test
    public void testVectorConstructor() {
        assertEval("{ vector() }");
        assertEval("{ vector(\"integer\") }");
        assertEval("{ vector(\"numeric\") }");
        assertEval("{ vector(\"numeric\", length=4) }");
        assertEval("{ vector(length=3) }");
    }

    @Test
    public void testMaximum() {
        assertEval("{ max((-1):100) }");
        assertEval("{ max(2L, 4L) }");
        assertEvalWarning("{ max() }");
        assertEval("{ max(1:10, 100:200, c(4.0, 5.0)) }");
        assertEval("{ max(NA, 1.1) }");
        assertEval("{ max(0/0, 1.1) }");
        assertEval("{ max(0/0, 1.1, NA) }");
        assertEval("{ max(c(as.character(NA), \"foo\")) }");
        assertEvalWarning("{ max(character(0)) }");
        assertEvalWarning("{ max(character()) }");
        assertEvalWarning("{ max(integer(0)) }");
        assertEvalWarning("{ max(integer()) }");
        assertEvalWarning("{ max(double(0)) }");
        assertEvalWarning("{ max(double()) }");
        assertEvalWarning("{ max(NULL) }");

        assertEval("{ max(1:10, 100:200, c(4.0, 5.0), c(TRUE,FALSE,NA)) }");
        assertEval("{ max(c(\"hi\",\"abbey\",\"hello\")) }");
        assertEval("{ max(\"hi\",\"abbey\",\"hello\") }");

        assertEval("{ is.logical(max(TRUE, FALSE)) }");
        assertEval("{ is.logical(max(TRUE)) }");
        assertEvalError("{ max(as.raw(42), as.raw(7)) }");
        assertEvalError("{ max(42+42i, 7+7i) }");
        assertEval("{ max(\"42\", \"7\") }");

        assertEvalWarning("{ max(as.double(NA), na.rm=TRUE) }");
        assertEval("{ max(as.double(NA), na.rm=FALSE) }");
        assertEvalWarning("{ max(as.double(NA), as.double(NA), na.rm=TRUE) }");
        assertEval("{ max(as.double(NA), as.double(NA), na.rm=FALSE) }");
        assertEvalWarning("{ max(as.integer(NA), na.rm=TRUE) }");
        assertEval("{ max(as.integer(NA), na.rm=FALSE) }");
        assertEvalWarning("{ max(as.integer(NA), as.integer(NA), na.rm=TRUE) }");
        assertEval("{ max(as.integer(NA), as.integer(NA), na.rm=FALSE) }");
        assertEvalWarning("{ max(as.character(NA), na.rm=TRUE) }");
        assertEval("{ max(as.character(NA), na.rm=FALSE) }");
        assertEvalWarning("{ max(as.character(NA), as.character(NA), na.rm=TRUE) }");
        assertEval("{ max(as.character(NA), as.character(NA), na.rm=FALSE) }");
        assertEval("{ max(42L, as.integer(NA), na.rm=TRUE) }");
        assertEval("{ max(42L, as.integer(NA), na.rm=FALSE) }");
        assertEval("{ max(42, as.double(NA), na.rm=TRUE) }");
        assertEval("{ max(42, as.double(NA), na.rm=FALSE) }");
        assertEval("{ max(\"42\", as.character(NA), na.rm=TRUE) }");
        assertEval("{ max(\"42\", as.character(NA), na.rm=FALSE) }");
        assertEval("{ max(42L, as.integer(NA), 7L, na.rm=TRUE) }");
        assertEval("{ max(42L, as.integer(NA), 7L, na.rm=FALSE) }");
        assertEval("{ max(42, as.double(NA), 7, na.rm=TRUE) }");
        assertEval("{ max(42, as.double(NA), 7, na.rm=FALSE) }");
        assertEval("{ max(\"42\", as.character(NA), \"7\", na.rm=TRUE) }");
        assertEval("{ max(\"42\", as.character(NA), \"7\", na.rm=FALSE) }");

        assertEval("{ max(as.character(NA), as.character(NA), \"42\", na.rm=TRUE) }");
        assertEval("{ max(as.character(NA), as.character(NA), \"42\", \"7\", na.rm=TRUE) }");

        assertEval("{ max(123, NA, TRUE, 12, FALSE, na.rm=TRUE) }");
        assertEval("{ max(123, NA, TRUE, 12, FALSE, na.rm=FALSE) }");
        assertEval("{ max(123, NA, TRUE, 12, FALSE) }");
    }

    @Test
    public void testMinimum() {
        assertEval("{ min((-1):100) }");
        assertEval("{ min(2L, 4L) }");
        assertEvalWarning("{ min() }");
        assertEval("{ min(c(1,2,0/0)) }");
        assertEval("{ max(c(1,2,0/0)) }");
        assertEval("{ min(1:10, 100:200, c(4.0, -5.0)) }");
        assertEval("{ min(NA, 1.1) }");
        assertEval("{ min(0/0, 1.1) }");
        assertEval("{ min(0/0, 1.1, NA) }");
        assertEval("{ min(c(as.character(NA), \"foo\")) }");
        assertEvalWarning("{ min(character(0)) }");
        assertEvalWarning("{ min(character()) }");
        assertEvalWarning("{ min(integer(0)) }");
        assertEvalWarning("{ min(integer()) }");
        assertEvalWarning("{ min(double(0)) }");
        assertEvalWarning("{ min(double()) }");
        assertEvalWarning("{ min(NULL) }");

        assertEval("{ min(1:10, 100:200, c(4.0, 5.0), c(TRUE,FALSE,NA)) }");
        assertEval("{ min(c(\"hi\",\"abbey\",\"hello\")) }");
        assertEval("{ min(\"hi\",\"abbey\",\"hello\") }");
        assertEval("{ min(\"hi\",100) }");

        assertEval("{ is.logical(min(TRUE, FALSE)) }");
        assertEval("{ is.logical(min(TRUE)) }");
        assertEvalError("{ min(as.raw(42), as.raw(7)) }");
        assertEvalError("{ min(42+42i, 7+7i) }");
        assertEval("{ min(\"42\", \"7\") }");

        assertEvalWarning("{ min(as.double(NA), na.rm=TRUE) }");
        assertEval("{ min(as.double(NA), na.rm=FALSE) }");
        assertEvalWarning("{ min(as.double(NA), as.double(NA), na.rm=TRUE) }");
        assertEval("{ min(as.double(NA), as.double(NA), na.rm=FALSE) }");
        assertEvalWarning("{ min(as.integer(NA), na.rm=TRUE) }");
        assertEval("{ min(as.integer(NA), na.rm=FALSE) }");
        assertEvalWarning("{ min(as.integer(NA), as.integer(NA), na.rm=TRUE) }");
        assertEval("{ min(as.integer(NA), as.integer(NA), na.rm=FALSE) }");
        assertEvalWarning("{ min(as.character(NA), na.rm=TRUE) }");
        assertEval("{ min(as.character(NA), na.rm=FALSE) }");
        assertEvalWarning("{ min(as.character(NA), as.character(NA), na.rm=TRUE) }");
        assertEval("{ min(as.character(NA), as.character(NA), na.rm=FALSE) }");
        assertEval("{ min(42L, as.integer(NA), na.rm=TRUE) }");
        assertEval("{ min(42L, as.integer(NA), na.rm=FALSE) }");
        assertEval("{ min(42, as.double(NA), na.rm=TRUE) }");
        assertEval("{ min(42, as.double(NA), na.rm=FALSE) }");
        assertEval("{ min(\"42\", as.character(NA), na.rm=TRUE) }");
        assertEval("{ min(\"42\", as.character(NA), na.rm=FALSE) }");
        assertEval("{ min(42L, as.integer(NA), 7L, na.rm=TRUE) }");
        assertEval("{ min(42L, as.integer(NA), 7L, na.rm=FALSE) }");
        assertEval("{ min(42, as.double(NA), 7, na.rm=TRUE) }");
        assertEval("{ min(42, as.double(NA), 7, na.rm=FALSE) }");
        assertEval("{ min(\"42\", as.character(NA), \"7\", na.rm=TRUE) }");
        assertEval("{ min(\"42\", as.character(NA), \"7\", na.rm=FALSE) }");
    }

    @Test
    public void testRep() {
        assertEval("{ rep(1,3) }");
        assertEval("{ rep(1:3,2) }");
        assertEval("{ rep(c(1,2),0) }");
        assertEval("{ rep(as.raw(14), 4) }");
        assertEval("{ rep(1:3, length.out=4) }");
        assertEval("{ rep(\"hello\", 3) }");
        assertEval("{ rep(c(1,2),c(3,3)) }");
        assertEval("{ rep(NA,8) }");
        assertEval("{ rep(TRUE,8) }");
        assertEval("{ rep(1:3, length.out=NA) }");

        assertEval("{ x <- as.raw(11) ; names(x) <- c(\"X\") ; rep(x, 3) }");
        assertEval("{ x <- as.raw(c(11,12)) ; names(x) <- c(\"X\",\"Y\") ; rep(x, 2) }");
        assertEval("{ x <- c(TRUE,NA) ; names(x) <- c(\"X\",NA) ; rep(x, length.out=3) }");
        assertEval("{ x <- 1L ; names(x) <- c(\"X\") ; rep(x, times=2) } ");
        assertEval("{ x <- 1 ; names(x) <- c(\"X\") ; rep(x, times=0) }");
        assertEval("{ x <- 1+1i ; names(x) <- c(\"X\") ; rep(x, times=2) }");
        assertEval("{ x <- c(1+1i,1+2i) ; names(x) <- c(\"X\") ; rep(x, times=2) }");
        assertEval("{ x <- c(\"A\",\"B\") ; names(x) <- c(\"X\") ; rep(x, length.out=3) }");

        assertEval("{ x<-c(1,2); names(x)<-c(\"X\", \"Y\"); rep(x, c(3,2)) }");
    }

    @Test
    public void testRepInt() {
        assertEval("{ rep.int(1,3) }");
        assertEval("{ rep.int(1:3,2) }");
        assertEval("{ rep.int(c(1,2),0) }");
        assertEval("{ rep.int(c(1,2),2) }");
        assertEval("{ rep.int(as.raw(14), 4) }");
        assertEval("{ rep.int(1L,3L) }");
        assertEval("{ rep.int(\"a\",3) }");
        assertEval("{ rep.int(c(1,2,3),c(2,8,3)) }");
        assertEval("{ rep.int(seq_len(2), rep.int(8, 2)) }");
    }

    @Test
    @Ignore
    public void testRepIntIgnore() {
        // Missing space in error message.
        assertEval("{ rep.int(c(1,2,3),c(2,8)) }");
    }

    @Test
    public void testRepLen() {
        assertEval("{ rep_len(1, 2) }");
        assertEval("{ rep_len(3.14159, 3) }");
        assertEval("{ rep_len(\"RepeatTest\", 5) }");
        assertEval("{ rep_len(2+6i, 4) }");
        assertEval("{ rep_len(TRUE, 2) }");
        assertEval("{ x<-as.raw(16); rep_len(x, 2) }");

        assertEval("{ rep_len(1:4, 10) }");
        assertEval("{ rep_len(1:4, 3) }");
        assertEval("{ rep_len(1:4, 4) }");
        assertEval("{ rep_len(c(3.1415, 0.8), 1) }");
        assertEval("{ rep_len(c(2i+3, 4+2i), 4) }");
        assertEval("{ x<-as.raw(16); y<-as.raw(5); rep_len(c(x, y), 5) }");
        // cases with named arguments:
        assertEval("{rep_len(x=1:2, length.out=4)}");
        assertEval("{rep_len(length.out=4, x=1:2)}");
        assertEval("{rep_len(length.out=4, \"text\")}");
        assertEval("{rep_len(4, x=\"text\")}");
        assertEval("{x<-\"text\"; length.out<-4; rep_len(x=x, length.out=length.out)}");
        assertEval("{x<-\"text\"; length.out<-4; rep_len(length.out=length.out, x=x)}");
        // test string vector argument
        assertEval("{rep_len(c(\"abcd\", \"efg\"), 7)}");
        assertEval("{rep_len(c(\"abcd\", \"efg\"), 14)}");
        assertEval("{rep_len(c(\"abcd\", \"efg\"), 8)}");
        assertEval("{rep_len(c(\"abcd\", \"efg\"), 0)}");
        assertEval("{rep_len(c(\"abcd\", \"efg\"), 1)}");
        assertEval("{rep_len(c(\"abcd\", \"efg\"), 2)}");
    }

    @Test
    public void testCombine() {
        assertEval("{ c(\"1.2\",\"3.4\") }");
        assertEval("{ c(\"a\",\"b\",\"c\") }");
        assertEval("{ c(\"1\",\"b\") }");
        assertEval("{ c(\"1.00\",\"2.00\") }");
        assertEval("{ c(\"1.00\",\"b\") }");

        assertEval("{ c(1.0,1L) }");
        assertEval("{ c(1L,1.0) }");
        assertEval("{ c( 1:3 ) }");
        assertEval("{ c( 1L:3L ) }");
        assertEval("{ c( 100, 1:3, 200 ) }");
        assertEval("{ c( 1:3, 7:9 ) }");
        assertEval("{ c( 1:3, 5, 7:9 ) }");

        assertEval("{ c() }");
        assertEval("{ c(NULL) }");
        assertEval("{ c(NULL,NULL) }");
        assertEval("{ c(NULL,1,2,3) }");

        assertEval("{ c(1+1i,2-3i,4+5i) }");

        assertEval("{ c(\"hello\", \"hi\") }");

        assertEval("{ c(1+1i, as.raw(10)) }");
        assertEval("{ c(as.raw(10), as.raw(20)) }");
        assertEval("{ c(as.raw(10),  \"test\") }");

        assertEval("{ f <- function(x,y) { c(x,y) } ; f(1,1) ; f(1, TRUE) }");
        assertEval("{ f <- function(x,y) { c(x,y) } ; f(1,1) ; f(1, TRUE) ; f(NULL, NULL) }");

        testCombine(new String[]{"1", "2", "3"});
        testCombine(new String[]{"1L", "2L", "3L"});
        testCombine(new String[]{"TRUE", "FALSE", "FALSE"});
        testCombine(new String[]{"\"a\"", "\"b\"", "\"c\""});
        testCombine(new String[]{"\"d\"", "2L", "\"f\""});
        testCombine(new String[]{"\"g\"", "2", "2"});
        testCombine(new String[]{"\"j\"", "TRUE", "TRUE"});

        // test propagation of the "names" attribute
        assertEval("{ x<-1:2; names(x)<-7:8; y<-3:4; names(y)<-9:10; z<-c(x, y); z }");
        assertEval("{ x<-1:2; names(x)<-7:8; y<-3:4; z<-c(x, y); z }");
        assertEval("{ x<-1:2; names(x)<-7:8;  z<-c(x, integer()); z }");
        assertEval("{ x<-1:2; names(x)<-7:8; z<-c(x, 3L); z }");
        assertEval("{ x<-1:2; names(x)<-7:8; z<-c(3L, x); z }");
        assertEval("{ x<-1:2; names(x)<-7:8; y<-double(0);  z<-c(x, y); z }");
        assertEval("{ x<-1:2; names(x)<-7:8; z<-c(x, 3); z }");
        assertEval("{ x<-1:2; names(x)<-7:8; z<-c(x, 3); attributes(z) }");

        assertEval("{ c(a=42) }");
        assertEval("{ c(a=FALSE) }");
        assertEval("{ c(a=as.raw(7)) }");
        assertEval("{ c(a=\"foo\") }");
        assertEval("{ c(a=7i) }");

        assertEval("{ c(a=1, b=2) }");
        assertEval("{ c(a=FALSE, b=TRUE) }");
        assertEval("{ c(a=as.raw(1), b=as.raw(2)) }");
        assertEval("{ c(a=\"bar\", b=\"baz\") }");
        assertEval("{ c(a=1, 2) }");
        assertEval("{ c(1, b=2) }");

        assertEval("{ c(a=1i, b=2i) }");
        assertEval("{ c(a=7i, a=1:2) }");
        assertEval("{ c(a=1:2, 42) }");
        assertEval("{ c(a=1:2, b=c(42)) }");
        assertEval("{ c(a=1:2, b=double()) }");
        assertEval("{ c(a=c(z=1), 42) }");
        assertEval("{ x<-c(z=1); names(x)=c(\"\"); c(a=x, 42) }");
        assertEval("{ x<-c(y=1, z=2); names(x)=c(\"\", \"\"); c(a=x, 42) }");
        assertEval("{ x<-c(y=1, z=2);  c(a=x, 42) }");
        assertEval("{ x<-c(y=1);  c(x, 42) }");
        assertEval("{ x<-c(1);  c(z=x, 42) }");
        assertEval("{ x<-c(y=1, 2);  c(a=x, 42) }");

        assertEval("{ c(TRUE,1L,1.0,list(3,4)) }");
        assertEval("{ c(TRUE,1L,1.0,list(3,list(4,5))) }");

        assertEval("{ c(x=1,y=2) }");
        assertEval("{ c(x=1,2) }");
        assertEval("{ x <- 1:2 ; names(x) <- c(\"A\",NA) ; c(x,test=x) }");
        assertEval("{ c(a=1,b=2:3,list(x=FALSE))  }");
        assertEval("{ c(1,z=list(1,b=22,3)) }");

        assertEval("{ is.matrix(c(matrix(1:4,2))) }");

        assertEval("{ x<-expression(1); c(x) }");
        assertEval("{ x<-expression(1); c(x,2) }");
    }

    @Test
    public void testList() {
        assertEval("{ list(a=1, b=2) }");
        assertEval("{ list(a=1, 2) }");
        assertEval("{ list(1, b=2) }");
        assertEval("{ x<-c(y=1, 2);  list(a=x, 42) }");
        assertEval("{ x<-list(y=1, 2);  c(a=x, 42) }");
        assertEval("{ x<-list(y=1, 2);  c(42, a=x) }");
        assertEval("{ x<-list(y=1, 2);  c(a=x, c(z=7,42)) }");
        assertEval("{ x<-list(y=1, 2);  c(a=x, c(y=7,z=42)) }");
    }

    public void testCombine(String[] testValues) {
        genTest("{ c(%s) }", 1, testValues);
        genTest("{ c(%s, %s) }", 2, testValues);
        genTest("{ c(c(%s,%s), %s) }", 3, testValues);
        genTest("{ c(%s, c(%s,%s)) }", 3, testValues);
        genTest("{ c(NULL, c(%s,%s)) }", 2, testValues);
        genTest("{ c(c(%s,%s), NULL) }", 2, testValues);
        genTest("{ c(NULL, %s, NULL) }", 1, testValues);
        genTest("{ c(NULL, %s) }", 1, testValues);
        genTest("{ c(%s, NULL) }", 1, testValues);

        genTest("{ c(c(%s,%s), c(%s,%s)) }", 4, testValues);
        genTest("{ c(c(%s,%s), %s, c(%s,%s)) }", 5, testValues);
        genTest("{ c(c(%s,%s), c(%s,%s), c(%s,%s)) }", 6, testValues);
    }

    private static void genTest(String test, int size, String[] testValues) {
        String genTest = String.format(test, (Object[]) repeat(size, testValues));
        assertEval(genTest);
    }

    private static String[] repeat(int size, String[] array) {
        if (size == array.length) {
            return array;
        } else if (size <= array.length) {
            return Arrays.copyOf(array, size);
        } else {
            String[] result = new String[size];
            for (int i = 0; i < size; i++) {
                result[i] = array[i % array.length];
            }
            return result;
        }
    }

    @Test
    @Ignore
    public void testCombineBroken() {
        assertEval("{ c(1i,0/0) }"); // yes, this is done by GNU-R, note
        // inconsistency with as.complex(0/0)
    }

    @Test
    public void testIsNA() {
        assertEval("{ is.na(NA) }");
        assertEval("{ is.na(c(NA)) }");
        assertEval("{ is.na(c(1,2,3,4)) }");
        assertEval("{ is.na(c(1,2,NA,4)) }");
        assertEval("{ is.na(1[10]) }");
        assertEval("{ is.na(c(1[10],2[10],3)) }");
    }

    @Test
    public void testIsNABroken() {
        assertEval("{ is.na(list(1[10],1L[10],list(),integer())) }");
    }

    @Test
    public void testAsInteger() {
        assertEval("{ as.integer(\"1\") }");
        assertEval("{ as.integer(c(\"1\",\"2\")) }");
        assertEval("{ as.integer(c(1,2,3)) }");
        assertEval("{ as.integer(c(1.0,2.5,3.9)) }");
        assertEval("{ as.integer(0/0) }");
        assertEval("{ as.integer(-0/0) }");
        assertEval("{ as.integer(as.raw(c(1,2,3,4))) }");
        assertEvalWarning("{ as.integer(10+2i) }");
        assertEvalWarning("{ as.integer(c(3+3i, 4+4i)) }");
        assertEvalWarning("{ as.integer(10000000000000) }");
        assertEval("{ as.integer(list(c(1),2,3)) }");
        assertEval("{ as.integer(list(integer(),2,3)) }");
        assertEval("{ as.integer(list(list(1),2,3)) }");
        assertEval("{ as.integer(list(1,2,3,list())) }");
        assertEvalWarning("{ as.integer(10000000000) }");
        assertEvalWarning("{ as.integer(-10000000000) }");
        assertEvalWarning("{ as.integer(c(\"1\",\"hello\")) }");
        assertEvalWarning("{ as.integer(\"TRUE\") }");
        assertEval("{ as.integer(as.raw(1)) }");
        assertEval("{ x<-c(a=1.1, b=2.2); dim(x)<-c(1,2); attr(x, \"foo\")<-\"foo\"; y<-as.integer(x); attributes(y) }");
        assertEval("{ x<-c(a=1L, b=2L); dim(x)<-c(1,2); attr(x, \"foo\")<-\"foo\"; y<-as.integer(x); attributes(y) }");
        assertEval("{ as.integer(1.1:5.1) }");
    }

    @Test
    public void testAsCharacter() {
        assertEval("{ as.character(1) }");
        assertEval("{ as.character(1L) }");
        assertEval("{ as.character(TRUE) }");
        assertEval("{ as.character(1:3) }");
        assertEval("{ as.character(NULL) }");
    }

    @Test
    @Ignore
    public void testAsCharacterIgnore() {
        assertEval("{ as.character(list(1,2,3)) }");
        assertEval("{ as.character(list(c(\"hello\", \"hi\"))) }");
        assertEval("{ as.character(list(list(c(\"hello\", \"hi\")))) }");
        assertEval("{ as.character(list(c(2L, 3L))) }");
        assertEval("{ as.character(list(c(2L, 3L, 5L))) }");
    }

    @Test
    public void testAsDouble() {
        assertEval("{ as.double(\"1.27\") }");
        assertEval("{ as.double(1L) }");
        assertEval("{ as.double(as.raw(1)) }");
        assertEvalWarning("{ as.double(c(\"1\",\"hello\")) }");
        assertEvalWarning("{ as.double(\"TRUE\") }");
        assertEvalWarning("{ as.double(10+2i) }");
        assertEvalWarning("{ as.double(c(3+3i, 4+4i)) }");
        assertEval("{ x<-c(a=1.1, b=2.2); dim(x)<-c(1,2); attr(x, \"foo\")<-\"foo\"; y<-as.double(x); attributes(y) }");
        assertEval("{ x<-c(a=1L, b=2L); dim(x)<-c(1,2); attr(x, \"foo\")<-\"foo\"; y<-as.double(x); attributes(y) }");
    }

    @Test
    public void testAsLogical() {
        assertEval("{ as.logical(1) }");
        assertEval("{ as.logical(\"false\") }");
        assertEval("{ as.logical(\"dummy\") }"); // no warning produced (as it should be)
        assertEval("{ x<-c(a=1.1, b=2.2); dim(x)<-c(1,2); attr(x, \"foo\")<-\"foo\"; y<-as.logical(x); attributes(y) }");
        assertEval("{ x<-c(a=1L, b=2L); dim(x)<-c(1,2); attr(x, \"foo\")<-\"foo\"; y<-as.logical(x); attributes(y) }");
        assertEval("{ as.logical(c(\"1\",\"hello\")) }");
        assertEval("{ as.logical(\"TRUE\") }");
        assertEval("{ as.logical(10+2i) }");
        assertEval("{ as.logical(c(3+3i, 4+4i)) }");
    }

    @Test
    public void testAsComplex() {
        assertEval("{ as.complex(0) }");
        assertEval("{ as.complex(TRUE) }");
        assertEval("{ as.complex(\"1+5i\") }");
        assertEval("{ as.complex(\"-1+5i\") }");
        assertEval("{ as.complex(\"-1-5i\") }");
        assertEval("{ as.complex(0/0) }");
        assertEval("{ as.complex(c(0/0, 0/0)) }");
        assertEvalWarning("{ as.complex(c(\"1\",\"hello\")) }");
        assertEvalWarning("{ as.complex(\"TRUE\") }");
        assertEval("{ x<-c(a=1.1, b=2.2); dim(x)<-c(1,2); attr(x, \"foo\")<-\"foo\"; y<-as.complex(x); attributes(y) }");
        assertEval("{ x<-c(a=1L, b=2L); dim(x)<-c(1,2); attr(x, \"foo\")<-\"foo\"; y<-as.complex(x); attributes(y) }");
        assertEval("{ as.complex(\"Inf\") }");
        assertEval("{ as.complex(\"NaN\") }");
        assertEval("{ as.complex(\"0x42\") }");
    }

    @Test
    @Ignore
    public void testAsComplexIgnore() {
        assertEval("{ as.complex(\"1e10+5i\") }");
        assertEval("{ as.complex(\"-.1e10+5i\") }");
        assertEval("{ as.complex(\"1e-2+3i\") }");
        assertEval("{ as.complex(\"+.1e+2-3i\") }");
    }

    @Test
    public void testAsRaw() {
        assertEval("{ as.raw(NULL) }");
        assertEval("{ as.raw(1) }");
        assertEval("{ as.raw(1L) }");
        assertEval("{ as.raw(1.1) }");
        assertEval("{ as.raw(c(1, 2, 3)) }");
        assertEval("{ as.raw(c(1L, 2L, 3L)) }");
        assertEval("{ as.raw(list(1,2,3)) }");
        assertEval("{ as.raw(list(\"1\", 2L, 3.4)) }");
    }

    @Test
    public void testAsRawIgnore() {
        // FIXME coercion warnings
        assertEvalWarning("{ as.raw(1+1i) }");
        assertEvalWarning("{ as.raw(-1) }");
        assertEvalWarning("{ as.raw(-1L) }");
        assertEvalWarning("{ as.raw(NA) }");
        assertEvalWarning("{ as.raw(\"test\") }");
        assertEvalWarning("{ as.raw(c(1+3i, -2-1i, NA)) }");
        assertEvalWarning("{ as.raw(c(1, -2, 3)) }");
        assertEvalWarning("{ as.raw(c(1,1000,NA)) }");
        assertEvalWarning("{ as.raw(c(1L, -2L, 3L)) }");
        assertEvalWarning("{ as.raw(c(1L, -2L, NA)) }");
    }

    @Test
    public void testAsVector() {
        assertEvalWarning("{ as.vector(\"foo\", \"integer\") }");
        assertEvalWarning("{ as.vector(\"foo\", \"double\") }");
        assertEvalWarning("{ as.vector(\"foo\", \"numeric\") }");
        assertEval("{ as.vector(\"foo\", \"logical\") }");
        assertEvalWarning("{ as.vector(\"foo\", \"raw\") }");
        assertEval("{ as.vector(\"foo\", \"character\") }");
        assertEval("{ as.vector(\"foo\", \"list\") }");
        assertEval("{ as.vector(\"foo\") }");
        assertEval("{ as.vector(\"foo\", \"bar\") }");
        assertEvalWarning("{ as.vector(c(\"foo\", \"bar\"), \"raw\") }");
        assertEval("x<-c(a=1.1, b=2.2); as.vector(x, \"raw\")");
        assertEval("x<-c(a=1L, b=2L); as.vector(x, \"complex\")");
        assertEval("{ x<-c(a=FALSE, b=TRUE); attr(x, \"foo\")<-\"foo\"; y<-as.vector(x); attributes(y) }");
        assertEval("{ x<-c(a=1, b=2); as.vector(x, \"list\") }");
        assertEval("{ x<-c(a=FALSE, b=TRUE); attr(x, \"foo\")<-\"foo\"; y<-as.vector(x, \"list\"); attributes(y) }");
        assertEval("{ x<-1:4; dim(x)<-c(2, 2); dimnames(x)<-list(c(\"a\", \"b\"), c(\"c\", \"d\")); y<-as.vector(x, \"list\"); y }");

        assertEval("{ as.vector(NULL, \"list\") }");
    }

    @Test
    public void testAsSymbol() {
        assertEval("{ as.symbol(\"name\") }");
        assertEval("{ as.symbol(123) }");
        assertEval("{ as.symbol(as.symbol(123)) }");
    }

    @Test
    public void testMatrix() {
        assertEval("{ matrix(c(1,2,3,4),2,2) }");
        assertEval("{ matrix(as.double(NA),2,2) }");
        assertEval("{ matrix(\"a\",10,10) }");
        assertEval("{ matrix(c(\"a\",NA),10,10) }");
        assertEval("{ matrix(1:4, nrow=2) }");
        assertEval("{ matrix(c(1,2,3,4), nrow=2) }");
        assertEval("{ matrix(c(1+1i,2+2i,3+3i,4+4i),2) }");
        assertEval("{ matrix(nrow=2,ncol=2) }");
        assertEval("{ matrix(1:4,2,2) }");
        assertEval("{ matrix(1i,10,10) }");
        assertEval("{ matrix(c(1i,NA),10,10) }");
        assertEval("{ matrix(c(10+10i,5+5i,6+6i,20-20i),2) }");
        assertEval("{ matrix(c(1i,100i),10,10) }");
        assertEval("{ matrix(1:6, nrow=3,byrow=TRUE)}");
        assertEval("{ matrix(1:6, nrow=3,byrow=1)}");
        assertEval("{ matrix(1:6, nrow=c(3,4,5),byrow=TRUE)}");
        assertEval("{ matrix(1:6)}");
        assertEval("{ matrix(1:6, ncol=3:5,byrow=TRUE)}");

    }

    @Test
    @Ignore
    public void testMatrixIgnore() {
        assertEval("{ matrix(c(NaN,4+5i,2+0i,5+10i)} ");
        assertEval("{ matrix(TRUE,FALSE,FALSE,TRUE)}");
        // FIXME missing warning
        assertEvalWarning("{ matrix(c(1,2,3,4),3,2) }");
        assertEvalWarning("{ matrix(1:4,3,2) }");
    }

    @Test
    public void testCasts() {
        // shortcuts in views (only some combinations)
        assertEval("{ as.complex(as.character(c(1+1i,1+1i))) }");
        assertEval("{ as.complex(as.integer(c(1+1i,1+1i))) }");
        assertEval("{ as.complex(as.logical(c(1+1i,1+1i))) }");

        assertEval("{ as.double(as.logical(c(10,10))) }");
        assertEval("{ as.integer(as.logical(-1:1)) }");
        assertEval("{ as.raw(as.logical(as.raw(c(1,2)))) }");
        assertEval("{ as.character(as.double(1:5)) }");
        assertEval("{ as.character(as.complex(1:2)) }");

        assertEval("{ m<-matrix(1:6, nrow=3) ; as.integer(m) }");
        assertEval("{ m<-matrix(1:6, nrow=3) ; as.vector(m, \"any\") }");
        assertEval("{ m<-matrix(1:6, nrow=3) ; as.vector(mode = \"integer\", x=m) }");
        assertEval("{ m<-matrix(c(1,2,3,4), nrow=2) ; as.vector(m, mode = \"double\") }");
        assertEval("{ m<-matrix(c(1,2,3,4), nrow=2) ; as.vector(m, mode = \"numeric\") }");
        assertEval("{ m<-matrix(c(1,2,3,4), nrow=2) ; as.vector(m) }");
        assertEval("{ m<-matrix(c(TRUE,FALSE,FALSE,TRUE), nrow=2) ; as.vector(m) }");
        assertEval("{ m<-matrix(c(1+1i,2+2i,3-3i,4-4i), nrow=2) ; as.vector(m) }");
        assertEval("{ m<-matrix(c(\"a\",\"b\",\"c\",\"d\"), nrow=2) ; as.vector(m) }");
        assertEval("{ m<-matrix(as.raw(c(1,2,3,4)), nrow=2) ; as.vector(m) }");

        // dropping dimensions
        assertEval("{ m <- matrix(1:6, nrow=2) ; as.double(m) }");
        assertEval("{ m <- matrix(c(1,2,3,4,5,6), nrow=2) ; as.integer(m) }");
        assertEval("{ m <- matrix(c(1,2,3,4,5,6), nrow=2) ; as.logical(m) }");

        // dropping names
        assertEval("{ x <- c(0,2); names(x) <- c(\"hello\",\"hi\") ; as.logical(x) }");
        assertEval("{ x <- 1:2; names(x) <- c(\"hello\",\"hi\") ; as.double(x) }");
        assertEval("{ x <- c(1,2); names(x) <- c(\"hello\",\"hi\") ; as.integer(x) }");

        assertEval("{ m<-matrix(c(1,0,1,0), nrow=2) ; as.vector(m, mode = \"logical\") }");
        assertEval("{ m<-matrix(c(1,2,3,4), nrow=2) ; as.vector(m, mode = \"complex\") }");
        assertEval("{ m<-matrix(c(1,2,3,4), nrow=2) ; as.vector(m, mode = \"character\") }");
        assertEval("{ m<-matrix(c(1,2,3,4), nrow=2) ; as.vector(m, mode = \"raw\") }");

        assertEval("{ as.vector(list(1,2,3), mode=\"integer\") }");

        // as.list
        assertEval("{ k <- as.list(3:6) ; l <- as.list(1) ; list(k,l) }");
        assertEval("{ as.list(list(1,2,\"eep\")) }");
        assertEval("{ as.list(c(1,2,3,2,1)) }");
        assertEval("{ as.list(3:6) }");
        assertEval("{ l <- list(1) ; attr(l, \"my\") <- 1; as.list(l) }");
        assertEval("{ l <- 1 ; attr(l, \"my\") <- 1; as.list(l) }");
        assertEval("{ l <- c(x=1) ; as.list(l) }");

        // as.matrix
        assertEval("{ as.matrix(1) }");
        assertEval("{ as.matrix(1:3) }");
        assertEval("{ x <- 1:3; z <- as.matrix(x); x }");
        assertEval("{ x <- 1:3 ; attr(x,\"my\") <- 10 ; attributes(as.matrix(x)) }");

        assertEval("{ as.complex(as.double(c(1+1i,1+1i))) }"); // FIXME missing warning
        assertEval("{ as.complex(as.raw(c(1+1i,1+1i))) }"); // FIXME missing warning
    }

    @Test
    public void testDrop() {
        assertEval("{ x <- array(1:12, dim = c(1,3,1,1,2,1,2)); drop(x) }");
    }

    @Test
    public void testSum() {
        assertEval("{ sum() }");
        assertEval("{ sum(0, 1, 2, 3) }");
        assertEval("{ sum(c(0, 1, 2, 3)) }");
        assertEval("{ sum(c(0, 1, 2, 3), 4) }");
        assertEval("{ sum(1:6, 3, 4) }");
        assertEval("{ sum(1:6, 3L, TRUE) }");
        assertEval("{ `sum`(1:10) }");
        assertEval("{ x<-c(FALSE, FALSE); is.double(sum(x)) }");
        assertEval("{ x<-c(FALSE, FALSE); is.integer(sum(x)) }");

        assertEval("{ is.logical(sum(TRUE, FALSE)) }");
        assertEval("{ is.logical(sum(TRUE)) }");
        assertEvalError("{ sum(as.raw(42), as.raw(7)) }");
        assertEval("{ sum(42+42i, 7+7i) }");
        assertEvalError("{ sum(\"42\", \"7\") }");

        assertEval("{ sum(as.double(NA), na.rm=TRUE) }");
        assertEval("{ sum(as.double(NA), na.rm=FALSE) }");
        assertEval("{ sum(as.double(NA), as.double(NA), na.rm=TRUE) }");
        assertEval("{ sum(as.double(NA), as.double(NA), na.rm=FALSE) }");
        assertEval("{ sum(as.integer(NA), na.rm=TRUE) }");
        assertEval("{ sum(as.integer(NA), na.rm=FALSE) }");
        assertEval("{ sum(as.integer(NA), as.integer(NA), na.rm=TRUE) }");
        assertEval("{ sum(as.integer(NA), as.integer(NA), na.rm=FALSE) }");
        assertEvalError("{ sum(as.character(NA), na.rm=TRUE) }");
        assertEvalError("{ sum(as.character(NA), na.rm=FALSE) }");
        assertEvalError("{ sum(as.character(NA), as.character(NA), na.rm=TRUE) }");
        assertEvalError("{ sum(as.character(NA), as.character(NA), na.rm=FALSE) }");
        assertEval("{ sum(42L, as.integer(NA), na.rm=TRUE) }");
        assertEval("{ sum(42L, as.integer(NA), na.rm=FALSE) }");
        assertEval("{ sum(42, as.double(NA), na.rm=TRUE) }");
        assertEval("{ sum(42, as.double(NA), na.rm=FALSE) }");
        assertEvalError("{ sum(\"42\", as.character(NA), na.rm=TRUE) }");
        assertEvalError("{ sum(\"42\", as.character(NA), na.rm=FALSE) }");
        assertEval("{ sum(42L, as.integer(NA), 7L, na.rm=TRUE) }");
        assertEval("{ sum(42L, as.integer(NA), 7L, na.rm=FALSE) }");
        assertEval("{ sum(42, as.double(NA), 7, na.rm=TRUE) }");
        assertEval("{ sum(42, as.double(NA), 7, na.rm=FALSE) }");
        assertEvalError("{ sum(\"42\", as.character(NA), \"7\", na.rm=TRUE) }");
        assertEvalError("{ sum(\"42\", as.character(NA), \"7\", na.rm=FALSE) }");

        assertEval("{ sum(0, 1[3]) }");
        assertEval("{ sum(na.rm=FALSE, 0, 1[3]) }");
        assertEval("{ sum(0, na.rm=FALSE, 1[3]) }");
        assertEval("{ sum(0, 1[3], na.rm=FALSE) }");
        assertEval("{ sum(0, 1[3], na.rm=TRUE) }");
        assertEval("{ sum(1+1i,2,NA, na.rm=TRUE) }");
    }

    @Test
    public void testMatchFun() {
        assertEval("{ f <- match.fun(length) ; f(c(1,2,3)) }");
        assertEval("{ f <- match.fun(\"length\") ; f(c(1,2,3)) }");
        assertEval("{ f <- function(x) { y <- match.fun(x) ; y(c(1,2,3)) } ; c(f(\"sum\"),f(\"cumsum\")) }");
        assertEval("{ f <- function(x) { y <- match.fun(x) ; y(3,4) } ; c(f(\"+\"),f(\"*\")) }");
    }

    @Test
    public void testSapply() {
        assertEval("{ f <- function() { sapply(1:3,function(x){x*2L}) }; f() + f() }");
        assertEval("{ f <- function() { sapply(c(1,2,3),function(x){x*2}) }; f() + f() }");

        assertEval("{ h <- new.env() ; assign(\"a\",1,h) ; assign(\"b\",2,h) ; sa <- sapply(ls(h), function(k) get(k,h,inherits=FALSE)) ; names(sa) }");

        assertEval("{ sapply(1:3, function(x) { if (x==1) { list(1) } else if (x==2) { list(NULL) } else { list() } }) }");
        assertEval("{ f<-function(g) { sapply(1:3, g) } ; f(function(x) { x*2 }) }");
        assertEval("{ f<-function() { x<-2 ; sapply(1, function(i) { x }) } ; f() }");

        assertEval("{ sapply(1:3,function(x){x*2L}) }");
        assertEval("{ sapply(c(1,2,3),function(x){x*2}) }");
        assertEval("{ sapply(1:3, length) }");
        assertEval("{ f<-length; sapply(1:3, f) }");
        assertEval("{ sapply(list(1,2,3),function(x){x*2}) }");

        assertEval("{ sapply(1:3, function(x) { if (x==1) { 1 } else if (x==2) { integer() } else { TRUE } }) }");

        assertEval("{ f<-function(g) { sapply(1:3, g) } ; f(function(x) { x*2 }) ; f(function(x) { TRUE }) }");
        assertEval("{ sapply(1:2, function(i) { if (i==1) { as.raw(0) } else { 5+10i } }) }");
        assertEval("{ sapply(1:2, function(i) { if (i==1) { as.raw(0) } else { as.raw(10) } }) }");
        assertEval("{ sapply(1:2, function(i) { if (i==1) { as.raw(0) } else { \"hello\" }} ) } ");
        assertEval("{ sapply(1:3, function(x) { if (x==1) { list(1) } else if (x==2) { list(NULL) } else { list(2) } }) }");

        assertEval("{ sapply(1:3, `-`, 2) }");
        assertEval("{ sapply(1:3, \"-\", 2) }");

        // matrix support
        assertEval("{ sapply(1:3, function(i) { list(1,2) }) }");
        assertEval("{ sapply(1:3, function(i) { if (i < 3) { list(1,2) } else { c(11,12) } }) }");
        assertEval("{ sapply(1:3, function(i) { if (i < 3) { c(1+1i,2) } else { c(11,12) } }) }");

        // names
        assertEval("{ (sapply(1:3, function(i) { if (i < 3) { list(xxx=1) } else {list(zzz=2)} })) }");
        assertEval("{ (sapply(1:3, function(i) { list(xxx=1:i) } )) }");
        assertEval("{ sapply(1:3, function(i) { if (i < 3) { list(xxx=1) } else {list(2)} }) }");
        assertEval("{ (sapply(1:3, function(i) { if (i < 3) { c(xxx=1) } else {c(2)} })) }");
        assertEval("{ f <- function() { sapply(c(1,2), function(x) { c(a=x) })  } ; f() }");
        assertEval("{ f <- function() { sapply(c(X=1,Y=2), function(x) { c(a=x) })  } ; f() }");
        assertEval("{ f <- function() { sapply(c(\"a\",\"b\"), function(x) { c(a=x) })  } ; f() }");
        assertEval("{ f <- function() { sapply(c(X=\"a\",Y=\"b\"), function(x) { c(a=x) })  } ; f() }");
        assertEval("{ sapply(c(\"a\",\"b\",\"c\"), function(x) { x }) }");
    }

    @Test
    public void testApply() {
        assertEval("{ m <- matrix(c(1,2,3,4,5,6),2) ; apply(m,1,sum) }");
        assertEval("{ m <- matrix(c(1,2,3,4,5,6),2) ; apply(m,2,sum) }");
    }

    @Test
    public void testCat() {
        assertEvalNoOutput("{ cat() }");
        assertEvalNoNL("{ cat(1) }");
        assertEvalNoNL("{ cat(1, sep=\"\\n\") }");
        assertEvalNoNL("{ cat(1,2,3) }");
        assertEvalNoNL("{ cat(\"a\") }");
        assertEvalNoNL("{ cat(\"a\", \"b\") }");
        assertEvalNoNL("{ cat(1, \"a\") }");
        assertEvalNoNL("{ cat(c(1,2,3)) }");
        assertEvalNoNL("{ cat(c(\"a\",\"b\")) }");
        assertEvalNoNL("{ cat(c(1,2,3),c(\"a\",\"b\")) }");
        assertEvalNoNL("{ cat(TRUE) }");
        assertEvalNoNL("{ cat(TRUE, c(1,2,3), FALSE, 7, c(\"a\",\"b\"), \"x\") }");
        assertEvalNoNL("{ cat(1:3) }");
        assertEvalNoNL("{ cat(\"hi\",1:3,\"hello\") }");
        assertEvalNoNL("{ cat(2.3) }");
        assertEvalNoNL("{ cat(1.2,3.4) }");
        assertEvalNoNL("{ cat(c(1.2,3.4),5.6) }");
        assertEvalNoNL("{ cat(c(TRUE,FALSE), TRUE) }");
        assertEvalNoNL("{ cat(NULL) }");
        assertEvalNoNL("{ cat(1L) }");
        assertEvalNoNL("{ cat(1L, 2L, 3L) }");
        assertEvalNoNL("{ cat(c(1L, 2L, 3L)) }");
        assertEvalNoNL("{ cat(1,2,sep=\".\") }");
        assertEvalNoNL("{ cat(\"hi\",1[2],\"hello\",sep=\"-\") }");
        assertEvalNoNL("{ cat(\"hi\",1[2],\"hello\",sep=\"-\\n\") }");
        assertEvalNoNL("{ m <- matrix(as.character(1:6), nrow=2) ; cat(m) }");
        assertEvalNoNL("{ cat(sep=\" \", \"hello\") }");
        assertEval("{ cat(rep(NA, 8), \"Hey\",\"Hey\",\"Goodbye\",\"\\n\") }");
    }

    @Test
    public void testCatVarargs() {
        assertEvalNoOutput("{ f <- function(...) {cat(...,sep=\"-\")}; f(\"a\") }");
        assertEvalNoOutput("{ f <- function(...) {cat(...,sep=\"-\\n\")}; f(\"a\") }");
        assertEvalNoOutput("{ f <- function(...) {cat(...,sep=\"-\")}; f(\"a\", \"b\") }");
        assertEvalNoOutput("{ f <- function(...) {cat(...,sep=\"-\\n\")}; f(\"a\", \"b\") }");
    }

    @Test
    @Ignore
    public void testCatIgnore() {
        assertEvalNoNL("{ cat(\"hi\",NULL,\"hello\",sep=\"-\") }");
        assertEvalNoNL("{ cat(\"hi\",integer(0),\"hello\",sep=\"-\") }");
    }

    @Test
    public void testOuter() {
        assertEval("{ outer(c(1,2,3),c(1,2),\"-\") }");
        assertEval("{ outer(c(1,2,3),c(1,2),\"*\") }");
        assertEval("{ outer(1, 3, \"-\") }");
    }

    @Test
    @Ignore
    public void testOuterIgnore() {
        assertEval("{ foo <- function (x,y) { x + y * 1i } ; outer(3,3,foo) }");
        assertEval("{ foo <- function (x,y) { x + y * 1i } ; outer(3,3,\"foo\") }");
        assertEval("{ foo <- function (x,y) { x + y * 1i } ; outer(1:3,1:3,foo) }");
        assertEval("{ outer(c(1,2,3),c(1,2),\"+\") }");
        assertEval("{ outer(1:3,1:2) }");
        assertEval("{ outer(1:3,1:2,\"*\") }");
        assertEval("{ outer(1:3,1:2, function(x,y,z) { x*y*z }, 10) }");
        assertEval("{ outer(1:2, 1:3, \"<\") }");
        assertEval("{ outer(1:2, 1:3, '<') }");
    }

    @Test
    public void testOperators() {
        assertEval("{ `+`(1,2) }");
        assertEval("{ `-`(1,2) }");
        assertEval("{ `*`(1,2) }");
        assertEval("{ `/`(1,2) }");
        assertEval("{ `%/%`(1,2) }");
        assertEval("{ `%%`(1,2) }");
        assertEval("{ `^`(1,2) }");
        assertEval("{ `!`(TRUE) }");
        assertEval("{ `%o%`(3,5) }");
        assertEval("{ x <- `+` ; x(2,3) }");
        assertEval("{ x <- `+` ; f <- function() { x <- 1 ; x(2,3) } ; f() }");
        assertEval("{ `||`(TRUE, FALSE) }");
        assertEval("{ `&&`(TRUE, FALSE) }");
        assertEval("{ `|`(TRUE, FALSE) }");
        assertEval("{ `&`(TRUE, FALSE) }");
    }

    @Test
    @Ignore
    public void testOperatorsIgnore() {
        assertEval("{ `%*%`(3,5) }");
    }

    @Test
    public void testUpperTriangular() {
        assertEval("{ m <- matrix(1:6, nrow=2) ;  upper.tri(m, diag=TRUE) }");
        assertEval("{ m <- matrix(1:6, nrow=2) ;  upper.tri(m, diag=FALSE) }");
        assertEval("{ upper.tri(1:3, diag=TRUE) }");
        assertEval("{ upper.tri(1:3, diag=FALSE) }");
    }

    @Test
    @Ignore
    public void testLowerTriangular() {
        assertEval("{ m <- matrix(1:6, nrow=2) ;  lower.tri(m, diag=TRUE) }");
        assertEval("{ m <- matrix(1:6, nrow=2) ;  lower.tri(m, diag=FALSE) }");

        assertEval("{ lower.tri(1:3, diag=TRUE) }");
        assertEval("{ lower.tri(1:3, diag=FALSE) }");
    }

    @Test
    @Ignore
    public void testTriangular() {
        assertEval("{ m <- { matrix( as.character(1:6), nrow=2 ) } ; diag(m) <- c(1,2) ; m }");
        assertEval("{ m <- { matrix( (1:6) * (1+3i), nrow=2 ) } ; diag(m) <- c(1,2) ; m }");
        assertEval("{ m <- { matrix( as.raw(11:16), nrow=2 ) } ; diag(m) <- c(as.raw(1),as.raw(2)) ; m }");
    }

    @Test
    public void testDiagonal() {
        assertEval("{ m <- matrix(1:6, nrow=3) ; diag(m) }");
        assertEval("{ m <- matrix(1:6, nrow=2) ; diag(m) }");
        assertEval("{ m <- matrix(1:9, nrow=3) ; diag(m) }");

        assertEval("{ diag(1, 7) }");
        assertEval("{ diag(1, 7, 2) }");
        assertEval("{ diag(1, 2, 7) }");
    }

    @Test
    public void testUpdateDiagonal() {
        assertEval("{ m <- matrix(1:6, nrow=3) ; diag(m) <- c(1,2) ; m }");
        assertEval("{ m <- matrix(1:6, nrow=3); y<-m+42; diag(y) <- c(1,2); y }");
        assertEval("{ m <- matrix(1:6, nrow=3) ;  attr(m, \"foo\")<-\"foo\"; diag(m) <- c(1,2); attributes(m) }");
        assertEval("{ m <- matrix(1:6, nrow=3) ; diag(m) <- c(1.1,2.2); m }");
        assertEval("{ m <- matrix(1:6, nrow=3) ; diag(m) <- c(1.1,2); m }");
        assertEval("{ m <- matrix(1:6, nrow=3) ; diag(m) <- c(1,2.2); m }");
        assertEval("{ m <- matrix(1:6, nrow=3) ;  attr(m, \"foo\")<-\"foo\"; diag(m) <- c(1.1,2.2); attributes(m) }");
        assertEval("{ x <- (m <- matrix(1:6, nrow=3)) ; diag(m) <- c(1,2) ; x }");
        assertEval("{ m <- matrix(1:6, nrow=3) ; f <- function() { diag(m) <- c(100,200) } ; f() ; m }");
    }

    @Test
    public void testDimensions() {
        assertEval("{ dim(1) }");
        assertEval("{ dim(1:3) }");
        assertEval("{ m <- matrix(1:6, nrow=3) ; dim(m) }");

        assertEval("{ nrow(1) }");
        assertEval("{ nrow(1:3) }");
        assertEval("{ NROW(1) }");
        assertEval("{ NROW(1:3) }");
        assertEval("{ ncol(1) }");
        assertEval("{ ncol(1:3) }");
        assertEval("{ NCOL(1) }");
        assertEval("{ NCOL(1:3) }");

        assertEval("{ m <- matrix(1:6, nrow=3) ; nrow(m) }");
        assertEval("{ m <- matrix(1:6, nrow=3) ; ncol(m) }");

        assertEval("{ z <- 1 ; dim(z) <- c(1,1) ; dim(z) <- NULL ; z }");

        assertEval("{ x <- 1:4 ; f <- function() { x <- 1:4 ; dim(x) <<- c(2,2) } ; f() ; dim(x) }");

        assertEval("{ x<-1:12; dim(x)<-c(12); x }");
        assertEvalWarning("{ x<-1:12; dim(x)<-c(12+10i); x }");
        assertEval("{ x<-1:12; dim(x)<-c(as.raw(12)); x }");
        assertEval("{ x<-1:12; dim(x)<-c(\"12\"); x }");
        assertEval("{ x<-1:1; dim(x)<-c(TRUE); x }");

        assertEval("{ x<-1:12; dim(x)<-c(3, 4); attr(x, \"dim\") }");
        assertEval("{ x<-1:12; attr(x, \"dim\")<-c(3, 4); dim(x) }");
        assertEval("{ x<-1:4; names(x)<-c(21:24); attr(x, \"foo\")<-\"foo\"; x }");
        assertEval("{ x<-list(1,2,3); names(x)<-c(21:23); attr(x, \"foo\")<-\"foo\"; x }");

        assertEvalError("{ x <- 1:2 ; dim(x) <- c(1, 3) ; x }");
        assertEvalError("{ x <- 1:2 ; dim(x) <- c(1, NA) ; x }");
        assertEvalError("{ x <- 1:2 ; dim(x) <- c(1, -1) ; x }");
        assertEvalError("{ x <- 1:2 ; dim(x) <- integer() ; x }");
        assertEval("{ b <- c(a=1+2i,b=3+4i) ; attr(b,\"my\") <- 211 ; dim(b) <- c(2,1) ; names(b) }");

        assertEval("{ x<-1:4; dim(x)<-c(4); y<-101:104; dim(y)<-c(4); x > y }");
        assertEval("{ x<-1:4; y<-101:104; dim(y)<-c(4); x > y }");
        assertEval("{ x<-1:4; dim(x)<-c(4); y<-101:104; x > y }");
        assertEvalError("{ x<-1:4; dim(x)<-c(4); y<-101:104; dim(y)<-c(2,2); x > y }");
        assertEvalError("{ x<-1:4; dim(x)<-c(4); y<-101:108; dim(y)<-c(8); x > y }");

        assertEval("{ x<-c(1); dim(x)<-1; names(x)<-c(\"b\"); attributes(x) }");
        assertEval("{ x<-c(1); dim(x)<-1; attr(x, \"dimnames\")<-list(\"b\"); attributes(x) }");
        assertEval("{ x<-c(1); dim(x)<-1; attr(x, \"dimnames\")<-list(a=\"b\"); attributes(x) }");
        // reset all attributes
        assertEval("{ x<-c(42); names(x)<-\"a\"; attr(x, \"dim\")<-1; names(x)<-\"z\"; dim(x)<-NULL; attributes(x) }");
        // reset dimensions and dimnames
        assertEval("{ x<-c(42); names(x)<-\"a\"; attr(x, \"dim\")<-1; names(x)<-\"z\"; attr(x, \"foo\")<-\"foo\"; attr(x, \"dim\")<-NULL; attributes(x) }");
        // second names() invocation sets "dimnames"
        assertEval("{ x<-c(42); names(x)<-\"a\"; attr(x, \"dim\")<-1; names(x)<-\"z\"; attributes(x) }");
        // third names() invocation resets "names" (and not "dimnames")
        assertEval("{ x<-c(42); names(x)<-\"a\"; attr(x, \"dim\")<-1; names(x)<-\"z\"; names(x)<-NULL; attributes(x) }");
        // both names and dimnames are set and then re-set
        assertEval("{ x<-c(42); names(x)<-\"a\"; attr(x, \"dim\")<-1; names(x)<-\"z\"; names(x)<-NULL; attr(x, \"dimnames\")<-NULL; attributes(x) }");
        assertEvalError("{ x<-1:4; attr(x, \"dimnames\") <- list(101, 102, 103, 104) }");
        // assigning an "invisible" list returned by "attr(y, dimnames)<-" as dimnames attribute for
        // x
        assertEval("{ x<-c(1); y<-c(1); dim(x)<-1; dim(y)<-1; attr(x, \"dimnames\")<-(attr(y, \"dimnames\")<-list(\"b\")); attributes(x) }");
        assertEval("{ x<-1:4; dim(x)<-c(2,1,2); dimnames(x)<-list(NULL); attributes(x) }");
        assertEvalError("{ x<-1:4; dim(x)<-c(2,1,2); dimnames(x) <- list(c(\"a\")); x }");
        assertEvalError("{ x<-1:4; dim(x)<-c(2,1,2); dimnames(x) <- list(c(\"a\", \"b\"), NULL, c(\"d\")); x }");
        assertEvalError("{ x<-1:4; dim(x)<-c(2,1,2); dimnames(x) <- list(c(\"a\", \"b\"), 42, c(\"d\", \"e\", \"f\")); attributes(x) }");
        assertEvalError("{ x<-1:4; dim(x)<-c(2,1,2); dimnames(x) <- list(c(\"a\", \"b\"), \"c\", c(\"d\", \"e\"), 7); attributes(x) }");
        assertEval("{ x<-1:4; dim(x)<-c(2,1,2); dimnames(x)<-list(c(\"a\", \"b\"), \"c\", c(\"d\", \"e\")); attributes(x) }");
        assertEval("{ x<-1:4; dim(x)<-c(2,1,2); dimnames(x)<-list(c(\"a\", \"b\"), 42, c(\"d\", \"e\")); attributes(x) }");

        // there should be no output
        assertEval("{ x<-42; y<-(dim(x)<-1); }");
        assertEval("{ x<-42; y<-(dim(x)<-1); y }");
        // dim vector should not be shared
        assertEval("{ x<-1:4; y<-c(2, 2); dim(x)<-y; y[1]=4; dim(x) }");
        assertEval("{ x<-1; dim(x)=1; attr(x, \"foo\")<-\"foo\"; dim(x)<-NULL; attributes(x) }");
        assertEval("{ x<-1; dim(x)=1; attr(x, \"names\")<-\"a\"; dim(x)<-NULL; attributes(x) }");
        assertEval("{ x<-1; dim(x)=1; names(x)<-\"a\"; dim(x)<-NULL; attributes(x) }");
        assertEval("{ x<-1:2; dim(x)=c(1,2); names(x)<-c(\"a\", \"b\"); attr(x, \"foo\")<-\"foo\"; dim(x)<-NULL; attributes(x) }");
        assertEval("{ x<-1:4; names(x)<-c(21:24); attr(x, \"dim\")<-c(4); attr(x, \"foo\")<-\"foo\"; x }");
        assertEval("{ x<-list(1,2,3); names(x)<-c(21:23); attr(x, \"dim\")<-c(3); attr(x, \"foo\")<-\"foo\"; x }");

        assertEval("{ x<-1; dimnames(x) }");
        assertEval("{ dimnames(1) }");
        assertEval("{ dimnames(NULL) }");
        assertEvalError("{ x<-1; dim(x)<-1; dimnames(x) <- 1; dimnames(x) }");
        assertEvalError("{ x<-1; dim(x)<-1; attr(x, \"dimnames\") <- 1 }");
        assertEval("{ x<-1; dim(x)<-1; dimnames(x)<-list() }");
        assertEval("{ x<-1; dim(x)<-1; dimnames(x)<-list(0) }");
        assertEval("{ x<-1; dim(x)<-1; dimnames(x)<-list(\"a\"); dimnames(x); dimnames(x)<-list(); dimnames(x) }");

        assertEval("{ x <- 1:2 ; dim(x) <- c(1,2) ; x }");
        assertEval("{ x <- 1:2 ; attr(x, \"dim\") <- c(2,1) ; x }");
    }

    @Test
    public void testCumulativeSum() {
        assertEval("{ cumsum(1:10) }");
        assertEval("{ cumsum(c(1,2,3)) }");
        assertEval("{ cumsum(NA) }");
        assertEval("{ cumsum(c(2000000000L, NA, 2000000000L)) }");
        assertEval("{ cumsum(c(TRUE,FALSE,TRUE)) }");
        assertEval("{ cumsum(c(TRUE,FALSE,NA,TRUE)) }");
        assertEval("{ cumsum(c(1+1i,2-3i,4+5i)) }");
        assertEval("{ cumsum(c(1+1i, NA, 2+3i)) }");
        assertEval("{ cumsum(as.logical(-2:2)) }");
    }

    @Test
    @Ignore
    public void testCumulativeSumBroken() {
        assertEval("{ cumsum(c(1,2,3,0/0,5)) }");
        assertEval("{ cumsum(c(1,0/0,5+1i)) }");
        assertEval("{ cumsum(as.raw(1:6)) }");
        assertEval("{ cumsum(rep(1e308, 3) ) }"); // FIXME 1e+308
        assertEval("{ cumsum(c(1e308, 1e308, NA, 1, 2)) }"); // FIXME 1e+308

        assertEval("{ cumsum(c(2000000000L, 2000000000L)) }"); // FIXME missing warning
        assertEval("{ cumsum(c(-2147483647L, -1L)) }"); // FIXME missing warning
        assertEval("{ cumsum((1:6)*(1+1i)) }"); // FIXME print formatting

    }

    @Test
    public void testWhich() {
        assertEval("{ which(c(TRUE, FALSE, NA, TRUE)) }");
        assertEval("{ which(logical()) }");
        assertEval("{ which(TRUE) }");
        assertEval("{ which(NA) }");
    }

    @Test
    @Ignore
    public void testWhichIgnore() {
        assertEval("{ which(c(a=TRUE,b=FALSE,c=TRUE)) }");
    }

    @Test
    public void testColumnsRowsStat() {
        assertEval("{ m <- matrix(1:6, nrow=2) ; colSums(na.rm = FALSE, x = m) }");
    }

    @Test
    @Ignore
    public void testColumnsRowsStatIgnore() {
        assertEval("{ m <- matrix(1:6, nrow=2) ; colMeans(m) }");
        assertEval("{ m <- matrix(1:6, nrow=2) ; rowMeans(x = m, na.rm = TRUE) }");
        assertEval("{ m <- matrix(1:6, nrow=2) ; rowSums(x = m) }");

        assertEval("{ m <- matrix(c(1,2,3,4,5,6), nrow=2) ; colMeans(m) }");
        assertEval("{ m <- matrix(c(1,2,3,4,5,6), nrow=2) ; rowMeans(m) }");
        assertEval("{ m <- matrix(c(1,2,3,4,5,6), nrow=2) ; colSums(m) }");
        assertEval("{ m <- matrix(c(1,2,3,4,5,6), nrow=2) ; rowSums(m) }");

        assertEval("{ m <- matrix(c(NA,2,3,4,NA,6), nrow=2) ; rowSums(m) }");
        assertEval("{ m <- matrix(c(NA,2,3,4,NA,6), nrow=2) ; rowSums(m, na.rm = TRUE) }");
        assertEval("{ m <- matrix(c(NA,2,3,4,NA,6), nrow=2) ; rowMeans(m, na.rm = TRUE) }");

        assertEval("{ m <- matrix(c(NA,2,3,4,NA,6), nrow=2) ; colSums(m) }");
        assertEval("{ m <- matrix(c(NA,2,3,4,NA,6), nrow=2) ; colSums(na.rm = TRUE, m) }");
        assertEval("{ m <- matrix(c(NA,2,3,4,NA,6), nrow=2) ; colMeans(m) }");
        assertEval("{ m <- matrix(c(NA,2,3,4,NA,6), nrow=2) ; colMeans(m, na.rm = TRUE) }");

        assertEval("{ colMeans(matrix(as.complex(1:6), nrow=2)) }");
        assertEval("{ colMeans(matrix((1:6)*(1+1i), nrow=2)) }");
        assertEval("{ rowSums(matrix(as.complex(1:6), nrow=2)) }");
        assertEval("{ rowSums(matrix((1:6)*(1+1i), nrow=2)) }");
        assertEval("{ rowMeans(matrix(as.complex(1:6), nrow=2)) }");
        assertEval("{ rowMeans(matrix((1:6)*(1+1i), nrow=2)) }");
        assertEval("{ colSums(matrix(as.complex(1:6), nrow=2)) }");
        assertEval("{ colSums(matrix((1:6)*(1+1i), nrow=2)) }");

        assertEval("{ o <- outer(1:3, 1:4, \"<\") ; colSums(o) }");
    }

    @Test
    public void testNChar() {
        assertEval("{ nchar(c(\"hello\", \"hi\")) }");
        assertEval("{ nchar(c(\"hello\", \"hi\", 10, 130)) }");
        assertEval("{ nchar(c(10,130)) }");
    }

    @Test
    public void testStrSplit() {
        assertEval("{ strsplit(\"helloh\", \"h\", fixed=TRUE) }");
        assertEval("{ strsplit( c(\"helloh\", \"hi\"), c(\"h\",\"\"), fixed=TRUE) }");
        assertEval("{ strsplit(\"helloh\", \"\", fixed=TRUE) }");
        assertEval("{ strsplit(\"helloh\", \"h\") }");
        assertEval("{ strsplit( c(\"helloh\", \"hi\"), c(\"h\",\"\")) }");
        assertEval("{ strsplit(\"ahoj\", split=\"\") [[c(1,2)]] }");
    }

    @Test
    public void testPaste() {
        assertEval("{ paste() }");
        assertEval("{ a <- as.raw(200) ; b <- as.raw(255) ; paste(a, b) }");
        assertEval("{ paste(character(0),31415) }");
        assertEval("{ paste(1:2, 1:3, FALSE, collapse=NULL) }");
        assertEval("{ paste(sep=\"\") }");
        assertEval("{ paste(1:2, 1:3, FALSE, collapse=\"-\", sep=\"+\") }");
    }

    @Test
    public void testIsTRUE() {
        assertEval("{ isTRUE(NULL) }");
        assertEval("{ isTRUE(TRUE) }");
        assertEval("{ isTRUE(FALSE) }");
        assertEval("{ isTRUE(NA) }");
        assertEval("{ isTRUE(1) }");
        assertEval("{ isTRUE(as.vector(TRUE)) }");
        assertEval("{ isTRUE(as.vector(FALSE)) }");
        assertEval("{ isTRUE(as.vector(1)) }");
    }

    @Test
    @Ignore
    public void testPasteIgnore() {
        assertEval("{ file.path(\"a\", \"b\", c(\"d\",\"e\",\"f\")) }");
        assertEval("{ file.path() }");
    }

    @Test
    public void testSubstring() {
        assertEval("{ substr(\"123456\", 2L, 4L) }");
        assertEval("{ substr(\"123456\", 2, 4) }");
        assertEval("{ substr(\"123456\", 4, 2) }");
        assertEval("{ substr(\"123456\", 7, 8) }");
        assertEval("{ substr(\"123456\", 4, 8) }");
        assertEval("{ substr(\"123456\", -1, 3) }");
        assertEval("{ substr(\"123456\", -5, -1) }");
        assertEval("{ substr(\"123456\", -20, -100) }");
        assertEval("{ substr(\"123456\", 2.8, 4) }");
        assertEval("{ substr(c(\"hello\", \"bye\"), 1, 2) }");
        assertEval("{ substr(c(\"hello\", \"bye\"), c(1,2,3), 4) }");
        assertEval("{ substr(c(\"hello\", \"bye\"), 1, c(1,2,3)) }");
        assertEval("{ substr(c(\"hello\", \"bye\"), c(1,2), c(2,3)) }");
        assertEval("{ substr(1234L,2,3) }");
        assertEval("{ substr(1234,2,3) }");
        assertEval("{ substr(\"abcdef\",c(1,2),c(3L,5L)) }");
        assertEvalError("{ substr(c(\"abcdef\", \"aa\"), integer(), 2) }");
        assertEvalError("{ substr(c(\"abcdef\", \"aa\"), 2, integer()) }");
        assertEval("{ substr(character(), integer(), integer()) }");
        assertEval("{ substr(c(\"abcdef\", \"aa\"), NA, 4) }");
        assertEval("{ substr(c(\"abcdef\", \"aa\"), 3, NA) }");
        assertEval("{ substr(c(\"abcdef\", \"aa\"), c(NA,8), 4) }");
        assertEval("{ substr(c(\"abcdef\", \"aa\"), c(1,NA), 4) }");

        assertEval("{ substr(NA,1,2) }");
        assertEval("{ substr(\"fastr\", NA, 2) }");
        assertEval("{ substr(\"fastr\", 1, NA) }");

        assertEval("{ x<-\"abcdef\"; substr(x,1,4)<-\"0000\"; x }");
        assertEval("{ x<-\"abcdef\"; substr(x,1,3)<-\"0000\"; x }");
        assertEval("{ x<-\"abcdef\"; substr(x,1,3)<-\"0\"; x }");
        assertEval("{ x<-\"abcdef\"; substr(x,NA,3)<-\"0\"; x }");
        assertEval("{ x<-\"abcdef\"; substr(x,1,NA)<-\"0\"; x }");
        assertEval("{ x<-character(); substr(x,1,3)<-\"0\"; x }");
        assertEval("{ x<-c(\"abcdef\", \"ghijklm\"); substr(x, c(1,NA), 4)<-\"0\"; x }");
        assertEvalError("{ x<-\"abcdef\"; substr(x,3,1)<-0; x }");
        assertEvalError("{ x<-\"abcdef\"; substr(x,1,3)<-character(); x }");
        assertEvalError("{ x<-\"abcdef\"; substr(x,1,3)<-NULL; x }");
        assertEvalError("{ x<-\"abcdef\"; substr(x,integer(),3)<-NULL; x }");
        assertEval("{ x<-character(); substr(x,1,3)<-0; x }");
        assertEval("{ x<-character(); substr(x,1,3)<-NULL; x }");
        assertEval("{ x<-character(); substr(x,integer(),3)<-NULL; x }");

        assertEval("{ x<-c(\"abcdef\"); substr(x[1], 2, 3)<-\"0\"; x }");
    }

    @Test
    public void testSubstringIgnore() {
        assertEval("{ substring(\"123456\", first=2, last=4) }");
        assertEval("{ substring(\"123456\", first=2.8, last=4) }");
        assertEval("{ substring(c(\"hello\", \"bye\"), first=c(1,2,3), last=4) }");
        assertEval("{ substring(\"fastr\", first=NA, last=2) }");
    }

    @Test
    public void testOrder() {
        assertEval("{ order(c(\"a\",\"c\",\"b\",\"d\",\"e\",\"f\")) }");
        assertEval("{ order(c(5,2,2,1,7,4)) }");
        assertEval("{ order(c(5,2,2,1,7,4),c(\"a\",\"c\",\"b\",\"d\",\"e\",\"f\")) }");
        assertEval("{ order(c(1,1,1,1),c(4,3,2,1)) }");
        assertEval("{ order(c(1,1,1,1),c(\"d\",\"c\",\"b\",\"a\")) }");
        assertEval("{ order(c(1i,2i,3i)) }");
        assertEval("{ order(c(3i,1i,2i)) }");
        assertEval("{ order(c(3+1i,2+2i,1+3i)) }");
        assertEval("{ order(c(3+1i,2+3i,2+2i,1+3i)) }");

        assertEval("{ order(7) }");
        assertEval("{ order(FALSE) }");
        assertEval("{ order(character()) }");
    }

    @Test
    @Ignore
    public void testOrderIgnore() {
        assertEval("{ order(1:3) }");
        assertEval("{ order(3:1) }");
        assertEval("{ order(c(1,1,1), 3:1) }");
        assertEval("{ order(c(1,1,1), 3:1, decreasing=FALSE) }");
        assertEval("{ order(c(1,1,1), 3:1, decreasing=TRUE, na.last=TRUE) }");
        assertEval("{ order(c(1,1,1), 3:1, decreasing=TRUE, na.last=NA) }");
        assertEval("{ order(c(1,1,1), 3:1, decreasing=TRUE, na.last=FALSE) }");
        assertEval("{ order() }");
        assertEval("{ order(c(NA,NA,1), c(2,1,3)) }"); // infinite loop
        assertEval("{ order(c(NA,NA,1), c(1,2,3)) }"); // infinite loop
        assertEval("{ order(c(1,2,3,NA)) }"); // infinite loop
        assertEval("{ order(c(1,2,3,NA), na.last=FALSE) }");
        assertEval("{ order(c(1,2,3,NA), na.last=FALSE, decreasing=TRUE) }");
        assertEval("{ order(c(0/0, -1/0, 2)) }");
        assertEval("{ order(c(0/0, -1/0, 2), na.last=NA) }");
    }

    @Test
    public void testTrigExp() {
        assertEval("{ sin(1.2) }");
        assertEval("{ cos(1.2) }");
        assertEval("{ tan(1.2) }");
        assertEval("{ asin(0.4) }");
        assertEval("{ acos(0.4) }");
        assertEval("{ atan(0.4) }");
        assertEval("{ atan2(0.4, 0.8) }");
        assertEval("{ exp(1) }");
        assertEval("{ expm1(2) }");
        assertEval("{ sin(c(0.3,0.6,0.9)) }");
        assertEval("{ cos(c(0.3,0.6,0.9)) }");
        assertEval("{ tan(c(0.3,0.6,0.9)) }");
        assertEval("{ asin(c(0.3,0.6,0.9)) }");
        assertEval("{ acos(c(0.3,0.6,0.9)) }");
        assertEval("{ atan(c(0.3,0.6,0.9)) }");
        assertEval("{ atan2(c(0.3,0.6,0.9), 0.4) }");
        assertEval("{ atan2(0.4, c(0.3,0.6,0.9)) }");
        assertEval("{ atan2(c(0.3,0.6,0.9), c(0.4, 0.3)) }");
        assertEval("{ exp(c(1,2,3)) }");
        assertEval("{ expm1(c(1,2,3)) }");
        assertEvalError("{ sin() }");
        assertEvalError("{ cos() }");
        assertEvalError("{ tan() }");
        assertEvalError("{ asin() }");
        assertEvalError("{ acos() }");
        assertEvalError("{ atan() }");
        assertEvalError("{ atan2() }");
        assertEvalError("{ atan2(0.7) }");
        assertEvalError("{ exp() }");
        assertEvalError("{ expm1() }");
    }

    @Test
    public void testLog() {
        assertEval("{ log(1) } ");
        assertEval("{ log(0) }");
        assertEval("{ log(c(0,1)) }");
        assertEval("{ round( log(10,), digits = 5 ) }");
        assertEval("{ round( log(10,2), digits = 5 ) }");
        assertEval("{ round( log(10,10), digits = 5 ) }");
    }

    @Test
    public void testLog2() {
        assertEval("{ log2(1) } ");
        assertEval("{ log2(0) }");
        assertEval("{ log2(c(0,1)) }");

        assertEval("{ log2(2) } ");
        assertEval("{ log2(4) } ");
        assertEval("{ as.integer(log2(6)*1000000) } ");
    }

    @Test
    public void testLog10() {
        assertEval("{ log10(1) } ");
        assertEval("{ log10(0) }");
        assertEval("{ log10(c(0,1)) }");

        assertEval("{ log10(10) } ");
        assertEval("{ log10(100) } ");
        assertEval("{ as.integer(log10(200)*100000) } ");
    }

    @Test
    @Ignore
    public void testLogIgnore() {
        assertEval("{ m <- matrix(1:4, nrow=2) ; round( log10(m), digits=5 )  }");
        assertEval("{ x <- c(a=1, b=10) ; round( c(log(x), log10(x), log2(x)), digits=5 ) }");
    }

    @Test
    public void testSqrt() {
        assertEval("{ sqrt(9) }");
        assertEval("{ sqrt(9L) }");
        assertEval("{ sqrt(NA) }");
        assertEval("{ sqrt(c(1,4,9,16)) }");
        assertEval("{ sqrt(c(1,4,NA,16)) }");
    }

    @Test
    @Ignore
    public void testSqrtBroken() {
        assertEval("{ sqrt(c(a=9,b=81)) }");
        // FIXME this works, but too many decimal places are displayed
        assertEval("{ sqrt(1:5) }");
        assertEval("{ sqrt(-1L) }"); // FIXME warning
        assertEval("{ sqrt(-1) }"); // FIXME warning
    }

    @Test
    public void testExp() {
        assertEval("{ round( exp(c(1+1i,-2-3i)), digits=5 ) }");
        assertEval("{ round( exp(1+2i), digits=5 ) }");
    }

    @Test
    public void testAbs() {
        assertEval("{ abs(0) }");
        assertEval("{ abs(100) }");
        assertEval("{ abs(-100) }");
        assertEval("{ abs(0/0) }");
        assertEval("{ abs((1:2)[3]) }");
        assertEval("{ abs((1/0)*(1-0i)) }");
        assertEval("{ abs(1) }");
        assertEval("{ abs(1L) }");
        assertEval("{ abs(-1) }");
        assertEval("{ abs(-1L) }");
        assertEval("{ abs(NA) }");
        assertEval("{ abs(c(1, 2, 3)) }");
        assertEval("{ abs(c(1L, 2L, 3L)) }");
        assertEval("{ abs(c(1, -2, 3)) }");
        assertEval("{ abs(c(1L, -2L, 3L)) }");
        assertEval("{ abs(c(1L, -2L, NA)) }");
        assertEval("{ abs((-1-0i)/(0+0i)) }");
        assertEval("{ abs((-0-1i)/(0+0i)) }");
        assertEval("{ abs(NA+0.1) }");
        assertEval("{ abs((0+0i)/0) }");
        assertEval("{ abs(c(1, -2, NA)) }");
    }

    @Test
    @Ignore
    public void testAbsIgnore() {
        assertEval("{ abs(c(0/0,1i)) }");
        assertEval("{ abs(1:3) }");
        assertEval("{ abs(-1:-3) }");
        assertEvalError("{ abs(NULL) }");
    }

    @Test
    public void testFloor() {
        assertEval("{ floor(c(0.2,-3.4,NA,0/0,1/0)) }");
    }

    @Test
    public void testCeiling() {
        assertEval("{ ceiling(c(0.2,-3.4,NA,0/0,1/0)) }");
    }

    @Test
    public void testCharUtils() {
        assertEval("{ toupper(c(\"hello\",\"bye\")) }");
        assertEval("{ tolower(c(\"Hello\",\"ByE\")) }");
        assertEval("{ toupper(c()) }");
        assertEval("{ tolower(c()) }");
    }

    @Test
    @Ignore
    public void testCharUtilsIgnore() {
        assertEval("{ tolower(1E100) }");
        assertEval("{ toupper(1E100) }");
        assertEval("{ m <- matrix(\"hi\") ; toupper(m) }");
        assertEval("{ toupper(c(a=\"hi\", \"hello\")) }");
        assertEval("{ tolower(c(a=\"HI\", \"HELlo\")) }");
        assertEval("{ tolower(NA) }");
        assertEval("{ toupper(NA) }");
    }

    @Test
    public void testTypeOf() {
        assertEval("{ typeof(1) }");
        assertEval("{ typeof(1L) }");
        assertEval("{ typeof(function(){}) }");
        assertEval("{ typeof(\"hi\") }");
        assertEval("{ typeof(sum) }");
        assertEval("{ typeof(NULL) }");
        assertEval("{ typeof(TRUE) }");
        assertEval("{ typeof(\"test\") }");
        assertEval("{ typeof(c(1, 2, 3)) }");
        assertEval("{ typeof(c(1L, 2L, 3L)) }");
        assertEval("{ typeof(1:3) }");
        assertEval("{ typeof(c(TRUE, TRUE, FALSE)) }");
        assertEval("{ typeof(typeof(NULL)) }");
        assertEval("{ length(typeof(NULL)) }");
        assertEval("{ typeof(length(typeof(NULL))) }");

        assertEval("{ f <- function(...) typeof(...); f(1)}");
        assertEval("{ f <- function(...) typeof(...); f(1, 2)}");
        assertEval("{ f <- function(...) typeof(...); f(1, 2, 3)}");
        assertEval("{ f <- function(...) typeof(...); f(1, 2, 3, 4)}");

        assertEval("{ x<-factor(c(\"a\", \"b\", \"a\")); typeof(x) }");
        assertEval("{ x<-data.frame(c(\"a\", \"b\", \"a\")); typeof(x) }");
    }

    @Test
    @Ignore
    public void testTypeOfIgnore() {
        assertEval("{ f <- function(...) typeof(...); f()}");
    }

    @Test
    public void testSub() {
        assertEval("{ gsub(\"a\",\"aa\", \"prague alley\") }");
        assertEval("{ sub(\"a\",\"aa\", \"prague alley\") }");
        assertEval("{ gsub(\"a\",\"aa\", \"prAgue alley\") }");
    }

    @Test
    @Ignore
    public void testSubIgnore() {
        assertEval("{ gsub(\"a\",\"aa\", \"prague alley\", fixed=TRUE) }");
        assertEval("{ sub(\"a\",\"aa\", \"prague alley\", fixed=TRUE) }");
        assertEval("{ gsub(\"a\",\"aa\", \"prAgue alley\", fixed=TRUE) }");
        assertEval("{ gsub(\"a\",\"aa\", \"prAgue alley\", fixed=TRUE, ignore.case=TRUE) }");
        assertEval("{ gsub(\"a\",\"aa\", \"prAgue alley\", ignore.case=TRUE) }");
        assertEval("{ gsub(\"([a-e])\",\"\\\\1\\\\1\", \"prague alley\") }");
        assertEval("{ gsub(\"h\",\"\", c(\"hello\", \"hi\", \"bye\")) }");
        assertEval("{ gsub(\"h\",\"\", c(\"hello\", \"hi\", \"bye\"), fixed=TRUE) }");
    }

    @Test
    public void testGrep() {
        assertEval("{ txt<-c(\"arm\",\"foot\",\"lefroo\", \"bafoobar\"); grep(\"foo\", txt) }");
        assertEval("{ txt<-c(\"is\", \"intended\", \"to\", \"guarantee\", \"your\", \"freedom\"); grep(\"[gu]\", txt) }");
        assertEval("{ txt<-c(\"1+1i\", \"7\", \"42.1\", \"7+42i\"); grep(\"[0-9].*[-+][0-9].*i$\", txt) }");
        assertEval("{ txt<-c(\"rai\", \"ira\", \"iri\"); grep(\"i$\", txt) }");
        assertEval("{ txt<-c(\"arm\",\"foot\",\"lefroo\", \"bafoobar\"); grepl(\"foo\", txt) }");
    }

    @Test
    @Ignore
    public void testRegExprIgnore() {
        assertEval("regexpr(\"e\",c(\"arm\",\"foot\",\"lefroo\", \"bafoobar\"))"); // FIXME: missing
// attributes
        assertEval("gregexpr(\"e\",c(\"arm\",\"foot\",\"lefroo\", \"bafoobar\"))"); // FIXME:
// missing attributes
    }

    @Test
    @Ignore
    public void testRegExprComplex() {
        assertEval("gregexpr(\"(a)[^a]\\\\1\", c(\"andrea apart\", \"amadeus\", NA))"); // NOTE:
        // this is without attributes
        assertEval("regexpr(\"(a)[^a]\\\\1\", c(\"andrea apart\", \"amadeus\", NA))"); // NOTE:
        // this is without attributes
    }

    @Test
    public void testLsRegExp() {
        assertEval("{ abc <- 1; ls(pattern=\"a.*\")}");
        assertEval("{ .abc <- 1; ls(pattern=\"\\\\.a.*\")}");
        assertEval("{ .abc <- 1; ls(all.names=TRUE, pattern=\"\\\\.a.*\")}");
        assertEval("{ abc <- 1; ls(pattern=\"[[:alpha:]]*\")}");
        assertEval("{ f <- function(abc) { ls(pattern=\"[a-z]*\") }; f(1) }");
    }

    @Test
    public void testLength() {
        assertEval("{ x <- 1:4 ; length(x) <- 2 ; x }");
        assertEval("{ x <- 1:2 ; length(x) <- 4 ; x }");
        assertEval("{ length(c(z=1:4)) }");
        assertEval("{ x <- 1 ; f <- function() { length(x) <<- 2 } ; f() ; x }");
        assertEval("{ length(1) }");
        assertEval("{ length(NULL) }");
        assertEval("{ length(NA) }");
        assertEval("{ length(TRUE) }");
        assertEval("{ length(1L) }");
        assertEval("{ length(1+1i) }");
        assertEval("{ length(d<-dim(1:3)) }");
        assertEval("{ length(1:3) }");
        assertEval("{ x <- 1:2 ; z <- (length(x) <- 4) ; z }");
        assertEval("{ x<-c(a=7, b=42); length(x)<-4; x }");
        assertEval("{ x<-c(a=7, b=42); length(x)<-1; x }");
    }

    @Test
    public void testUpdateNames() {
        assertEval("{ x <- c(1,2) ; names(x) <- c(\"hello\", \"hi\"); names(x) } ");

        assertEval("{ x <- 1:2 ; names(x) <- c(\"hello\", \"hi\"); names(x) } ");
        assertEval("{ x<-c(1, 2); attr(x, \"names\")<-c(\"a\", \"b\"); x }");
        assertEval("{ x<-c(1, 2); attr(x, \"names\")<-c(\"a\", \"b\"); names(x)<-NULL; attributes(x) }");
        assertEval("{ x<-c(1, 2); names(x)<-c(\"a\", \"b\"); attr(x, \"names\")<-NULL; x }");
        assertEval("{ x<-c(1, 2); names(x)<-42; x }");
        assertEval("{ x<-c(1, 2); names(x)<-c(TRUE, FALSE); x }");
        assertEvalError("{ x<-c(1,2); names(x) <- 42:44; x }");
        assertEvalError("{ x<-c(1,2); attr(x, \"names\") <- 42:45; x }");
        assertEval("{ x<-list(1,2); names(x)<-c(\"a\",NA); x }");
        assertEval("{ x<-list(1,2); names(x)<-c(\"a\",\"$\"); x }");
        assertEval("{ x<-list(1,2); names(x)<-c(\"a\",\"b\"); x }");
        assertEval("{ x<-list(1,2); names(x)<-42:43; x }");
        assertEval("{ x<-7; attr(x, \"foo\")<-\"a\"; attr(x, \"bar\")<-42; attributes(x) }");
        assertEval("{ x<-c(\"a\", \"\", \"bbb\", \"\", \"c\"); names(x)<-1:4; x }");

        assertEval("{ x <- c(1,2); names(x) <- c(\"hello\", \"hi\") ; x }");
        assertEval("{ x <- 1:2; names(x) <- c(\"hello\", \"hi\") ; x }");

        assertEval("{ x <- c(1,9); names(x) <- c(\"hello\",\"hi\") ; sqrt(x) }");
        assertEval("{ x <- c(1,9); names(x) <- c(\"hello\",\"hi\") ; is.na(x) }");
        assertEval("{ x <- c(1,NA); names(x) <- c(\"hello\",\"hi\") ; cumsum(x) }");
        assertEval("{ x <- c(1,NA); names(x) <- c(NA,\"hi\") ; cumsum(x) }");

        assertEval("{ x <- 1:2; names(x) <- c(\"A\", \"B\") ; abs(x) }");
        assertEval("{ z <- c(a=1, b=2) ; names(z) <- NULL ; z }");
        assertEval("{ x <- c(1,2) ; names(x) <- c(\"hello\"); names(x) }");
        assertEval("{ x <- 1:2 ; names(x) <- c(\"hello\"); names(x) }");
    }

    @Test
    @Ignore
    public void testUpdateNamesIgnore() {

        assertEval("{ x <- c(1,2); names(x) <- c(\"A\", \"B\") ; x + 1 }");
        assertEval("{ x <- 1:2; names(x) <- c(\"A\", \"B\") ; y <- c(1,2,3,4) ; names(y) <- c(\"X\", \"Y\", \"Z\") ; x + y }");
    }

    @Test
    public void testRev() {
        assertEval("{ rev(1:3) }");
        assertEval("{ rev(c(1+1i, 2+2i)) }");
    }

    @Test
    public void testLookup() {
        assertEval("{ f <- function() { assign(\"x\", 1) ; x } ; f() }");
        assertEval("{ f <- function() { x <- 2 ; g <- function() { x <- 3 ; assign(\"x\", 1, inherits=FALSE) ; x } ; g() } ; f() }");
        assertEval("{ f <- function() { x <- 2 ; g <- function() { assign(\"x\", 1, inherits=FALSE) } ; g() ; x } ; f() }");
        assertEval("{ f <- function() { x <- 2 ; g <- function() { assign(\"x\", 1, inherits=TRUE) } ; g() ; x } ; f() }");
        assertEval("{ f <- function() {  g <- function() { assign(\"x\", 1, inherits=TRUE) } ; g() } ; f() ; x }");
        assertEval("{ x <- 3 ; g <- function() { x } ; f <- function() { assign(\"x\", 2) ; g() } ; f() }");
        assertEval("{ x <- 3 ; f <- function() { assign(\"x\", 2) ; g <- function() { x } ; g() } ; f() }");
        assertEval("{ h <- function() { x <- 3 ; g <- function() { x } ; f <- function() { assign(\"x\", 2) ; g() } ; f() }  ; h() }");
        assertEval("{ h <- function() { x <- 3  ; f <- function() { assign(\"x\", 2) ; g <- function() { x } ; g() } ; f() }  ; h() }");
        assertEval("{ x <- 3 ; h <- function() { g <- function() { x } ; f <- function() { assign(\"x\", 2, inherits=TRUE) } ; f() ; g() }  ; h() }");
        assertEval("{ x <- 3 ; h <- function(s) { if (s == 2) { assign(\"x\", 2) } ; x }  ; h(1) ; h(2) }");
        assertEval("{ x <- 3 ; h <- function(s) { y <- x ; if (s == 2) { assign(\"x\", 2) } ; c(y,x) }  ; c(h(1),h(2)) }");
        assertEval("{ g <- function() { x <- 2 ; f <- function() { x ; exists(\"x\") }  ; f() } ; g() }");
        assertEval("{ g <- function() { f <- function() { if (FALSE) { x } ; exists(\"x\") }  ; f() } ; g() }");
        assertEval("{ g <- function() { f <- function() { if (FALSE) { x } ; assign(\"x\", 1) ; exists(\"x\") }  ; f() } ; g() }");
        assertEval("{ g <- function() { if (FALSE) { x <- 2 } ; f <- function() { if (FALSE) { x } ; exists(\"x\") }  ; f() } ; g() }");
        assertEval("{ g <- function() { if (FALSE) { x <- 2 } ; f <- function() { if (FALSE) { x } ; assign(\"x\", 2) ; exists(\"x\") }  ; f() } ; g() }");
        assertEval("{ h <- function() { g <- function() { if (FALSE) { x <- 2 } ; f <- function() { if (FALSE) { x } ; exists(\"x\") }  ; f() } ; g() } ; h() }");
        assertEval("{ h <- function() { x <- 3 ; g <- function() { if (FALSE) { x <- 2 } ; f <- function() { if (FALSE) { x } ; exists(\"x\") }  ; f() } ; g() } ; h() }");
        assertEval("{ f <- function(z) { exists(\"z\") } ; f() }");
        assertEval("{ f <- function() { x <- 3 ; exists(\"x\", inherits=FALSE) } ; f() }");
        assertEval("{ f <- function() { z <- 3 ; exists(\"x\", inherits=FALSE) } ; f() }");
        assertEval("{ f <- function() { if (FALSE) { x <- 3 } ; exists(\"x\", inherits=FALSE) } ; f() }");
        assertEval("{ f <- function() { assign(\"x\", 2) ; exists(\"x\", inherits=FALSE) } ; f() }");
        assertEval("{ g <- function() { x <- 2 ; f <- function() { if (FALSE) { x <- 3 } ; exists(\"x\") }  ; f() } ; g() }");
        assertEval("{ g <- function() { x <- 2 ; f <- function() { x <- 5 ; exists(\"x\") }  ; f() } ; g() }");
        assertEval("{ g <- function() { f <- function() { assign(\"x\", 3) ; if (FALSE) { x } ; exists(\"x\") }  ; f() } ; g() }");
        assertEval("{ g <- function() { f <- function() { assign(\"z\", 3) ; if (FALSE) { x } ; exists(\"x\") }  ; f() } ; g() }");
        assertEval("{ h <- function() { assign(\"x\", 1) ; g <- function() { if (FALSE) { x <- 2 } ; f <- function() { if (FALSE) { x } ; exists(\"x\") }  ; f() } ; g() } ; h() }");
        assertEval("{ h <- function() { assign(\"z\", 1) ; g <- function() { if (FALSE) { x <- 2 } ; f <- function() { if (FALSE) { x } ; exists(\"x\") }  ; f() } ; g() } ; h() }");
        assertEval("{ h <- function() { x <- 3 ; g <- function() { f <- function() { if (FALSE) { x } ; exists(\"x\") }  ; f() } ; g() } ; h() }");

        assertEval("{ x <- 3 ; f <- function() { exists(\"x\") } ; f() }");
        assertEval("{ x <- 3 ; f <- function() { exists(\"x\", inherits=FALSE) } ; f() }");

        assertEval("{ x <- 2 ; y <- 3 ; rm(\"y\") ; ls() }");
        assertEvalError("{ x <- 2 ; rm(\"x\") ; get(\"x\") }");
        assertEvalError("{ get(\"x\") }");

        assertEvalAlt("{ f <- function() { assign(\"x\", 1) ; y <- 2 ; ls() } ; f() }", "[1] \"x\" \"y\"\n", "[1] \"y\" \"x\"\n");
        assertEvalAlt("{ f <- function() { x <- 1 ; y <- 2 ; ls() } ; f() }", "[1] \"x\" \"y\"\n", "[1] \"y\" \"x\"\n");
        assertEvalAlt("{ f <- function() { assign(\"x\", 1) ; y <- 2 ; if (FALSE) { z <- 3 } ; ls() } ; f() }", "[1] \"x\" \"y\"\n", "[1] \"y\" \"x\"\n");
        assertEval("{ f <- function() { if (FALSE) { x <- 1 } ; y <- 2 ; ls() } ; f() }");
        // the actual elements are formatted differently from GNU-R, also in different order
        assertEval("{ f <- function() { for (i in rev(1:10)) { assign(as.character(i), i) } ; ls() } ; length(f()) }");

        // lookup
        assertEval("{ x <- 3 ; f <- function() { assign(\"x\", 4) ; h <- function(s=1) { if (s==2) { x <- 5 } ; x } ; h() } ; f() }");
        assertEval("{ x <- 3 ; f <- function() { assign(\"x\", 4) ; g <- function() { assign(\"y\", 3) ; h <- function(s=1) { if (s==2) { x <- 5 } ; x } ; h() } ; g()  } ; f() }");
        assertEval("{ f <- function() { assign(\"x\", 2, inherits=TRUE) ; assign(\"x\", 1) ; h <- function() { x } ; h() } ; f() }");
        assertEval("{ x <- 3 ; g <- function() { if (FALSE) { x <- 2 } ; f <- function() { h <- function() { x } ; h() } ; f() } ; g() }");
        assertEval("{ x <- 3 ; gg <- function() {  g <- function() { if (FALSE) { x <- 2 } ; f <- function() { h <- function() { x } ; h() } ; f() } ; g() } ; gg() }");
        assertEval("{ h <- function() { x <- 2 ; f <- function() { if (FALSE) { x <- 1 } ; g <- function() { x } ; g() } ; f() } ; h() }");
        assertEval("{ f <- function() { assign(\"x\", 3) ; g <- function() { x } ; g() } ; x <- 10 ; f() }");
        assertEval("{ f <- function() { assign(\"x\", 3) ; h <- function() { assign(\"z\", 4) ; g <- function() { x } ; g() } ; h() } ; x <- 10 ; f() }");
        assertEval("{ f <- function() { assign(\"x\", 3) ; h <- function() { g <- function() { x } ; g() } ; h() } ; x <- 10 ; f() }");
        assertEval("{ f <- function() { assign(\"x\", 1) ; g <- function() { assign(\"z\", 2) ; x } ; g() } ; f() }");
        assertEval("{ h <- function() { x <- 3 ; g <- function() { assign(\"z\", 2) ; x } ; f <- function() { assign(\"x\", 2) ; g() } ; f() }  ; h() }");
        assertEval("{ h <- function() { x <- 3 ; g <- function() { assign(\"x\", 5) ; x } ; f <- function() { assign(\"x\", 2) ; g() } ; f() }  ; h() }");
        assertEval("{ x <- 10 ; g <- function() { x <- 100 ; z <- 2 ; f <- function() { assign(\"z\", 1); x <- x ; x } ; f() } ; g() }");
        assertEval("{ g <- function() { if (FALSE) { x <- 2 ; y <- 3} ; f <- function() { if (FALSE) { x } ; assign(\"y\", 2) ; exists(\"x\") }  ; f() } ; g() }");
        assertEval("{ g <- function() { if (FALSE) {y <- 3; x <- 2} ; f <- function() { assign(\"x\", 2) ; exists(\"x\") }  ; f() } ; g() }");
        assertEval("{ g <- function() { if (FALSE) {y <- 3; x <- 2} ; f <- function() { assign(\"x\", 2) ; h <- function() { exists(\"x\") } ; h() }  ; f() } ; g() }");
        assertEval("{ g <- function() { if (FALSE) {y <- 3; x <- 2} ; f <- function() { assign(\"y\", 2) ; h <- function() { exists(\"x\") } ; h() }  ; f() } ; g() }");
        assertEval("{ g <- function() { if (FALSE) {y <- 3; x <- 2} ; f <- function() { assign(\"x\", 2) ; gg <- function() { h <- function() { exists(\"x\") } ; h() } ; gg() } ; f() } ; g() }");
        assertEval("{ x <- 3 ; f <- function(i) { if (i == 1) { assign(\"x\", 4) } ; function() { x } } ; f1 <- f(1) ; f2 <- f(2) ; f1() }");
        assertEval("{ x <- 3 ; f <- function(i) { if (i == 1) { assign(\"x\", 4) } ; function() { x } } ; f1 <- f(1) ; f2 <- f(2) ; f2() ; f1() }");
        assertEval("{ f <- function() { x <- 2 ; g <- function() { if (FALSE) { x <- 2 } ; assign(\"x\", 1, inherits=TRUE) } ; g() ; x } ; f() }");
        assertEval("{ h <- function() { if (FALSE) { x <- 2 ; z <- 3 } ; g <- function() { assign(\"z\", 3) ; if (FALSE) { x <- 4 } ;  f <- function() { exists(\"x\") } ; f() } ; g() } ; h() }");
        assertEval("{ f <- function(x) { assign(x, 23) ; exists(x) } ; c(f(\"a\"),f(\"b\")) }");
        assertEval("{ f <- function() { x <- 2 ; get(\"x\") } ; f() }");
        assertEval("{ x <- 3 ; f <- function() { get(\"x\") } ; f() }");
        assertEval("{ x <- 3 ; f <- function() { x <- 2 ; get(\"x\") } ; f() }");
        assertEval("{ x <- 3 ; f <- function() { x <- 2; h <- function() {  get(\"x\") }  ; h() } ; f() }");
        assertEval("{ f <- function() { g <- function() { get(\"x\", inherits=TRUE) } ; g() } ; x <- 3 ; f() }");
        assertEval("{ f <- function() { assign(\"z\", 2) ; g <- function() { get(\"x\", inherits=TRUE) } ; g() } ; x <- 3 ; f() }");
        assertEval("{ f <- function() { x <- 22 ; get(\"x\", inherits=FALSE) } ; f() }");
        assertEval("{ x <- 33 ; f <- function() { assign(\"x\", 44) ; get(\"x\", inherits=FALSE) } ; f() }");
        assertEval("{ g <- function() { if (FALSE) {y <- 3; x <- 2} ; f <- function() { assign(\"x\", 2) ; gg <- function() { h <- function() { get(\"x\") } ; h() } ; gg() } ; f() } ; g() }");

        // lookup with function matching
        assertEval("{ x <- function(){3} ; f <- function() { assign(\"x\", function(){4}) ; h <- function(s=1) { if (s==2) { x <- 5 } ; x() } ; h() } ; f() }");
        assertEval("{ f <- function() { assign(\"x\", function(){2}, inherits=TRUE) ; assign(\"x\", function(){1}) ; h <- function() { x() } ; h() } ; f() }");
        assertEval("{ x <- function(){3} ; g <- function() { if (FALSE) { x <- 2 } ; f <- function() { h <- function() { x() } ; h() } ; f() } ; g() }");
        assertEval("{ x <- function(){3} ; gg <- function() {  g <- function() { if (FALSE) { x <- 2 } ; f <- function() { h <- function() { x() } ; h() } ; f() } ; g() } ; gg() }");
        assertEval("{ h <- function() { x <- function(){2} ; f <- function() { if (FALSE) { x <- 1 } ; g <- function() { x } ; g() } ; f() } ; z <- h() ; z() }");
        assertEval("{ h <- function() { g <- function() {4} ; f <- function() { if (FALSE) { g <- 4 } ; g() } ; f() } ; h() }");
        assertEval("{ h <- function() { assign(\"f\", function() {4}) ; f() } ; h() }");
        assertEval("{ f <- function() { 4 } ; h <- function() { assign(\"f\", 5) ; f() } ; h() }");
        assertEval("{ f <- function() { 4 } ; h <- function() { assign(\"z\", 5) ; f() } ; h() }");
        assertEval("{ gg <- function() {  assign(\"x\", function(){11}) ; g <- function() { if (FALSE) { x <- 2 } ; f <- function() { h <- function() { x() } ; h() } ; f() } ; g() } ; gg() }");
        assertEval("{ x <- function(){3} ; gg <- function() { assign(\"x\", 4) ; g <- function() { if (FALSE) { x <- 2 } ; f <- function() { h <- function() { x() } ; h() } ; f() } ; g() } ; gg() }");
        assertEval("{ h <- function() { x <- function() {3} ; g <- function() { assign(\"z\", 2) ; x } ; f <- function() { assign(\"x\", 2) ; g() } ; f() }  ; z <- h() ; z() }");
        assertEval("{ h <- function() { x <- function() {3} ; g <- function() { assign(\"x\", function() {5} ) ; x() } ; g() } ; h() }");
        assertEval("{ h <- function() { z <- 3 ; x <- function() {3} ; g <- function() { x <- 1 ; assign(\"z\", 5) ; x() } ; g() } ; h() }");
        assertEval("{ h <- function() { x <- function() {3} ; gg <- function() { assign(\"x\", 5) ; g <- function() { x() } ; g() } ; gg() } ; h() }");
        assertEval("{ h <- function() { z <- 2 ; x <- function() {3} ; gg <- function() { assign(\"z\", 5) ; g <- function() { x() } ; g() } ; gg() } ; h() }");
        assertEval("{ h <- function() { x <- function() {3} ; g <- function() { assign(\"x\", function() {4}) ; x() } ; g() } ; h() }");
        assertEval("{ h <- function() { z <- 2 ; x <- function() {3} ; g <- function() { assign(\"z\", 1) ; x() } ; g() } ; h() }");
        assertEval("{ x <- function() { 3 } ; h <- function() { if (FALSE) { x <- 2 } ;  z <- 2  ; g <- function() { assign(\"z\", 1) ; x() } ; g() } ; h() }");
        assertEval("{ x <- function() { 3 } ; h <- function() { g <- function() { f <- function() { x <- 1 ; x() } ; f() } ; g() } ; h() }");
        assertEval("{ h <- function() { myfunc <- function(i) { sum(i) } ; g <- function() { myfunc <- 2 ; f <- function() { myfunc(2) } ; f() } ; g() } ; h() }");
        assertEval("{ x <- function() {11} ; g <- function() { f <- function() { assign(\"x\", 2) ; x() } ; f() } ; g() }");
        assertEval("{ x <- function() {3} ; f <- function(i) { if (i == 1) { assign(\"x\", function() {4}) } ; function() { x() } } ; f1 <- f(1) ; f2 <- f(2) ; f1() }");
        assertEval("{ x <- function() {3} ; f <- function(i) { if (i == 1) { assign(\"x\", function() {4}) } ; function() { x() } } ; f1 <- f(1) ; f2 <- f(2) ; f2() ; f1() }");
        assertEval("{ x <- function() {3} ; f <- function(i) { if (i == 1) { assign(\"x\", function() {4}) } ; function() { x() } } ; f1 <- f(1) ; f2 <- f(2) ; f1() ; f2() }");

        // lookup with super assignment
        assertEvalAlt("{ fu <- function() { uu <<- 23 } ; fu() ; ls(globalenv()) }", "[1] \"fu\" \"uu\"\n", "[1] \"uu\" \"fu\"\n");
        assertEval("{ x <- 3 ; g <- function() { if (FALSE) { x <- 2 } ; f <- function() { h <- function() { x ; hh <- function() { x <<- 4 } ; hh() } ; h() } ; f() } ; g() ; x }");
        assertEval("{ f <- function() { x <- 1 ; g <- function() { h <- function() { x <<- 2 } ; h() } ; g() ; x } ; f() }");
        assertEval("{ g <- function() { if (FALSE) { x <- 2 } ; f <- function() { assign(\"x\", 4) ; x <<- 3 } ; f() } ; g() ; x }");
        assertEval("{ g <- function() { if (FALSE) { x <- 2 ; z <- 3 } ; h <- function() { if (FALSE) { x <- 1 } ; assign(\"z\", 10) ; f <- function() { assign(\"x\", 4) ; x <<- 3 } ; f() } ; h() } ; g() ; x }");
        assertEval("{ gg <- function() { assign(\"x\", 100) ; g <- function() { if (FALSE) { x <- 2 ; z <- 3 } ; "
                        + "h <- function() { if (FALSE) { x <- 1 } ; assign(\"z\", 10) ; f <- function() { assign(\"x\", 4) ; x <<- 3 } ; f() } ; h() } ; g() } ; x <- 10 ; gg() ; x }");
        assertEval("{ gg <- function() { if (FALSE) { x <- 100 } ; g <- function() { if (FALSE) { x <- 100 } ; h <- function() { f <- function() { x <<- 3 } ; f() } ; h() } ; g() } ; x <- 10 ; gg() ; x }");
        assertEval("{ g <- function() { if (FALSE) { x <- 2 ; z <- 3 } ; h <- function() { assign(\"z\", 10) ; f <- function() { x <<- 3 } ; f() } ; h() } ; g() ; x }");
        assertEval("{ g <- function() { x <- 2 ; z <- 3 ; hh <- function() { assign(\"z\", 2) ; h <- function() { f <- function() { x <<- 3 } ; f() } ; h() } ; hh() } ; x <- 10 ; g() ; x }");
        assertEval("{ g <- function() { x <- 2 ; z <- 3 ; hh <- function() { assign(\"z\", 2) ; h <- function() { assign(\"x\", 1); f <- function() { x <<- 3 } ; f() } ; h() } ; hh() ; x } ; x <- 10 ; g() }");
        assertEval("{ x <- 3 ; f <- function(i) { if (i == 1) { assign(\"x\", 4) } ; function(v) { x <<- v} } ; f1 <- f(1) ; f2 <- f(2) ; f1(10) ; f2(11) ; x }");
        assertEval("{ x <- 3 ; f <- function(i) { if (i == 1) { assign(\"x\", 4) } ; function(v) { x <<- v} } ; f1 <- f(1) ; f2 <- f(2) ; f2(10) ; f1(11) ; x }");
        assertEval("{ x <- 3 ; f <- function() { assign(\"x\", 4) ; h <- function(s=1) { if (s==2) { x <- 5 } ; x <<- 6 } ; h() ; get(\"x\") } ; f() }");
        assertEval("{ x <- 3 ; f <- function() { assign(\"x\", 4) ; hh <- function() { if (FALSE) { x <- 100 } ; h <- function() { x <<- 6 } ; h() } ; hh() ; get(\"x\") } ; f() }");

        assertEval("{ assign(\"z\", 10, inherits=TRUE) ; z }");

        // top-level lookups
        assertEval("{ exists(\"sum\", inherits = FALSE) }");
        assertEval("{ x <- 1; exists(\"x\", inherits = FALSE) }");

    }

    @Test
    @Ignore
    public void testLookupIgnore() {
        assertEval("{ f <- function(z) { exists(\"z\") } ; f(a) }"); // requires promises

        // lookup with function matching
        // require lapply
        assertEval("{ g <- function() { assign(\"myfunc\", function(i) { sum(i) });  f <- function() { lapply(2, \"myfunc\") } ; f() } ; g() }");
        assertEval("{ myfunc <- function(i) { sum(i) } ; g <- function() { assign(\"z\", 1);  f <- function() { lapply(2, \"myfunc\") } ; f() } ; g() }");
        assertEval("{ g <- function() { f <- function() { assign(\"myfunc\", function(i) { sum(i) }); lapply(2, \"myfunc\") } ; f() } ; g() }");
        assertEval("{ g <- function() { myfunc <- function(i) { i+i } ; f <- function() { lapply(2, \"myfunc\") } ; f() } ; g() }");

        // top-level lookups
        assertEval("{ exists(\"sum\") }");
    }

    @Test
    public void testEnvironment() {
        assertEval("{ h <- new.env() ; assign(\"abc\", \"yes\", h) ; exists(c(\"abc\", \"def\"), h) }");
        assertEval("{ h <- new.env() ; assign(\"abc\", \"yes\", h) ; exists(c(\"def\", \"abc\"), h) }");
        assertEval("{ h <- new.env() ; assign(c(\"a\"), 1, h) ; ls(h) }");
        assertEval("{ h <- new.env() ; assign(c(\"a\"), 1L, h) ; ls(h) }");

        assertEval("{ h <- new.env(parent=emptyenv()) ; assign(\"x\", 1, h) ; assign(\"y\", 2, h) ; ls(h) }");
        assertEvalAlt("{ h <- new.env(parent=emptyenv()) ; assign(\"y\", 1, h) ; assign(\"x\", 2, h) ; ls(h) }", "[1] \"y\" \"x\"\n", "[1] \"x\" \"y\"\n");

        assertEval("{ hh <- new.env() ; assign(\"z\", 3, hh) ; h <- new.env(parent=hh) ; assign(\"y\", 2, h) ; get(\"z\", h) }");

        // hashmaps
        assertEval("{ e<-new.env() ; ls(e) }");
        assertEval("{ e<-new.env() ; assign(\"x\",1,e) ; ls(e) }");
        assertEval("{ e<-new.env() ; assign(\"x\",1,e) ; get(\"x\",e) }");
        assertEval("{ h <- new.env() ; assign(\"x\", 1, h) ; assign(\"x\", 1, h) ; get(\"x\", h) }");
        assertEval("{ h <- new.env() ; assign(\"x\", 1, h) ; assign(\"x\", 2, h) ; get(\"x\", h) }");
        assertEval("{ h <- new.env() ; u <- 1 ; assign(\"x\", u, h) ; assign(\"x\", u, h) ; get(\"x\", h) }");
        assertEval("{ h <- new.env(parent=emptyenv()) ; assign(\"x\", 1, h) ; exists(\"x\", h) }");
        assertEval("{ h <- new.env(parent=emptyenv()) ; assign(\"x\", 1, h) ; exists(\"xx\", h) }");
        assertEval("{ hh <- new.env() ; assign(\"z\", 3, hh) ; h <- new.env(parent=hh) ; assign(\"y\", 2, h) ; exists(\"z\", h) }");
        assertEval("{ ph <- new.env() ; h <- new.env(parent=ph) ; assign(\"x\", 2, ph) ; assign(\"x\", 10, h, inherits=TRUE) ; get(\"x\", ph)}");

        // env queries
        assertEval("{ globalenv() }");
        assertEval("{ emptyenv() }");
        assertEval("{ baseenv() }");

        // ls
        assertEval("{ ls() }");
        assertEval("{ f <- function(x, y) { ls() }; f(1, 2) }");
        assertEval("{ x <- 1; ls(globalenv()) }");
        assertEval("{ x <- 1; .y <- 2; ls(globalenv()) }");

        assertEval("{ is.environment(globalenv()) }");
        assertEval("{ is.environment(1) }");

        // as.environment
        assertEvalError("{ as.environment(-1) }");
        assertEval("{ f <- function()  { as.environment(-1) } ; f() }");
        assertEvalError("{ as.environment(0) }");
        assertEval("{ as.environment(1) }");
        // GnuR has more packages loaded so can't test in the middle
        assertEval("{ as.environment(length(search())) }");
        assertEval("{ as.environment(length(search()) + 1) }");
        assertEvalError("{ as.environment(length(search()) + 2) }");

        assertEval("{ as.environment(\".GlobalEnv\") }");
        assertEval("{ as.environment(\"package:base\") }");

        // parent.env
        assertEval("{ identical(parent.env(baseenv()), emptyenv()) }");
        assertEval("{ e <- new.env(); `parent.env<-`(e, emptyenv()); identical(parent.env(e), emptyenv()) }");

        // environment
        assertEval("{ environment() }");
        assertEval("{ environment(environment) }");

        // environmentName
        assertEval("{ environmentName(baseenv()) }");
        assertEval("{ environmentName(globalenv()) }");
        assertEval("{ environmentName(emptyenv()) }");
        assertEval("{ environmentName(1) }");

        // locking
        assertEval("{ e<-new.env(); environmentIsLocked(e) }");
        assertEval("{ e<-new.env(); lockEnvironment(e); environmentIsLocked(e) }");
        assertEvalError("{ e<-new.env(); lockEnvironment(e); assign(\"a\", 1, e) }");
        assertEval("{ e<-new.env(); assign(\"a\", 1, e) ; lockEnvironment(e); assign(\"a\", 2, e) }");
        assertEvalError("{ e<-new.env(); assign(\"a\", 1, e) ; lockEnvironment(e, TRUE); assign(\"a\", 2, e) }");
        assertEvalError("{ e<-new.env(); assign(\"a\", 1, e); lockBinding(\"a\", e); assign(\"a\", 2, e) }");
        assertEval("{ e<-new.env(); assign(\"a\", 1, e) ; lockEnvironment(e, TRUE); unlockBinding(\"a\", e); assign(\"a\", 2, e) }");
        assertEval("{ e<-new.env(); assign(\"a\", 1, e); bindingIsLocked(\"a\", e) }");
        assertEval("{ e<-new.env(); assign(\"a\", 1, e); lockBinding(\"a\", e); bindingIsLocked(\"a\", e) }");

        // rm
        assertEvalError("{ rm(\"foo\", envir = baseenv()) }");
        assertEvalError("{ e<-new.env(); assign(\"a\", 1, e) ; lockEnvironment(e); rm(\"a\",envir = e); }");
        // ok to removed a locked binding
        assertEval("{ e<-new.env(); assign(\"a\", 1, e) ; lockBinding(\"a\", e); rm(\"a\",envir = e); ls() }");
        assertEval("{ e<-new.env(); assign(\"a\", 1, e) ; rm(\"a\",envir = e); ls() }");

        // get
        assertEvalError("{ e<-new.env(); get(\"x\", e) }");
        assertEval("{ e<-new.env(); x<-1; get(\"x\", e) }");
        assertEval("{ e<-new.env(); assign(\"x\", 1, e); get(\"x\", e) }");
        assertEvalError("{ e<-new.env(); x<-1; get(\"x\", e, inherits=FALSE) }");
        assertEvalError("{ e<-new.env(parent=emptyenv()); x<-1; get(\"x\", e) }");

        // misc
        assertEvalError("{ h <- new.env(parent=emptyenv()) ; assign(\"y\", 2, h) ; get(\"z\", h) }");
        assertEval("{ plus <- function(x) { function(y) x + y } ; plus_one <- plus(1) ; ls(environment(plus_one)) }");
        assertEval("{ ls(.GlobalEnv) }");
        assertEval("{ x <- 1 ; ls(.GlobalEnv) }");
        assertEvalError("{ ph <- new.env(parent=emptyenv()) ; h <- new.env(parent=ph) ; assign(\"x\", 10, h, inherits=TRUE) ; get(\"x\", ph)}");
        assertEvalError("{ ph <- new.env() ; h <- new.env(parent=ph) ; assign(\"x\", 2, h) ; assign(\"x\", 10, h, inherits=TRUE) ; get(\"x\", ph)}");
        assertEval("{ h <- new.env(parent=globalenv()) ; assign(\"x\", 10, h, inherits=TRUE) ; x }");
        assertEval("{ ph <- new.env() ; h <- new.env(parent=ph) ; assign(\"x\", 10, h, inherits=TRUE) ; x }");

    }

    @Test
    @Ignore
    public void testEnvironmentIgnore() {
        // Requires generic specialization
        assertEvalError("{ as.environment(as.environment) }");
    }

    @Test
    @Ignore
    public void testFrames() {
        assertEval("{ t1 <- function() {  aa <- 1; t2 <- function() { cat(\"current frame is\", sys.nframe(), \"; \"); cat(\"parents are frame numbers\", sys.parents(), \"; \"); print(ls(envir = sys.frame(-1))) };  t2() }; t1() }");
    }

    @Test
    public void testAttach() {
        assertEval("{ e <- new.env(); assign(\"x\", 1, e); attach(e, name = \"mine\"); x }");
        assertEval("{ e <- new.env(); assign(\"x\", \"abc\", e); attach(e, 2); x }");
        assertEval("{ attach(.Platform, 2); file.sep }");
        assertEval("{ e <- new.env(); assign(\"x\", 1, e); attach(e, 2); x; detach(2) }");
        assertEval("{ e <- new.env(); assign(\"x\", 1, e); attach(e, name = \"mine\"); x; detach(\"mine\") }");
        assertEvalError("{ e <- new.env(); assign(\"x\", 1, e); attach(e, 2); x; detach(2); x }");
        assertEvalError("{ detach(\"missing\"); x }");
    }

    @Test
    public void testTranspose() {
        assertEval("{ m <- matrix(1:49, nrow=7) ; sum(m * t(m)) }");
        assertEval("{ m <- matrix(1:81, nrow=9) ; sum(m * t(m)) }");
        assertEval("{ m <- matrix(-5000:4999, nrow=100) ; sum(m * t(m)) }");
        assertEval("{ m <- matrix(c(rep(1:10,100200),100L), nrow=1001) ; sum(m * t(m)) }");

        assertEval("{ m <- double() ; dim(m) <- c(0,4) ; t(m) }");

        assertEval("{ t(1:3) }");
        assertEval("{ t(t(t(1:3))) }");
        assertEval("{ t(matrix(1:6, nrow=2)) }");
        assertEval("{ t(t(matrix(1:6, nrow=2))) }");
        assertEval("{ t(matrix(1:4, nrow=2)) }");
        assertEval("{ t(t(matrix(1:4, nrow=2))) }");
    }

    //@formatter:off
    private static final String[] BASIC_TYPES = new String[]{
        "call", "character", "complex", "double", "expression", "function", "integer", "list",
        "logical", "name", "symbol", "null", "pairlist", "raw",
    };

    private static final String[] BASIC_TYPE_VALUES = new String[]{
        "call(\"foo\")", "\"1\"", "1i", "1", "expression(x + 1)", "function() { }",
        "1L", "list()", "TRUE", "quote(x)", "NULL", "pairlist()", "raw()"
    };

    //@formatter:on

    @Test
    public void testBasicTypes() {
        // cross-product of all basic types and values
        assertTemplateEval(template("is.%0(%1)", BASIC_TYPES, BASIC_TYPE_VALUES));
    }

    @Test
    public void testArrayTypeCheck() {
        assertTemplateEval(template("is.array(%0)", BASIC_TYPE_VALUES));
        assertEval("{ is.array(as.array(1)) }");
    }

    @Test
    public void testAtomicTypeCheck() {
        assertTemplateEval(template("is.atomic(%0)", BASIC_TYPE_VALUES));
        assertEval("{ is.atomic(integer()) }");
    }

    @Test
    public void testDataFrameTypeCheck() {
        assertTemplateEval(template("is.data.frame(%0)", BASIC_TYPE_VALUES));
        assertEval("{ is.data.frame(as.data.frame(1)) }");
    }

    @Test
    public void testLanguageTypeCheck() {
        assertTemplateEval(template("is.language(%0)", BASIC_TYPE_VALUES));
    }

    @Test
    public void testMatrixTypeCheck() {
        assertTemplateEval(template("is.matrix(%0)", BASIC_TYPE_VALUES));
        assertEval("{ is.matrix(as.matrix(1)) }");
    }

    @Test
    public void testObjectTypeCheck() {
        assertTemplateEval(template("is.object(%0)", BASIC_TYPE_VALUES));
        assertEval("{ e <- expression(x + 1); class(e) <- \"foo\"; is.object(e) }");
    }

    @Test
    public void testNumericTypeCheck() {
        assertTemplateEval(template("is.numeric(%0)", BASIC_TYPE_VALUES));
        assertEval("{ is.numeric(1:6) }");
    }

    @Test
    public void testOverride() {
        assertEval("{ sub <- function(x,y) { x - y }; sub(10,5) }");
    }

    @Test
    @Ignore
    public void testEigen() {
        // symmetric real input
        assertEval("{ r <- eigen(matrix(rep(1,4), nrow=2), only.values=FALSE) ; round( r$vectors, digits=5 ) }");
        assertEval("{ r <- eigen(matrix(rep(1,4), nrow=2), only.values=FALSE) ; round( r$values, digits=5 ) }");
        assertEval("{ eigen(10, only.values=FALSE) }");

        // non-symmetric real input, real output
        assertEval("{ r <- eigen(matrix(c(1,2,2,3), nrow=2), only.values=FALSE); round( r$vectors, digits=5 ) }");
        assertEval("{ r <- eigen(matrix(c(1,2,2,3), nrow=2), only.values=FALSE); round( r$values, digits=5 ) }");
        assertEval("{ r <- eigen(matrix(c(1,2,3,4), nrow=2), only.values=FALSE); round( r$vectors, digits=5 ) }");
        assertEval("{ r <- eigen(matrix(c(1,2,3,4), nrow=2), only.values=FALSE); round( r$values, digits=5 ) }");

        // non-symmetric real input, complex output
        // FIXME: GNUR is won't print the minus sign for negative zero
        assertEval("{ r <- eigen(matrix(c(3,-2,4,-1), nrow=2), only.values=FALSE); round( r$vectors, digits=5 ) }");
        assertEval("{ r <- eigen(matrix(c(3,-2,4,-1), nrow=2), only.values=FALSE); round( r$values, digits=5 ) }");
    }

    @Test
    public void testAttributes() {
        assertEval("{ x <- 1; attributes(x) }");
        assertEval("{ x <- 1; names(x) <- \"hello\" ; attributes(x) }");
        assertEval("{ x <- 1:3 ; attr(x, \"myatt\") <- 2:4 ; attributes(x) }");
        assertEval("{ x <- 1:3 ; attr(x, \"myatt\") <- 2:4 ; attr(x, \"myatt1\") <- \"hello\" ; attributes(x) }");
        assertEval("{ x <- 1:3 ; attr(x, \"myatt\") <- 2:4 ; y <- x; attr(x, \"myatt1\") <- \"hello\" ; attributes(y) }");
        assertEval("{ x <- c(a=1, b=2) ; attr(x, \"myatt\") <- 2:4 ; y <- x; attr(x, \"myatt1\") <- \"hello\" ; attributes(y) }");
        assertEval("{ x <- c(a=1, b=2) ; attr(x, \"names\") }");
        assertEval("{ x <- c(a=1, b=2) ; attr(x, \"na\") }");
        assertEval("{ x <- c(a=1, b=2) ; attr(x, \"mya\") <- 1; attr(x, \"b\") <- 2; attr(x, \"m\") }");
        assertEval("{ x <- 1:2; attr(x, \"aa\") <- 1 ; attr(x, \"ab\") <- 2; attr(x, \"bb\") <- 3; attr(x, \"b\") }");
        assertEval("{ z <- 1; attr(z,\"a\") <- 1; attr(z,\"b\") <- 2; attr(z,\"c\") <- 3 ; attr(z,\"b\") <- NULL ; z }");

        assertEval("{ x <- 1 ; attributes(x) <- list(hi=3, hello=2) ; x }");
        assertEval("{ x <- 1 ; attributes(x) <- list(hi=3, names=\"name\") ; x }");
        assertEval("{ x <- c(hello=1) ; attributes(x) <- list(names=NULL) ; x }");
        assertEvalError("{ x <- c(hello=1) ; attributes(x) <- list(hi = 1, 2) ; x }");
        assertEvalError("{ x <- c(hello=1) ; attributes(x) <- list(1, hi = 2) ; x }");
        assertEvalError("{ x <- c(hello=1) ; attributes(x) <- list(ho = 1, 2, 3) ; x }");
        assertEvalError("{ x <- c(hello=1) ; attributes(x) <- list(1, hi = 2, 3) ; x }");
        assertEvalError("{ x <- c(hello=1) ; y<-list(1,2); names(y)<-c(\"hi\", \"\"); attributes(x)<-y; x }");
        assertEval("{ x <- 1; attributes(x) <- list(my = 1) ; y <- x; attributes(y) <- list(his = 2) ; x }");
        assertEval("{ x <- c(hello=1) ; attributes(x) <- list(hi=1) ;  attributes(x) <- NULL ; x }");
        assertEval("{ x <- c(hello=1) ; attributes(x) <- list(hi=1, names=NULL, hello=3, hi=2, hello=NULL) ; x }");
        // dimensions are set first even though they are set to NULL (names are preserved even
        // though they are second on the list)
        assertEval("{ x<-1; attributes(x)<-list(names=\"c\", dim=NULL); attributes(x) }");
    }

    @Test
    public void testUnlist() {
        assertEval("{ unlist(list(\"hello\", \"hi\")) }");

        assertEval("{ unlist(list(a=\"hello\", b=\"hi\")) }");
        assertEval("{ x <- list(a=1,b=2:3,list(x=FALSE)) ; unlist(x, recursive=FALSE) }");
        assertEval("{ x <- list(1,z=list(1,b=22,3)) ; unlist(x, recursive=FALSE) }");
        assertEval("{ x <- list(1,z=list(1,b=22,3)) ; unlist(x, recursive=FALSE, use.names=FALSE) }");

        assertEval("{ x <- list(a=1,b=c(x=2, z=3),list(x=FALSE)) ; unlist(x, recursive=FALSE) }");
        assertEval("{ y<-c(2, 3); names(y)<-c(\"z\", NA); x <- list(a=1,b=y,list(x=FALSE)) ; unlist(x, recursive=FALSE) }");
        assertEval("{ x <- list(a=1,b=c(x=2, 3),list(x=FALSE)) ; unlist(x, recursive=FALSE) }");
        assertEval("{ unlist(list(a=1, c(b=2,c=3))) }");
        assertEval("{ unlist(list(a=1, c(2,3))) }");
        assertEval("{ unlist(list(a=1, c(2,3), d=4)) }");
        assertEval("{ unlist(list(a=1, c(2,3), 4)) }");
        assertEval("{ unlist(list(1+1i, c(7+7i,42+42i))) }");
        assertEval("{ unlist(list(1+1i, list(7+7i,42+42i)), recursive=FALSE) }");
        assertEval("{ unlist(list(1+1i, c(7,42))) }");
        assertEval("{ unlist(list(1+1i, list(7,42)), recursive=FALSE) }");

        assertEval("{ unlist(list(a=1,b=2, c=list(d=3,e=list(f=7))), recursive=TRUE) }");
        assertEval("{ unlist(list(a=1,b=2, c=list(d=3,list(f=7)))) }");
        assertEval("{ x <- list(list(\"1\",\"2\",b=\"3\",\"4\")) ; unlist(x) }");
        assertEval("{ x <- list(a=list(\"1\",\"2\",list(\"3\", \"4\"),\"5\")) ; unlist(x) }");
        assertEval("{ x <- list(a=list(\"1\",\"2\",b=list(\"3\"))) ; unlist(x) }");
        assertEval("{ x <- list(a=list(\"1\",\"2\",b=list(\"3\", \"4\"))) ; unlist(x) }");
        assertEval("{ x <- list(a=list(\"1\",\"2\",b=list(\"3\", \"4\"),\"5\")) ; unlist(x) }");
        assertEval("{ x <- list(a=list(\"1\",\"2\",b=c(\"3\", \"4\"),\"5\")) ; unlist(x) }");
        assertEval("{ x <- list(a=list(\"1\",\"2\",b=list(\"3\", list(\"10\"), \"4\"),\"5\")) ; unlist(x) }");
        assertEval("{ x <- list(a=list(\"1\",\"2\",b=list(\"3\", list(\"10\", \"11\"), \"4\"),\"5\")) ; unlist(x) }");

        assertEval("{ names(unlist(list(list(list(\"1\"))))) }");
        assertEval("{ names(unlist(list(a=list(list(\"1\"))))) }");
        assertEval("{ names(unlist(list(a=list(list(\"1\",\"2\"))))) }");

        assertEval("{ unlist(list(a=list(\"0\", list(\"1\")))) }");
        assertEval("{ unlist(list(a=list(b=list(\"1\")))) }");

        assertEval("{ unlist(list(a=list(\"0\", b=list(\"1\")))) }");
        assertEval("{ unlist(list(a=list(b=list(\"1\"), \"2\"))) }");

        assertEval("{ unlist(list(a=list(\"0\", b=list(\"1\"), \"2\"))) }");
        assertEval("{ unlist(list(a=list(\"0\", list(b=list(\"1\"))))) }");

        assertEval("{ unlist(list(a=list(\"-1\", \"0\", b=list(\"1\")))) }");
        assertEval("{ unlist(list(a=list(b=list(\"1\"), \"2\", \"3\"))) }");

        assertEval("{ names(unlist(list(list(b=list(\"1\"))))) }");
        assertEval("{ names(unlist(list(a=list(b=list(\"1\"))))) }");
        assertEval("{ names(unlist(list(a=list(b=list(\"1\", \"2\"))))) }");

        assertEval("{ names(unlist(list(list(list(c=\"1\"))))) }");
        assertEval("{ names(unlist(list(a=list(list(c=\"1\"))))) }");
        assertEval("{ names(unlist(list(a=list(list(c=\"1\", d=\"2\"))))) }");

        assertEval("{ unlist(list()) }");
    }

    @Test
    public void testUnlistIgnore() {
        assertEval("{ x <- list(\"a\", c(\"b\", \"c\"), list(\"d\", list(\"e\"))) ; unlist(x) }");
        assertEval("{ x <- list(NULL, list(\"d\", list(), character())) ; unlist(x) }");

        assertEval("{ x <- list(a=list(\"1\",\"2\",b=\"3\",\"4\")) ; unlist(x) }");
        assertEval("{ x <- list(a=list(1,FALSE,b=list(2:4))) ; unlist(x) }");
        assertEval("{ x <- list(a=list(\"1\",FALSE,b=list(2:4))) ; unlist(x) }");

        assertEval("{ x <- list(1,list(2,3),4) ; z <- list(x,x) ; u <- list(z,z) ; u[[c(2,2,3)]] <- 6 ; unlist(u) }");
    }

    @Test
    public void testOther() {
        assertEval("{ rev.mine <- function(x) { if (length(x)) x[length(x):1L] else x } ; rev.mine(1:3) }");
    }

    @Test
    public void testAperm() {
        // default argument for permutation is transpose
        assertEval("{ a = array(1:4,c(2,2)); b = aperm(a); c(a[1,1] == b[1,1], a[1,2] == b[2,1], a[2,1] == b[1,2], a[2,2] == b[2,2]) }");

        // default for resize is true
        assertEval("{ a = array(1:24,c(2,3,4)); b = aperm(a); c(dim(b)[1],dim(b)[2],dim(b)[3]) }");

        // no resize does not change the dimensions
        assertEval("{ a = array(1:24,c(2,3,4)); b = aperm(a, c(3,2,1), resize=FALSE); c(dim(b)[1],dim(b)[2],dim(b)[3]) }");

        // correct structure with resize
        assertEval("{ a = array(1:24,c(2,3,4)); b = aperm(a, c(2,3,1)); a[1,2,3] == b[2,3,1] }");

        // correct structure on cubic array
        assertEval("{ a = array(1:24,c(3,3,3)); b = aperm(a, c(2,3,1)); c(a[1,2,3] == b[2,3,1], a[2,3,1] == b[3,1,2], a[3,1,2] == b[1,2,3]) }");

        // correct structure on cubic array with no resize
        assertEval("{ a = array(1:24,c(3,3,3)); b = aperm(a, c(2,3,1), resize = FALSE); c(a[1,2,3] == b[2,3,1], a[2,3,1] == b[3,1,2], a[3,1,2] == b[1,2,3]) }");

        // correct structure without resize
        assertEval("{ a = array(1:24,c(2,3,4)); b = aperm(a, c(2,3,1), resize = FALSE); a[1,2,3] == b[2,1,2] }");

        // no resize does not change the dimensions
        assertEval("{ a = array(1:24,c(2,3,4)); b = aperm(a,, resize=FALSE); c(dim(b)[1],dim(b)[2],dim(b)[3]) }");

        assertEval("{ aperm(array(c(TRUE, FALSE, TRUE, TRUE, FALSE), c(2, 5, 2))) }");
        assertEval("{ aperm(array(c('FASTR', 'IS', 'SO', 'FAST'), c(3,1,2))) }");

        // perm specified in complex numbers produces warning
        assertEvalWarning("{ aperm(array(1:27,c(3,3,3)), c(1+1i,3+3i,2+2i))[1,2,3] == array(1:27,c(3,3,3))[1,3,2]; }");

        // perm is not a permutation vector
        assertEvalError("{ aperm(array(1,c( 3,3,3)), c(1,2,1)); }");

        // perm value out of bounds
        assertEvalError("{ aperm(array(1,c(3,3,3)), c(1,2,0)); }");

        // first argument not an array
        assertEvalError("{ aperm(c(1,2,3)); }");

        // Invalid first argument, not array
        assertEvalError("{ aperm(c(c(2,3), c(4,5), c(6,7)), c(3,4)) }");

        // invalid perm length
        assertEvalError("{ aperm(array(1,c(3,3,3)), c(1,2)); }");

        // Complex Vector
        assertEval("{ aperm(array(c(3+2i, 5+0i, 1+3i, 5-3i), c(2,2,2))) }");
    }

    @Test
    public void testRecall() {
        assertEval("{ f<-function(i) { if(i<=1) 1 else i*Recall(i-1) } ; f(10) }");
        assertEval("{ f<-function(i) { if(i<=1) 1 else i*Recall(i-1) } ; g <- f ; f <- sum ; g(10) }");
        assertEval("{ f<-function(i) { if (i==1) { 1 } else if (i==2) { 1 } else { Recall(i-1) + Recall(i-2) } } ; f(10) }");
        assertEvalError("{ Recall(10) }");
        // Recall with more then 1 argument
        assertEval("{ f <- function(tarDepth,curDepth) { if (tarDepth == curDepth) {curDepth} else {Recall(tarDepth,curDepth+1)}}; f(3,0) }");
    }

    @Test
    @Ignore
    public void testCrossprod() {
        assertEval("{ x <- 1:6 ; crossprod(x) }");
        assertEval("{ x <- 1:2 ; crossprod(t(x)) }");
        assertEval("{ crossprod(1:3, matrix(1:6, ncol=2)) }");
        assertEval("{ crossprod(t(1:2), 5) }");
        assertEval("{ crossprod(c(1,NA,2), matrix(1:6, ncol=2)) }");
    }

    @Test
    public void testSort() {
        assertEval("{ sort(c(1L,10L,2L)) }");
        assertEval("{ sort(c(3,10,2)) }");
    }

    @Test
    @Ignore
    public void testSortIgnore() {
        assertEval("{ sort(c(1,2,0/0,NA)) }");
        assertEval("{ sort(c(2,1,0/0,NA), na.last=NA) }");
        assertEval("{ sort(c(3,0/0,2,NA), na.last=TRUE) }");
        assertEval("{ sort(c(3,NA,0/0,2), na.last=FALSE) }");
        assertEval("{ sort(c(3L,NA,2L)) }");
        assertEval("{ sort(c(3L,NA,-2L), na.last=TRUE) }");
        assertEval("{ sort(c(3L,NA,-2L), na.last=FALSE) }");
        assertEval("{ sort(c(a=NA,b=NA,c=3,d=1),na.last=TRUE, decreasing=TRUE) }");
        assertEval("{ sort(c(a=NA,b=NA,c=3,d=1),na.last=FALSE, decreasing=FALSE) }");
        assertEval("{ sort(c(a=0/0,b=1/0,c=3,d=NA),na.last=TRUE, decreasing=FALSE) }");
        assertEval("{ sort(double()) }");
        assertEval("{ sort(c(a=NA,b=NA,c=3L,d=-1L),na.last=TRUE, decreasing=FALSE) }");
        assertEval("{ sort(c(3,NA,1,d=10), decreasing=FALSE, index.return=TRUE) }");
        assertEval("{ sort(3:1, index.return=TRUE) }");
    }

    @Test
    public void testCbind() {
        assertEval("{ cbind() }");
        assertEval("{ cbind(1:3,2) }");
        assertEval("{ cbind(1:3,1:3) }");
        assertEval("{ m <- matrix(1:6, nrow=2) ; cbind(11:12, m) }");
    }

    @Test
    @Ignore
    public void testCbindIgnore() {
        assertEval("{ cbind(list(1,2), TRUE, \"a\") }");
        assertEval("{ cbind(1:3,1:2) }");
        assertEval("{ cbind(2,3, complex(3,3,2));}");
        assertEval("{ cbind(2,3, c(1,1,1)) }");
        assertEval("{ cbind(2.1:10,32.2) }");
    }

    @Test
    public void testRbind() {
        assertEval("{ rbind(1.1:3.3,1.1:3.3) }");
        assertEval("{ rbind() }");
        assertEval("{ rbind(1:3,2) }");
        assertEval("{ rbind(1:3,1:3) }");
        assertEval("{ m <- matrix(1:6, ncol=2) ; rbind(m, 11:12) }");
        assertEval("{ m <- matrix(1:6, ncol=2) ; rbind(11:12, m) }");
        assertEval("{ m <- matrix(1:6, nrow=2) ; rbind(11:12, m) }");
    }

    @Test
    @Ignore
    public void testRbindIgnore() {
        assertEval("{ info <- c(\"print\", \"AES\", \"print.AES\") ; ns <- integer(0) ; rbind(info, ns) }");
    }

    @Test
    @Ignore
    public void testRank() {
        assertEval("{ rank(c(10,100,100,1000)) }");
        assertEval("{ rank(c(1000,100,100,100, 10)) }");
        assertEval("{ rank(c(a=2,b=1,c=3,40)) }");
        assertEval("{ rank(c(a=2,b=1,c=3,d=NA,e=40), na.last=NA) }");
        assertEval("{ rank(c(a=2,b=1,c=3,d=NA,e=40), na.last=\"keep\") }");
        assertEval("{ rank(c(a=2,b=1,c=3,d=NA,e=40), na.last=TRUE) }");
        assertEval("{ rank(c(a=2,b=1,c=3,d=NA,e=40), na.last=FALSE) }");
        assertEval("{ rank(c(a=1,b=1,c=3,d=NA,e=3), na.last=FALSE, ties.method=\"max\") }");
        assertEval("{ rank(c(a=1,b=1,c=3,d=NA,e=3), na.last=NA, ties.method=\"min\") }");
        assertEval("{ rank(c(1000, 100, 100, NA, 1, 20), ties.method=\"first\") }");
    }

    @Test
    public void testCor() {
        assertEval("{ cor(c(1,2,3),c(1,2,3)) }");
        assertEval("{ as.integer(cor(c(1,2,3),c(1,2,5))*10000000) }");
        assertEval("{ cor(cbind(c(3,2,1), c(1,2,3))) }");
        assertEval("{ cor(cbind(c(1, 1, 1), c(1, 1, 1))) }");
        assertEval("{ cor(cbind(c(1:9,0/0), 101:110)) }");
    }

    @Test
    @Ignore
    public void testCorIgnore() {
        assertEval("{ round( cor(cbind(c(10,5,4,1), c(2,5,10,5))), digits=5 ) }");
    }

    @Test
    public void testCov() {
        assertEval("{ cov(c(1,2,3),c(1,2,3)) }");
        assertEval("{ cov(c(1,2,3),c(1,2,4)) }");
        assertEval("{ cov(c(1,2,3),c(1,2,5)) }");
    }

    @Test
    @Ignore
    public void testDet() {
        assertEval("{ det(matrix(c(1,2,4,5),nrow=2)) }");
        assertEval("{ det(matrix(c(1,-3,4,-5),nrow=2)) }");
        assertEval("{ det(matrix(c(1,0,4,NA),nrow=2)) }");
    }

    @Test
    public void testFFT() {
        assertEval("{ fft(1:4) }");
        assertEval("{ fft(1:4, inverse=TRUE) }");
        assertEval("{ fft(10) }");
        assertEval("{ fft(cbind(1:2,3:4)) }");
    }

    @Test
    @Ignore
    public void testChol() {
        assertEval("{ chol(1) }");
        assertEval("{ round( chol(10), digits=5) }");
        assertEval("{ m <- matrix(c(5,1,1,3),2) ; round( chol(m), digits=5 ) }");
        assertEvalError("{ m <- matrix(c(5,-5,-5,3),2,2) ; chol(m) }");
    }

    @Test
    @Ignore
    public void testQr() {
        assertEval("{ qr(10, LAPACK=TRUE) }");
        assertEval("{ round( qr(matrix(1:6,nrow=2), LAPACK=TRUE)$qr, digits=5) }");
        assertEval("{ qr(matrix(1:6,nrow=2), LAPACK=FALSE)$pivot }");
        assertEval("{ qr(matrix(1:6,nrow=2), LAPACK=FALSE)$rank }");
        assertEval("{ round( qr(matrix(1:6,nrow=2), LAPACK=FALSE)$qraux, digits=5 ) }");
        assertEval("{ round( qr(matrix(c(3,2,-3,-4),nrow=2), LAPACK=FALSE)$qr, digits=5 ) }");

        // qr.coef
        assertEvalError("{ x <- qr(cbind(1:10,2:11), LAPACK=TRUE) ; qr.coef(x, 1:2) }");
        assertEval("{ x <- qr(t(cbind(1:10,2:11)), LAPACK=TRUE) ; qr.coef(x, 1:2) }");
        assertEval(" { x <- qr(cbind(1:10,2:11), LAPACK=TRUE) ; round( qr.coef(x, 1:10), digits=5 ) }");
        assertEval("{ x <- qr(c(3,1,2), LAPACK=TRUE) ; round( qr.coef(x, c(1,3,2)), digits=5 ) }");
        // FIXME: GNU-R will print negative zero as zero
        assertEval("{ x <- qr(t(cbind(1:10,2:11)), LAPACK=FALSE) ; qr.coef(x, 1:2) }");
        assertEval("{ x <- qr(c(3,1,2), LAPACK=FALSE) ; round( qr.coef(x, c(1,3,2)), digits=5 ) }");
        assertEval("{ m <- matrix(c(1,0,0,0,1,0,0,0,1),nrow=3) ; x <- qr(m, LAPACK=FALSE) ; qr.coef(x, 1:3) }");
        assertEval("{ x <- qr(cbind(1:3,2:4), LAPACK=FALSE) ; round( qr.coef(x, 1:3), digits=5 ) }");

        // qr.solve
        assertEval("{ round( qr.solve(qr(c(1,3,4,2)), c(1,2,3,4)), digits=5 ) }");
        assertEval("{ round( qr.solve(c(1,3,4,2), c(1,2,3,4)), digits=5) }");
    }

    @Test
    public void testComplex() {
        assertEval("{ complex(real=1,imaginary=2) }");
        assertEval("{ complex(real=1,imag=2) }");
        assertEval("{ complex(3) }");
    }

    @Test
    @Ignore
    public void testComplexIgnore() {
        assertEval("{ x <- 1:2 ; attr(x,\"my\") <- 2 ; Im(x) }");
        assertEval("{ x <- c(1+2i,3-4i) ; attr(x,\"my\") <- 2 ; Im(x) }");
        assertEval("{ x <- 1:2 ; attr(x,\"my\") <- 2 ; Re(x) }");
        assertEval("{ x <- c(1+2i,3-4i) ; attr(x,\"my\") <- 2 ; Re(x) }");
    }

    @Test
    public void testReIm() {
        assertEval("{ Re(1+1i) }");
        assertEval("{ Im(1+1i) }");
        assertEval("{ Re(1) }");
        assertEval("{ Im(1) }");
        assertEval("{ Re(c(1+1i,2-2i)) }");
        assertEval("{ Im(c(1+1i,2-2i)) }");
        assertEval("{ Re(c(1,2)) }");
        assertEval("{ Im(c(1,2)) }");
        assertEval("{ Re(as.double(NA)) }");
        assertEval("{ Im(as.double(NA)) }");
        assertEval("{ Re(c(1,NA,2)) }");
        assertEval("{ Im(c(1,NA,2)) }");
        assertEval("{ Re(NA+2i) }");
        assertEval("{ Im(NA+2i) }");
    }

    @Test
    public void testMod() {
        assertEval("{ round(Mod(1+1i)*10000) }");
    }

    @Test
    public void testRound() {
        assertEval("{ round(0.4) }");
        assertEval("{ round(0.5) }");
        assertEval("{ round(0.6) }");
        assertEval("{ round(1.5) }");
        assertEval("{ round(-1.5) }");
        assertEval("{ round(1L) }");
        assertEval("{ round(1/0) }");
        assertEval("{ round(c(0,0.2,0.4,0.6,0.8,1)) }");
    }

    @Test
    @Ignore
    public void testRoundIgnore() {
        assertEval("{ round(1.123456,digit=2.8) }");
    }

    @Test
    public void testRandom() {
        assertEval("{ set.seed(4357, \"default\"); sum(runif(10)) }");
        assertEval("{ set.seed(4336, \"default\"); sum(runif(10000)) }");
        assertEval("{ set.seed(9567, \"Marsaglia-Multicarry\"); sum(runif(100)) }");
        assertEval("{ set.seed(4357, \"default\"); round( rnorm(3), digits = 5 ) }");
        assertEval("{ set.seed(7); runif(10) }");
        assertEval("{ set.seed(7); runif(100) }");
        assertEval("{ set.seed(7); runif(25*25) }");
        assertEval("{ set.seed(7); rnorm(10) }");
        assertEval("{ set.seed(7); rnorm(100) }");
        assertEval("{ set.seed(7); rnorm(25*25) }");
        assertEval("{ set.seed(7); matrix(rnorm(10), ncol=5) }");
        assertEval("{ set.seed(7); matrix(rnorm(100), ncol=10) }");
        assertEval("{ set.seed(7); matrix(rnorm(25*25), ncol=25) }");
    }

    @Test
    @Ignore
    public void testRandomIgnore() {
        assertEval("{ set.seed(4357, \"default\"); round( rnorm(3,1000,10), digits = 5 ) }");
        assertEval("{ round( rnorm(3,c(1000,2,3),c(10,11)), digits = 5 ) }");

        assertEval("{ round( runif(3), digits = 5 ) }");
        assertEval("{ round( runif(3,1,10), digits = 5 ) }");
        assertEval("{ round( runif(3,1:3,3:2), digits = 5 ) }");

        assertEval("{ round( rgamma(3,1), digits = 5 ) }");
        assertEval("{ round( rgamma(3,0.5,scale=1:3), digits = 5 ) }");
        assertEval("{ round( rgamma(3,0.5,rate=1:3), digits = 5 ) }");

        assertEval("{ round( rbinom(3,3,0.9), digits = 5 ) }");
        assertEval("{ round( rbinom(3,10,(1:5)/5), digits = 5 ) }");

        assertEval("{ round( rlnorm(3), digits = 5 ) }");
        assertEval("{ round( rlnorm(3,sdlog=c(10,3,0.5)), digits = 5 ) }");

        assertEval("{ round( rcauchy(3), digits = 5 ) }");
        assertEval("{ round( rcauchy(3, scale=4, location=1:3), digits = 5 ) }");
    }

    @Test
    public void testDelayedAssign() {
        assertEval("{ delayedAssign(\"x\", y); y <- 10; x }");
        assertEval("{ delayedAssign(\"x\", a+b); a <- 1 ; b <- 3 ; x }");
        assertEval("{ f <- function() { delayedAssign(\"x\", y); y <- 10; x  } ; f() }");
        assertEval("{ delayedAssign(\"x\", y); delayedAssign(\"y\", x) ; x }");
        assertEval("{ f <- function() { delayedAssign(\"x\", y); delayedAssign(\"y\", x) ; x } ; f() }");
        assertEval("{ f <- function() { delayedAssign(\"x\", 3); delayedAssign(\"x\", 2); x } ; f() }");
        assertEval("{ f <- function(...) { delayedAssign(\"x\", ..1) ; y <<- x } ; f(10) ; y }");
        assertEval("{ f <- function() print (\"outer\");  g <- function() { delayedAssign(\"f\", 1); f() }; g()}");
        assertEval("{ h <- new.env(parent=emptyenv()) ; delayedAssign(\"x\", y, h, h) ; assign(\"y\", 2, h) ; get(\"x\", h) }");
        assertEval("{ h <- new.env(parent=emptyenv()) ; assign(\"x\", 1, h) ; delayedAssign(\"x\", y, h, h) ; assign(\"y\", 2, h) ; get(\"x\", h) }");
        assertEval("{ f <- function() { delayedAssign(\"x\",y); delayedAssign(\"y\",x); g(x, y)}; g <- function(x, y) { x + y }; f() }");
        assertEval("{ f <- function() { delayedAssign(\"x\",y); delayedAssign(\"y\",x); list(x, y)}; f() }");
        assertEval("{ f <- function() { delayedAssign(\"x\",y); delayedAssign(\"y\",x); paste(x, y)}; f() }");
        assertEval("{ f <- function() { delayedAssign(\"x\",y); delayedAssign(\"y\",x); print(x, y)}; f() }");
        assertEval("{ f <- function() { p <- 0; for (i in 1:10) { if (i %% 2 == 0) { delayedAssign(\"a\", p + 1); } else { a <- p + 1; }; p <- a; }; p }; f() }");
    }

    @Test
    @Ignore
    public void testDelayedAssignIgnore() {
        assertEval("{ f <- function() { x <- 4 ; delayedAssign(\"x\", y); y <- 10; x  } ; f() }");
    }

    @Test
    public void testMissing() {
        assertEval("{ f <- function(a) { g(a) } ;  g <- function(b) { missing(b) } ; f() }");
        assertEval("{ f <- function(a = 2) { g(a) } ; g <- function(b) { missing(b) } ; f() }");
        assertEval("{ f <- function(a,b,c) { missing(b) } ; f(1,,2) }");
        assertEval("{ g <- function(a, b, c) { b } ; f <- function(a,b,c) { g(a,b=2,c) } ; f(1,,2) }"); // not
        // really the builtin, but somewhat related
        assertEval("{ f <- function(x) {print(missing(x)); g(x)}; g <- function(y=2) {print(missing(y)); y}; f(1) }");
        assertEval("{ k <- function(x=2,y) { xx <- x; yy <- y; print(missing(x)); print(missing(xx)); print(missing(yy)); print(missing(yy))}; k(y=1) }");
        assertEval("{ f <- function(a = 2 + 3) { missing(a) } ; f() }");
        assertEval("{ f <- function(a = z) { missing(a) } ; f() }");
        assertEval("{ f <- function(a = 2 + 3) { a;  missing(a) } ; f() }");
        assertEval("{ f <- function(a = z) {  g(a) } ; g <- function(b) { missing(b) } ; f() }");
        assertEval("{ f <- function(x) { missing(x) } ; f(a) }");
        assertEval("{ f <- function(a) { g <- function(b) { before <- missing(b) ; a <<- 2 ; after <- missing(b) ; c(before, after) } ; g(a) } ; f() }");
        assertEval("{ f <- function(...) { g(...) } ;  g <- function(b=2) { missing(b) } ; f() }");

        assertEval("{ f <- function(x) { print(missing(x)); g(x) }; g <- function(y=3) { print(missing(y)); k(y) }; k <- function(l=4) { print(missing(l)); l }; f(1) }");
        assertEval("{ k <- function(x=2,y) { xx <- x; yy <- y; print(missing(x)); print(missing(xx)); print(missing(yy)); print(missing(yy))}; k() }");

        assertEval("{ f <- function(a = z, z) {  g(a) } ; g <- function(b) { missing(b) } ; f() }");
        assertEval("{ f <- function(a) { g(a) } ; g <- function(b=2) { missing(b) } ; f() }");
        assertEval("{ f <- function(x = y, y = x) { g(x, y) } ; g <- function(x, y) { missing(x) } ; f() }");
        assertEval("{ f <- function(...) { missing(..2) } ; f(x + z, a * b) }");

        assertEval("{ f <- function(x) {print(missing(x)); g(x)}; g <- function(y=2) {print(missing(y)); y}; f() }");
        assertEval("{ f <- function(x) { print(missing(x)); g(x) }; g <- function(y=3) { print(missing(y)); k(y) }; k <- function(l=4) { print(missing(l)); l }; f() }");
        assertEval("{ f <- function(x) { print(missing(x)) ; g(x) } ; g <- function(y=1) { print(missing(y)) ; h(y) } ; h <- function(z) { print(missing(z)) ; z } ; f() }");
    }

    @Test
    public void testExpression() {
        assertEval("{ f <- function(z) {z}; e<-c(expression(f), 7); eval(e) }");
        assertEval("{ f <- function(z) {z}; e<-expression(f); e2<-c(e, 7); eval(e2) }");

        assertEval("{ x<-expression(1); y<-c(x,2); typeof(y[[2]]) }");
        assertEval("{ class(expression(1)) }");

        assertEval("{ x<-expression(1); typeof(x[[1]]) }");
        assertEval("{ x<-expression(a); typeof(x[[1]]) }");
        assertEval("{ x<-expression(1); y<-c(x,2); typeof(y[[1]]) }");
    }

    @Test
    public void testQuote() {
        assertEval("{ quote(1:3) }");
        assertEval("{ quote(list(1, 2)) }");
        assertEval("{ typeof(quote(1)) }");
        assertEval("{ typeof(quote(x + y)) }");
        assertEval("{ class(quote(x + y)) }");
        assertEval("{ mode(quote(x + y)) }");
        assertEval("{ is.call(quote(x + y)) }");
        assertEval("{ quote(x <- x + 1) }");
        assertEval("{ typeof(quote(x)) }");

        assertEvalError("{ l <- quote(a[3] <- 4) ; f <- function() { eval(l) } ; f() }");
        assertEvalError("{ l <- quote(a[3] <- 4) ; eval(l) ; f() }");
    }

    @Test
    @Ignore
    public void testQuoteIgnore() {
        assertEval("{ l <- quote(x[1,1] <- 10) ; f <- function() { eval(l) } ; x <- matrix(1:4,nrow=2) ; f() ; x }");
        assertEval("{ l <- quote(x[1] <- 1) ; f <- function() { eval(l) } ; x <- 10 ; f() ; x }");
        assertEval("{ l <- quote(x[1] <- 1) ; f <- function() { eval(l) ; x <<- 10 ; get(\"x\") } ; x <- 20 ; f() }");
    }

    @Test
    public void testSubstitute() {
        assertEval("{ f <- function(expr) { substitute(expr) } ; f(a * b) }");
        assertEval("{ f <- function() { delayedAssign(\"expr\", a * b) ; substitute(expr) } ; f() }");
        assertEval("{ f <- function() { delayedAssign(\"expr\", a * b) ; substitute(dummy) } ; f() }");
        assertEval("{ delayedAssign(\"expr\", a * b) ; substitute(expr) }");
        assertEval("{ f <- function(expr) { expr ; substitute(expr) } ; a <- 10; b <- 2; f(a * b) }");
        assertEval("{ f <- function(y) { substitute(y) } ; typeof(f()) }");
        assertEval("{ f <- function(y) { as.character(substitute(y)) } ; f(\"a\") }");
        assertEval("{ f <- function(x) { g <- function() { substitute(x) } ; g() } ;  f(a * b) }");
        assertEval("{ substitute(a, list(a = quote(x + y), x = 1)) }");
        assertEval("{ f <- function(x = y, y = x) { substitute(x) } ; f() }");
        assertEval("{ f <- function(a, b=a, c=b, d=c) { substitute(d) } ; f(x + y) }");
        assertEval("{ f <- function(x) { substitute(x, list(a=1,b=2)) } ; f(a + b) }");

        assertEval("{ f <- function(...) { substitute(list(a=1,b=2,...,3,...)) } ; f(x + z, a * b) }");
        assertEval("{ f <- function(...) { substitute(list(...)) } ; f(x + z, a * b) }");

        assertEval("{ f<-function(...) { substitute(list(...)) }; is.language(f(c(1,2))) }");
        // language is a list (of sorts)
        assertEval("{ f<-function(...) { substitute(list(...)) }; length(f(c(1,2))) }");
        assertEval("{ f<-function(...) { substitute(list(...)) }; is.symbol(f(c(x=1,2))[[1]]) }");
        assertEval("{ f<-function(...) { substitute(list(...)) }; is.language(f(c(x=1,2))[[2]]) }");

        assertEval("{ f<-function(...) { substitute(list(...)) }; typeof(f(c(1,2))) }");

        assertEval("{ g<-function() { f<-function() { 42 }; substitute(f()) } ; typeof(g()[[1]]) }");

        assertEval("{ f<-function(...) { substitute(list(...)) }; is.symbol(f(c(x=1,2))[[2]][[1]]) }");
        assertEval("{ f<-function(...) { substitute(list(...)) }; is.double(f(c(x=1,2))[[2]][[2]]) }");

        assertEval("{ f <- function() { substitute(list(a=1,b=2,...,3,...)) } ; f() }");
        assertEval("{ f <- function(...) { substitute(list(a=1,b=2,...,3,...)) } ; f() }");

        assertEval("{ f<-function(...) { substitute(list(...)) }; f(c(1,2)) }");
        assertEval("{ f<-function(...) { substitute(list(...)) }; f(c(x=1, 2)) }");
        assertEval("{ env <- new.env() ; z <- 0 ; delayedAssign(\"var\", z+2, assign.env=env) ; substitute(var, env=env) }");
        assertEval("{ env <- new.env() ; z <- 0 ; delayedAssign(\"var\", z+2, assign.env=env) ; z <- 10 ; substitute(var, env=env) }");

        assertEval("{ substitute(if(a) { x } else { x * a }, list(a = quote(x + y), x = 1)) }");
        assertEval("{ f <- function() { substitute(x(1:10), list(x=quote(sum))) } ; f() }");
        assertEval("{ substitute(x + y, list(x=1)) }");
        assertEval("{ f <- function(expra, exprb) { substitute(expra + exprb) } ; f(a * b, a + b) }");
    }

    @Test
    @Ignore
    public void testSubstituteIgnore() {
        assertEval("{ f <- function(y) { substitute(y) } ; f() }");
        assertEval("{ f <- function(z) { g <- function(y) { substitute(y)  } ; g(z) } ; f(a + d) }");
        assertEval("{ substitute(function(x, a) { x + a }, list(a = quote(x + y), x = 1)) }");
        assertEval("{ substitute(a[x], list(a = quote(x + y), x = 1)) }");
        assertEval("{ substitute(x <- x + 1, list(x = 1) }");

    }

    @Test
    public void testInvocation() {
        assertEval("{ g <- function(...) { max(...) } ; g(1,2) }");
        assertEval("{ f <- function(a, ...) { list(...) } ; f(1) }");

        assertEvalError("{ rnorm(n = 1, n = 2) }");
        assertEvalError("{ rnorm(s = 1, s = 1) }");
        assertEvalError("{ matrix(1:4, n = 2) }");

        assertEval("{ matrix(da=1:3,1) }");
    }

    @Test
    @Ignore
    public void testInvocationIgnore() {
        assertEvalError("{ matrix(x=1) }");

        assertEval("{ round( rnorm(1,), digits = 5 ) }");

        assertEvalError("{ max(1,2,) }");

        assertEval("{ f <- function(...) { l <- list(...) ; l[[1]] <- 10; ..1 } ; f(11,12,13) }");
        assertEval("{ g <- function(...) { length(list(...)) } ; f <- function(...) { g(..., ...) } ; f(z = 1, g = 31) }");
        assertEval("{ g <- function(...) { `-`(...) } ; g(1,2) }");
        assertEval("{ f <- function(...) { list(a=1,...) } ; f(b=2,3) }");
        assertEval("{ f <- function(...) { substitute(...) } ; f(x + z) } ");
        assertEval("{ p <- function(prefix, ...) { cat(prefix, ..., \"\n\") } ; p(\"INFO\", \"msg:\", \"Hello\", 42) }");

        assertEval("{ f <- function(...) { g <- function() { list(...)$a } ; g() } ; f(a=1) }");
        assertEval("{ f <- function(...) { args <- list(...) ; args$name } ; f(name = 42) }");
    }

    @Test
    public void testEval() {
        assertEval("{ eval(2 ^ 2 ^ 3)}");
        assertEval("{ a <- 1; eval(a) }");
        assertEval("{ a <- 1; eval(a + 1) }");
        assertEval("{ a <- 1; eval(expression(a + 1)) }");
        assertEval("{ f <- function(x) { eval(x) }; f(1) }");
        assertEval("{ eval(x <- 1); ls() }");
        assertEval("{ ne <- new.env(); eval(x <- 1, ne); ls() }");
        assertEval("{ ne <- new.env(); evalq(x <- 1, ne); ls(ne) }");
        assertEval("{ ne <- new.env(); evalq(envir=ne, expr=x <- 1); ls(ne) }");
        assertEval("{ e1 <- new.env(); assign(\"x\", 100, e1); e2 <- new.env(parent = e1); evalq(x, e2) }");

        assertEval("{ f <- function(z) {z}; e<-as.call(c(expression(f), 7)); eval(e) }");

        assertEval("{ f<-function(...) { substitute(list(...)) }; eval(f(c(1,2))) }");
        assertEval("{ f<-function(...) { substitute(list(...)) }; x<-1; eval(f(c(x,2))) }");
        assertEval("{ f<-function(...) { substitute(list(...)) }; eval(f(c(x=1,2))) }");

        assertEval("{ g<-function() { f<-function() { 42 }; substitute(f()) } ; eval(g()) }");
        assertEval("{ g<-function(y) { f<-function(x) { x }; substitute(f(y)) } ; eval(g(42)) }");
    }

    @Test
    @Ignore
    public void testEvalIgnore() {
        assertEval("{ eval({ xx <- pi; xx^2}) ; xx }");  // should print two values, xx^2 and xx
    }

    @Test
    public void testFormals() {
        assertEval("{ f <- function(a) {}; formals(f) }");
        assertEval("{ f <- function(a, b) {}; formals(f) }");
        assertEval("{ f <- function(a, b = c(1, 2)) {}; formals(f) }");
    }

    @Test
    public void testLocal() {
        assertEval("{ kk <- local({k <- function(x) {x*2}}); kk(8)}");
        assertEval("{ ne <- new.env(); local(a <- 1, ne); ls(ne) }");
    }

    @Test
    public void testDeparse() {
        assertEval("{ deparse(TRUE) }");
        assertEval("{ deparse(c(T, F)) }");
        assertEval("{ k <- 2 ; deparse(k) }");
        assertEval("{ deparse(round) }");
        assertEval("{ x<-expression(1); deparse(x) }");
        assertEval("{ f<-function(...) { substitute(list(...)) }; deparse(f(c(1,2))) }");
        assertEval("{ f<-function(...) { substitute(list(...)) }; deparse(f(c(x=1,2))) }");
        assertEval("{ f <- function(x) { deparse(substitute(x)) } ; f(a + b * (c - d)) }");
    }

    @Test
    @Ignore
    public void testDeparseIgnore() {
        assertEval("{ f <- function() 23 ; deparse(f) }");
        assertEval("{ deparse(nrow) }");
    }

    @Test
    @Ignore
    public void testDiagnostics() {
        assertEvalError("{ f <- function() { stop(\"hello\",\"world\") } ; f() }");
    }

    @Test
    public void testSprintf() {
        assertEval("{ sprintf(\"0x%x\",1L) }");
        assertEval("{ sprintf(\"0x%x\",10L) }");
        assertEval("{ sprintf(\"%d%d\",1L,2L) }");
        assertEval("{ sprintf(\"0x%x\",1) }");
        assertEval("{ sprintf(\"0x%x\",10) }");
        assertEval("{ sprintf(\"%d\", 10) }");
        assertEval("{ sprintf(\"%7.3f\", 10.1) }");
        assertEval("{ sprintf(\"%03d\", 1:3) }");
        assertEval("{ sprintf(\"%3d\", 1:3) }");
        assertEval("{ sprintf(\"%4X\", 26) }");
        assertEval("{ sprintf(\"%04X\", 26) }");
        assertEval("{ sprintf(\"Hello %*d\", 3, 2) }");
        assertEval("{ sprintf(\"Hello %*2$d\", 3, 2) }");
        assertEval("{ sprintf(\"Hello %2$*2$d\", 3, 2) }");
    }

    @Test
    @Ignore
    public void testIdentical() {
        assertEval("{ identical(1,1) }");
        assertEval("{ identical(1L,1) }");
        assertEval("{ identical(1:3, c(1L,2L,3L)) }");
        assertEval("{ identical(0/0,1[2]) }");
        assertEval("{ identical(list(1, list(2)), list(list(1), 1)) }");
        assertEval("{ identical(list(1, list(2)), list(1, list(2))) }");
        assertEval("{ x <- 1 ; attr(x, \"my\") <- 10; identical(x, 1) }");
        assertEval("{ x <- 1 ; attr(x, \"my\") <- 10; y <- 1 ; attr(y, \"my\") <- 10 ; identical(x,y) }");
        assertEval("{ x <- 1 ; attr(x, \"my\") <- 10; y <- 1 ; attr(y, \"my\") <- 11 ; identical(x,y) }");
        assertEval("{ x <- 1 ; attr(x, \"hello\") <- 2 ; attr(x, \"my\") <- 10;  attr(x, \"hello\") <- NULL ; y <- 1 ; attr(y, \"my\") <- 10 ; identical(x,y) }");
    }

    @Test
    @Ignore
    public void testWorkingDirectory() {
        assertEval("{ cur <- getwd(); cur1 <- setwd(getwd()) ; cur2 <- getwd() ; cur == cur1 && cur == cur2 }");
        assertEvalError("{ setwd(1) }");
        assertEvalError("{ setwd(character()) }");
        assertEval("{ cur <- getwd(); cur1 <- setwd(c(cur, \"dummy\")) ; cur2 <- getwd() ; cur == cur1  }");
    }

    @Test
    @Ignore
    public void testFileListing() {
        assertEval("{ list.files(\"test/r/simple/data/tree1\") }");
        assertEval("{ list.files(\"test/r/simple/data/tree1\", recursive=TRUE) }");
        assertEval("{ list.files(\"test/r/simple/data/tree1\", recursive=TRUE, pattern=\".*dummy.*\") }");
        assertEval("{ list.files(\"test/r/simple/data/tree1\", recursive=TRUE, pattern=\"dummy\") }");
        assertEval("{ list.files(\"test/r/simple/data/tree1\", pattern=\"*.tx\") }");
    }

    @Test
    public void testAll() {
        assertEval("{ all(TRUE) }");
        assertEval("{ all(TRUE, TRUE, TRUE) }");
        assertEval("{ all() }");
        assertEval("{ all(logical(0)) }");

        assertEval("{ all(TRUE, FALSE) }");
        assertEval("{ all(FALSE) }");

        assertEval("{ all(TRUE, TRUE, NA) }");

        assertEval("{ v <- c(\"abc\", \"def\") ; w <- c(\"abc\", \"def\") ; all(v == w) }");

        assertEval("{ all(TRUE, FALSE, NA,  na.rm=FALSE) }");
        assertEval("{ all(TRUE, FALSE, NA,  na.rm=TRUE) }");
        assertEval("{ all(TRUE, TRUE, NA,  na.rm=FALSE) }");
    }

    @Test
    @Ignore
    public void testAllIgnore() {
        assertEval("{ all(TRUE, TRUE, NA,  na.rm=TRUE) }");
        assertEval("{ all(1) }"); // FIXME coercion warning missing
        assertEval("{ all(0) }"); // FIXME coercion warning missing
        assertEval("{ all(TRUE,c(TRUE,TRUE),1) }"); // FIXME coercion warning missing
        assertEval("{ all(TRUE,c(TRUE,TRUE),1,0) }"); // FIXME coercion warning missing
    }

    @Test
    public void testAny() {
        assertEval("{ any(TRUE) }");
        assertEval("{ any(TRUE, TRUE, TRUE) }");
        assertEval("{ any(TRUE, FALSE) }");
        assertEval("{ any(TRUE, TRUE, NA) }");

        assertEval("{ any() }");
        assertEval("{ any(logical(0)) }");
        assertEval("{ any(FALSE) }");

        assertEval("{ any(NA, NA, NA) }");
        assertEval("{ any(NA) }");

        assertEval("{ any(TRUE, TRUE, NA,  na.rm=TRUE) }");
        assertEval("{ any(TRUE, FALSE, NA,  na.rm=TRUE) }");
        assertEval("{ any(FALSE, NA,  na.rm=FALSE) }");
    }

    @Test
    @Ignore
    public void testAnyIgnore() {
        assertEval("{ any(FALSE, NA,  na.rm=TRUE) }");
        assertEvalWarning("{ any(1) }"); // FIXME coercion warning missing
        assertEvalWarning("{ any(0) }"); // FIXME coercion warning missing
    }

    @Test
    @Ignore
    public void testSource() {
        assertEval("{ source(\"test/r/simple/data/tree2/setx.r\") ; x }");
        assertEval("{ source(\"test/r/simple/data/tree2/setx.r\", local=TRUE) ; x }");
        assertEval("{ x <- 1; f <- function() { source(\"test/r/simple/data/tree2/setx.r\", local=TRUE) ; x } ; c(f(), x) }");
        assertEval("{ x <- 1; f <- function() { source(\"test/r/simple/data/tree2/setx.r\", local=FALSE) ; x } ; c(f(), x) }");
        assertEval("{ x <- 1; f <- function() { source(\"test/r/simple/data/tree2/incx.r\", local=FALSE) ; x } ; c(f(), x) }");
        assertEval("{ x <- 1; f <- function() { source(\"test/r/simple/data/tree2/incx.r\", local=TRUE) ; x } ; c(f(), x) }");
    }

    @Test
    public void testCall() {
        assertEval("{ call(\"f\") }");
        assertEval("{ call(\"f\", 2, 3) }");
        assertEval("{ call(\"f\", quote(A)) }");
        assertEval("{ f <- \"f\" ; call(f, quote(A)) }");
        assertEval("{ f <- round ; call(f, quote(A)) }");
        assertEval("{ f <- function() 23 ; cl <- call(\"f\") ; eval(cl) }");
        assertEval("{ f <- function(a, b) { a + b } ; l <- call(\"f\", 2, 3) ; eval(l) }");
        assertEval("{ f <- function(a, b) { a + b } ; x <- 1 ; y <- 2 ; l <- call(\"f\", x, y) ; x <- 10 ; eval(l) }");
        assertEval("{ cl <- call(\"f\") ; typeof(cl) }");
        assertEval("{ cl <- call(\"f\") ; class(cl) }");
    }

    @Test
    public void testIsCall() {
        assertEval("{ cl <- call(\"f\") ; is.call(cl) }");
        assertEval("{ cl <- call(\"f\", 2, 3) ; is.call(cl) }");
        assertEval("{ cl <- list(f, 2, 3) ; is.call(cl) }");
        assertEval("{ is.call(call) }");
    }

    @Test
    public void testAsCall() {
        assertEval("{ l <- list(f) ; as.call(l) }");
        assertEval("{ l <- list(f, 2, 3) ; as.call(l) }");
        assertEval("{ g <- function() 23 ; l <- list(f, g()) ; as.call(l) }");
        assertEval("{ f <- round ; g <- as.call(list(f, quote(A))) }");
        assertEval("{ f <- function() 23 ; l <- list(f) ; cl <- as.call(l) ; eval(cl) }");
        assertEval("{ f <- function(a,b) a+b ; l <- list(f,2,3) ; cl <- as.call(l) ; eval(cl) }");
        assertEval("{ f <- function(x) x+19 ; g <- function() 23 ; l <- list(f, g()) ; cl <- as.call(l) ; eval(cl) }");

        assertEval("{ f <- function(x) x ; l <- list(f, 42) ; cl <- as.call(l); typeof(cl[[1]]) }");
        assertEval("{ f <- function(x) x ; l <- list(f, 42) ; cl <- as.call(l); typeof(cl[[2]]) }");
    }

    @Test
    public void testSysCall() {
        assertEval("{ f <- function() sys.call() ; f() }");
        assertEval("{ f <- function(x) sys.call() ; f(x = 2) }");
        assertEval("{ f <- function() sys.call(1) ; g <- function() f() ; g() }");
        assertEval("{ f <- function() sys.call(2) ; g <- function() f() ; h <- function() g() ; h() }");
        assertEval("{ f <- function() sys.call(1) ; g <- function() f() ; h <- function() g() ; h() }");
        assertEval("{ f <- function() sys.call(-1) ; g <- function() f() ; h <- function() g() ; h() }");
        assertEval("{ f <- function() sys.call(-2) ; g <- function() f() ; h <- function() g() ; h() }");
        assertEval("{ f <- function() sys.call() ; g <- function() f() ; h <- function() g() ; h() }");
    }

    @Test
    @Ignore
    public void testSysCallIgnore() {
        assertEval("{ (function() sys.call())() }");
        assertEval("{ f <- function(x) sys.call() ; f(2) }");
        assertEval("{ f <- function(x) sys.call() ; g <- function() 23 ; f(g()) }");

        assertEval("{ f <- function() sys.call() ; typeof(f()[[1]]) }");
        assertEval("{ f <- function(x) sys.call() ; typeof(f(x = 2)[[1]]) }");
        assertEval("{ f <- function(x) sys.call() ; typeof(f(x = 2)[[2]]) }");
    }

    @Test
    public void testSysParent() {
        assertEval("{ sys.parent() }");
        assertEval("{ f <- function() sys.parent() ; f() }");
        assertEval("{ f <- function() sys.parent() ; g <- function() f() ; g() }");
        assertEval("{ f <- function() sys.parent() ; g <- function() f() ; h <- function() g() ; h() }");
        assertEval("{ f <- function(x=sys.parent()) x ; g <- function() f() ; h <- function() g() ; h() }");
        assertEval("{ f <- function(x) x ; g <- function(y) f(y) ; h <- function(z=sys.parent()) g(z) ; h() }");
        assertEval("{ u <- function() sys.parent() ; f <- function(x) x ; g <- function(y) f(y) ; h <- function(z=u()) g(z) ; h() }");
    }

    @Test
    public void testSysParents() {
        assertEval("{ sys.parents() }");
        assertEval("{ f <- function() sys.parents() ; f() }");
        assertEval("{ f <- function() sys.parents() ; g <- function() f() ; g() }");
        assertEval("{ f <- function() sys.parents() ; g <- function() f() ; h <- function() g() ; h() }");
        assertEval("{ f <- function(x=sys.parents()) x ; g <- function() f() ; h <- function() g() ; h() }");
        assertEval("{ f <- function(x) x ; g <- function(y) f(y) ; h <- function(z=sys.parents()) g(z) ; h() }");
    }

    @Test
    @Ignore
    public void testSysParentsIgnore() {
        assertEval("{ u <- function() sys.parents() ; f <- function(x) x ; g <- function(y) f(y) ; h <- function(z=u()) g(z) ; h() }");
    }

    @Test
    public void testSysNFrame() {
        assertEval("{ sys.nframe() }");
        assertEval("{ f <- function() sys.nframe() ; f() }");
        assertEval("{ f <- function() sys.nframe() ; g <- function() f() ; g() }");
        assertEval("{ f <- function() sys.nframe() ; g <- function() f() ; h <- function() g() ; h() }");
        assertEval("{ f <- function(x=sys.nframe()) x ; g <- function() f() ; h <- function() g() ; h() }");
        assertEval("{ f <- function(x) x ; g <- function(y) f(y) ; h <- function(z=sys.nframe()) g(z) ; h() }");
    }

    @Test
    @Ignore
    public void testSysNFrameIgnore() {
        assertEval("{ u <- function() sys.nframe() ; f <- function(x) x ; g <- function(y) f(y) ; h <- function(z=u()) g(z) ; h() }");
    }

    @Test
    public void testMatchCall() {
        assertEval("{ f <- function() match.call() ; f() }");
        assertEval("{ f <- function(x) match.call() ; f(2) }");
    }

    @Test
    public void testDoCall() {
        assertEval("{ x<-list(c(1,2)); do.call(\"as.matrix\", x) }");
    }

    @Test
    public void testIfelse() {
        assertEval("{ ifelse(TRUE,1,0) }");
        assertEval("{ ifelse(FALSE,1,0) }");
        assertEval("{ ifelse(NA,1,0) }");
    }

    @Test
    public void testIsObject() {
        assertEval("{ is.object(1) }");
        assertEval("{ is.object(1L) }");
        assertEval("{ is.object(1:3) }");
        assertEval("{ is.object(c(1,2,3)) }");
        assertEval("{ is.object(NA) }");
        assertEval("{ is.object(NULL) }");
    }

    @Test
    public void testIsAtomic() {
        assertEval("{ is.atomic(1) }");
        assertEval("{ is.atomic(1L) }");
        assertEval("{ is.atomic(1:3) }");
        assertEval("{ is.atomic(c(1,2,3)) }");
        assertEval("{ is.atomic(NA) }");
        assertEval("{ is.atomic(NULL) }");
        assertEval("{ is.atomic(TRUE) }");
        assertEval("{ !is.atomic(list()) }");
        assertEval("{ !is.atomic(function() {}) }");
    }

    @Test
    public void testMatMult() {
        assertEval("{ matrix(c(1,2,3,4), 2) %*% matrix(c(5,6,7,8), 2) }");
        assertEval("{ matrix(c(3,1,2,0,1,2), 2) %*% matrix(c(1,0,4,2,1,0), 3) }");
        assertEval("{ c(1,2,3) %*% c(4,5,6) }");
        assertEval("{ matrix(c(3,1,2,0,1,2),2) %*% c(1,0,4) }");
        assertEval("{ c(1,0,4) %*% matrix(c(3,1,2,0,1,2),3) }");
        assertEval("{ as.vector(c(1,2,3)) %*% t(as.vector(c(1,2))) }");
    }

    @Test
    @Ignore
    public void testMatMultIgnore() {
        // FIXME print regressions
        assertEval("{ matrix(c(1+1i,2-2i,3+3i,4-4i), 2) %*% matrix(c(5+5i,6-6i,7+7i,8-8i), 2) }");
        assertEval("{ matrix(c(3+3i,1-1i,2+2i,0-0i,1+1i,2-2i), 2) %*% matrix(c(1+1i,0-0i,4+4i,2-2i,1+1i,0-0i), 3) }");
        assertEval("{ c(1+1i,2-2i,3+3i) %*% c(4-4i,5+5i,6-6i) }");
        assertEval("{ matrix(c(3+3i,1-1i,2+2i,0-0i,1+1i,2-2i),2) %*% c(1+1i,0-0i,4+4i) }");
        assertEval("{ c(1+1i,0-0i,4+4i) %*% matrix(c(3+3i,1-1i,2+2i,0-0i,1+1i,2-2i),3) }");
    }

    @Test
    public void testMatch() {
        assertEval("{ match(2,c(1,2,3)) }");
        assertEval("{ match(c(1,2,3,4,5),c(1,2,1,2)) }");
        assertEval("{ match(\"hello\",c(\"I\", \"say\", \"hello\", \"world\")) }");
        assertEval("{ match(c(\"hello\", \"say\"),c(\"I\", \"say\", \"hello\", \"world\")) }");
        assertEval("{ match(\"abc\", c(\"xyz\")) }");
        assertEval("{ match(\"abc\", c(\"xyz\"), nomatch=-1) }");
    }

    @Test
    public void testIn() {
        assertEval("{ 2 %in% c(1,2,3) }");
        assertEval("{ c(1,2,3,4,5) %in% c(1,2,1,2) }");
        assertEval("{ \"hello\" %in% c(\"I\", \"say\", \"hello\", \"world\") }");
        assertEval("{ c(\"hello\", \"say\") %in% c(\"I\", \"say\", \"hello\", \"world\") }");
        assertEval("{ `%in%`(2,c(1,2,3)) }");
    }

    @Test
    public void testIsUnsorted() {
        assertEval("{ is.unsorted(c(1,2,3,4)) }");
        assertEval("{ is.unsorted(c(1,2,6,4)) }");
    }

    @Test
    public void testSd() {
        assertEval("{ round(100*sd(c(1,2))^2) }");
    }

    @Test
    public void testPrint() {
        assertEval("{ print(23) }");
        assertEval("{ print(1:3,quote=TRUE) }");
        assertEval("{ print(list(1,2,3),quote=TRUE) }");
        assertEval("{ x<-c(1,2); names(x)=c(\"a\", \"b\"); print(x,quote=TRUE) }");
        assertEval("{ x<-c(1, 2:20, 21); n<-\"a\"; n[21]=\"b\"; names(x)<-n; print(x,quote=TRUE) }");
        assertEval("{ x<-c(10000000, 10000:10007, 21000000); n<-\"a\"; n[10]=\"b\"; names(x)<-n; print(x,quote=TRUE) }");
        assertEval("{ x<-c(\"11\", \"7\", \"2222\", \"7\", \"33\"); print(x,quote=TRUE) }");
        assertEval("{  x<-c(11, 7, 2222, 7, 33); print(x,quote=TRUE) }");
        assertEval("{ x<-c(\"11\", \"7\", \"2222\", \"7\", \"33\"); names(x)<-1:5; print(x,quote=TRUE) }");
        assertEval("{ x<-c(11, 7, 2222, 7, 33); names(x)<-1:5; print(x,quote=TRUE) }");
        assertEval("{ print(list(list(list(1,2),list(3)),list(list(4),list(5,6))),quote=TRUE) }");
        assertEval("{ print(c(1.1,2.34567),quote=TRUE) }");
        assertEval("{ print(c(1,2.34567),quote=TRUE) }");
        assertEval("{ print(c(11.1,2.34567),quote=TRUE) }");
        assertEval("{ nql <- noquote(letters); print(nql)}");
        assertEval("{ nql <- noquote(letters); nql[1:4] <- \"oh\"; print(nql)}");
        assertEval("{ print(c(\"foo\"),quote=FALSE)}");
        assertEval("{ x<-matrix(c(\"a\",\"b\",\"c\",\"d\"),nrow=2);print(x,quote=FALSE)}");
        assertEval("{ y<-c(\"a\",\"b\",\"c\",\"d\");dim(y)<-c(1,2,2);print(y,quote=FALSE)}");
    }

    @Test
    @Ignore
    public void testPrintIgnore() {
        assertEval("{ nql <- noquote(letters); nql}");
    }

    @Test
    public void testInvisible() {
        assertEvalNoOutput("{ f <- function() { invisible(23) } ; f() }");
        assertEval("{ f <- function() { invisible(23) } ; toString(f()) }");
        assertEval("{ f <- function(x, r) { if (x) invisible(r) else r }; f(FALSE, 1) }");
    }

    @Test
    @Ignore
    public void testInvisibleIgnore() {
        assertEval("{ f <- function(x, r) { if (x) invisible(r) else r }; f(TRUE, 1) }");
    }

    @Test
    public void testSimpleRm() {
        assertEvalError("{ x <- 200 ; rm(\"x\") ; x }");
        assertEvalWarning("{ rm(\"ieps\") }");
        assertEval("{ x <- 200 ; rm(\"x\") }");
        assertEvalError("{ x<-200; y<-100; rm(\"x\", \"y\"); x }");
        assertEvalError("{ x<-200; y<-100; rm(\"x\", \"y\"); y }");
    }

    @Test
    @Ignore
    public void testUseMethodSimple() {
        // Basic UseMethod
        assertEval("{f <- function(x){ UseMethod(\"f\",x); };" + "f.first <- function(x){cat(\"f first\",x)};" + "f.second <- function(x){cat(\"f second\",x)};" + "obj <-1;"
                        + "attr(obj,\"class\")  <- \"first\";" + "f(obj);" + "attr(obj,\"class\")  <- \"second\";}");
        assertEval("{f<-function(x){UseMethod(\"f\")};f.logical<-function(x){print(\"logical\")};f(TRUE)}");
    }

    @Test
    public void testUseMethodOneArg() {
        // If only one argument is passed to UseMethod(), the call should
        // be resolved based on first argument to enclosing function.
        assertEval("{f <- function(x){ UseMethod(\"f\"); };f.first <- function(x){cat(\"f first\",x)}; f.second <- function(x){cat(\"f second\",x)}; obj <-1; attr(obj,\"class\")  <- \"first\"; f(obj); attr(obj,\"class\")  <- \"second\";}");
    }

    @Test
    @Ignore
    public void testUseMethodLocalVars() {
        // The variables defined before call to UseMethod should be
        // accessible to target function.
        assertEval("{f <- function(x){ y<-2;locFun <- function(){cat(\"local\")}; UseMethod(\"f\"); }; f.second <- function(x){cat(\"f second\",x);locFun();}; obj <-1; attr(obj,\"class\")  <- \"second\"; f(obj);}");
    }

    @Test
    public void testUseMethodNested() {
        // The UseMethod call can be nested deep compared to where target is
        // defined.
        assertEval("{f <- function(x){g<- function(x){ h<- function(x){ UseMethod(\"f\");}; h(x)}; g(x) }; f.second <- function(x){cat(\"f second\",x);}; obj <-1; attr(obj,\"class\")  <- \"second\"; f(obj);}");
    }

    @Test
    public void testUseMethodEnclFuncArgs() {
        // All the argument passed to the caller of UseMethod() should be
        // accessible to the target method.
        assertEval("{f <- function(x,y,z){ UseMethod(\"f\"); }; f.second <- function(x,y,z){cat(\"f second\",x,y,z)}; obj <-1; attr(obj,\"class\") <- \"second\"; arg2=2; arg3=3; f(obj,arg2,arg3);}");

    }

    @Test
    public void testUseMethodReturn() {
        // All the statements after UseMethod() call should get ignored.
        assertEval("{f <- function(x){ UseMethod(\"f\");cat(\"This should not be executed\"); }; f.second <- function(x){cat(\"f second\",x);}; obj <-1; attr(obj,\"class\")  <- \"second\"; f(obj);}");
    }

    @Test
    public void testUpdateClass() {
        assertEval("{x=1; class(x)<-\"first\"; x;}");

        assertEval("{ x=1;class(x)<-\"character\"; x}");

        assertEval("{x<-1; class(x)<-\"logical\"; x;  class(x)<-c(1,2,3); x; class(x)<-NULL; x;}");

        assertEval("{x<-1;class(x)<-c(1,2,3);class(x)<-c(); x;}");

        assertEval("{x<-1;class(x)<-c(1,2,3); x;}");

        assertEval("{x<-1;class(x)<-c(TRUE,FALSE); x;}");

        assertEval("{x<-1;class(x)<-c(2+3i,4+5i); x;}");

        assertEval("{x<-1;class(x)<-c(1,2,3);class(x)<-NULL; x;}");

        assertEval("{x<-c(1,2,3,4); dim(x)<-c(2,2); class(x)<-\"array\"; x; class(x)<-\"matrix\"; x;}");

        assertEval("{x<-c(1,2,3,4); dim(x)<-c(2,2); class(x)}");

        assertEval("{x<-c(1,2,3,4); dim(x)<-c(2,2); class(x);dim(x)<-c(2,2,1);class(x)}");

        assertEval("{x<-c(1,2,3,4); dim(x)<-c(2,2,1); class(x)}");

        assertEval("{x<-1;class(x)<-c(1,2,3);y<-unclass(x);x;y}");

        assertEval("{x<-1;class(x)<-\"a\";x}");

        assertEval("{x<-1;class(x)<-\"a\";class(x)<-\"numeric\";x;}");

        assertEval("{x<-TRUE;class(x)<-\"a\";class(x)<-\"logical\";x;}");

        assertEval("{x<-2+3i;class(x)<-\"a\";class(x)<-\"complex\";x;}");

        assertEval("{x<-c(1,2);class(x)<-\"a\";class(x)<-\"list\";x;}");

        assertEval("{x<-\"abc\";class(x)<-\"a\";class(x)<-\"character\";x;}");

        assertEval("{x<-c(2+3i,4+5i);class(x)<-\"a\";class(x)<-\"complex\";x;}");

        assertEval("{x<-1;attr(x,\"class\")<-c(\"a\",\"b\");x;}");

        // Doesn't remove the class attribute unlike class(x)<-"numeric".
        assertEval("{x<-1;attr(x,\"class\")<-c(\"a\",\"b\");attr(x,\"class\")<-\"numeric\";x}");

        assertEval("{x<-1;attr(x,\"class\")<-\"b\";x;}");

        assertEval("{x<-1;y<-\"b\";attr(x,\"class\")<-y;x;}");

        // oldClass
        assertEval("{ x<-1; oldClass(x)<-\"foo\"; class(x) }");

        assertEval("{ x<-1; oldClass(x)<-\"foo\"; oldClass(x) }");

        assertEval("{ x<-1; oldClass(x)<-\"integer\"; class(x) }");

        assertEval("{ x<-1; oldClass(x)<-\"integer\"; oldClass(x) }");

        assertEval("{ x<-1; oldClass(x)<-\"integer\"; class(x)<-\"integer\"; class(x) }");

        assertEval("{ x<-1; oldClass(x)<-\"integer\"; class(x)<-\"integer\"; oldClass(x) }");

    }

    @Test
    @Ignore
    public void testUpdateClassIgnore() {
        // Fails because of exact string matching in error message.
        assertEval("{x<-c(1,2,3,4); class(x)<-\"array\"; class(x)<-\"matrix\";}");
        assertEval("{x<-1;attr(x,\"class\")<-c(1,2,3);}");
    }

    @Test
    public void testGetClass() {
        assertEval("{x<-1L;class(x)}");

        assertEval("{x<-c(1L,2L,3L);class(x)}");

        assertEval("{x<-seq(1L,10L);class(x)}");

        assertEval("{x<-seq(1.1,10.1);class(x)}");

        assertEval("{x<-1;class(x)}");

        assertEval("{x<-c(1,2,3);class(x)}");

        assertEval("{ x<-1; oldClass(x) }");
    }

    @Test
    @Ignore
    public void testGetClassIgnore() {
        // TODO: Fails as seq(1,10) is integer seq in GNU R while
        // double seq in FastR
        assertEval("{x<-seq(1,10);class(x)}");
    }

    @Test
    public void testInherits() {
        assertEval("{x <- 10; inherits(x, \"a\") ;}");
        assertEval("{x <- 10;class(x) <- c(\"a\", \"b\"); inherits(x,\"a\") ;}");
        assertEval("{x <- 10;class(x) <- c(\"a\", \"b\");inherits(x, \"a\", TRUE) ;}");
        assertEval("{x <- 10;class(x) <- c(\"a\", \"b\");inherits(x, c(\"a\", \"b\", \"c\"), TRUE) ;}");
        assertEval("{x <- 10;class(x) <- c(\"a\");inherits(x, c(\"a\", \"b\", \"a\"), TRUE) ;}");
        assertEval("{x <- 10;class(x) <- c(\"a\", \"b\");inherits(x, c(\"c\", \"q\", \"b\"), TRUE) ;}");
        assertEval("{x <- 10;class(x) <- c(\"a\", \"b\");inherits(x, c(\"c\", \"q\", \"b\")) ;}");
        assertEval("{x <- 10;class(x) <- c(\"a\", \"b\");inherits(x, \"a\", c(TRUE)) ;}");
        assertEval("{ inherits(NULL, \"try-error\") }");
        assertEval("{ inherits(new.env(), \"try-error\") }");
<<<<<<< HEAD

        assertEval("{ x<-data.frame(c(1,2)); inherits(x, \"data.frame\") }");
        assertEval("{ x<-factor(\"a\", \"b\", \"a\"); inherits(x, \"factor\") }");
=======
        assertEval("{ inherits(textConnection(\"abc\"), \"connection\") }");
>>>>>>> 4ac3b6af
    }

    @Test
    @Ignore
    public void testInheritsIgnore() {
        // Fails because of exact string matching in error message.
        assertEval("{x <- 10;class(x) <- c(\"a\", \"b\");inherits(x, 2, c(TRUE)) ;}");
        assertEval("{x <- 10;class(x) <- c(\"a\", \"b\");inherits(x, \"a\", 1) ;}");
    }

    @Test
    public void testGet() {
        assertEval("{y<-function(){y<-2;get(\"y\",mode=\"integer\")};y();}");
        assertEval("{y<-function(){y<-2;get(\"y\",mode=\"closure\")};y();}");
        assertEval("{y<-function(){y<-2;get(\"y\",mode=\"integer\",inherits=FALSE);get(\"y\",mode=\"integer\",inherits=FALSE)};y();}");
        assertEval("{y<-function(){y<-2;get(\"y\",mode=\"double\")};y();}");
        assertEval("{y<-function(){y<-2;get(\"y\",mode=\"double\",inherits=FALSE)};y();}");
        assertEval("{ get(\"dummy\") }");
        assertEval("{ x <- 33 ; f <- function() { if (FALSE) { x <- 22  } ; get(\"x\", inherits = FALSE) } ; f() }");
        assertEval("{ x <- 33 ; f <- function() { get(\"x\", inherits = FALSE) } ; f() }");
        assertEval("{ get(\".Platform\", globalenv())$endian }");
        assertEval("{ get(\".Platform\")$endian }");
    }

    @Test
    @Ignore
    public void testGetIgnore() {
        // Fails because of error message mismatch.
        assertEval("{y<-function(){y<-2;get(\"y\",mode=\"closure\",inherits=FALSE);};y();}");
    }

    @Test
    public void testNextMethod() {
        assertEval("{g<-function(){ x<-1; class(x)<-c(\"a\",\"b\",\"c\"); f<-function(x){UseMethod(\"f\")}; f.a<-function(x){cat(\"a\");NextMethod(\"f\",x)}; f.b<-function(x){cat(\"b\")}; f(x); }; g();}");
    }

    @Test
    public void testSummaryGroupDispatch() {
        assertEval("{x<-c(1,2,3);class(x)<-\"foo\";Summary.foo<-function(x,...){\"summary\"};max(x)}");
        assertEval("{x<-c(1,2,3);class(x)<-\"foo\";Summary.foo<-function(x,...){\"summary\"};min(x)}");
        assertEval("{x<-c(1,2,3);class(x)<-\"foo\";min.foo<-function(x,...){\"summary\"};min(x)}");
    }

    @Test
    public void testOpsGroupDispatch() {
        assertEval("{x<-1;y<-7;class(x)<-\"foo\";class(y)<-\"foo\";\"*.foo\"<-function(e1,e2){min(e1,e2)};x*y}");
        assertEval("{x<-1;y<-7;class(x)<-\"foo\";class(y)<-\"fooX\";\"*.foo\"<-function(e1,e2){min(e1,e2)};x*y}");
        assertEval("{x<-1;y<-7;class(x)<-\"fooX\";class(y)<-\"foo\";\"*.foo\"<-function(e1,e2){min(e1,e2)};x*y}");
        assertEval("{x<-1;y<-7;class(x)<-\"fooX\";class(y)<-\"fooX\";\"*.foo\"<-function(e1,e2){min(e1,e2)};x*y}");

        assertEval("{x<-1;y<-7;class(x)<-\"foo\";class(y)<-\"foo\";\"^.foo\"<-function(e1,e2){e1+e2};x^y}");

        assertEval("{x<-1;class(x)<-\"foo\";\"!.foo\"<-function(e1,e2){x};!x}");
    }

    @Test
    public void testOpsGroupDispatchLs() {
        assertEval("{x<-1;y<-7;class(x)<-\"foo\";class(y)<-\"foo\";\"*.foo\"<-function(e1,e2){min(e1,e2)}; ls()}");
    }

    @Test
    public void testMathGroupDispatch() {
        assertEval("{x<--7;class(x)<-\"foo\";Math.foo<-function(z){x};abs(x);}");
        assertEval("{x<--7;class(x)<-\"foo\";Math.foo<-function(z){-z;};log(x);}");
    }

    @Test
    public void testComplexGroupDispatch() {
        assertEval("{x<--7+2i;class(x)<-\"foo\";Complex.foo<-function(z){1;};Im(x);}");
    }

    @Test
    public void testSwitch() {
        assertEval("{ test1 <- function(type) { switch(type, mean = 1, median = 2, trimmed = 3) };test1(\"median\")}");
        assertEval("{switch(3,1,2,3)}");
        assertEval("{switch(4,1,2,3)}");
        assertEval("{ test1 <- function(type) { switch(type, mean = mean(c(1,2,3,4)), median = 2, trimmed = 3) };test1(\"mean\")}");
        assertEval("{ u <- \"uiui\" ; switch(u, \"iuiu\" = \"ieps\", \"uiui\" = \"miep\") }");
    }

    @Test
    @Ignore
    public void testSwitchIgnore() {
        assertEval("{answer<-\"no\";switch(as.character(answer), yes=, YES=1, no=, NO=2,3)}");
    }

    @Test
    public void testDefaultArgs() {
        assertEvalError("{ array(dim=c(-2,2)); }");
        assertEvalError("{ array(dim=c(-2,-2)); }");
        assertEval("{ length(array(dim=c(1,0,2,3))) }");
        assertEval("{ dim(array(dim=c(2.1,2.9,3.1,4.7))) }");
    }

    @Test
    public void testStorageMode() {
        assertEval("{storage.mode(1)}");
        assertEval("{storage.mode(c)}");
        assertEval("{storage.mode(f<-function(){1})}");
        assertEval("{storage.mode(c(1,2,3))}");
        assertEval("{x<-1;storage.mode(x)<-\"character\"}");
        assertEval("{x<-1;storage.mode(x)<-\"logical\";x}");
    }

    @Test
    public void testUpdateStorageMode() {
        assertEval("{ x <- c(1L, 2L); storage.mode(x) <- \"double\"}");
        assertEvalError("{ x <- c(1L, 2L); storage.mode(x) <- \"not.double\"}");
        assertEval("{ x <- c(1L, 2L); dim(x)<-c(1,2); storage.mode(x) <- \"double\"; x}");
    }

    @Test
    public void testIsFactor() {
        assertEval("{x<-1;class(x)<-\"foo\";is.factor(x)}");
    }

    @Test
    @Ignore
    public void testIsFactorIgnore() {
        assertEval("{is.factor(1)}");
        assertEval("{x<-1;class(x)<-\"factor\";is.factor(x)}");
        assertEval("{is.factor(c)}");
    }

    @Test
    @Ignore
    public void testParen() {
        assertEval("{ a = array(1,c(3,3,3)); (a[1,2,3] = 3) }");
    }

    @Test
    public void testIsVector() {
        assertEval("{ is.vector(1) }");
        assertEval("{ is.vector(1:3) }");
        assertEval("{ is.vector(NULL) }");
        assertEval("{ x<-c(1,3); is.vector(x, \"double\"); }");
        assertEval("{ x<-c(1,3); is.vector(x, \"integer\"); }");
        assertEval("{ x<-c(1:3); is.vector(x, \"double\"); }");
        assertEval("{ x<-c(1:3); is.vector(x, \"integer\"); }");
        assertEval("{ x<-c(1,3); is.vector(x, \"d\"); }");
        assertEval("{ x<-list(1,3); }");
        assertEval("{ x<-c(1); attr(x, \"foo\")<-\"foo\"; is.vector(x) }");
        assertEval("{ x<-list(1); attr(x, \"foo\")<-\"foo\"; is.vector(x) }");
        assertEval("{is.vector(c(TRUE,FALSE),\"numeric\");}");
        assertEval("{is.vector(c(TRUE,FALSE),\"logical\");}");
        assertEval("{x<-1;class(x)<-\"a\";is.vector(x);}");
        assertEval("{x<-1;names(x)<-\"a\";is.vector(x);}");
    }

    @Test
    public void testLapply() {
        assertEval("{ lapply(1:3, function(x) { 2*x }) }");
        assertEval("{ lapply(1:3, function(x,y) { x*y }, 2) }");
        assertEval("{ x<-c(1,3,4);attr(x,\"names\")<-c(\"a\",\"b\",\"c\");lapply(x, function(x,y) { as.character(x*y) }, 2) }");
        assertEval("{ f <- function() { lapply(c(X=\"a\",Y=\"b\"), function(x) { c(a=x) })  } ; f() }");
    }

    @Test
    @Ignore
    public void testLapplyIgnore() {
        assertEval("{ lapply(1:3, function(x,y,z) { as.character(x*y+z) }, 2,7) }");
    }

    @Test
    public void testNgettext() {
        assertEval("{ ngettext(1, \"a\", \"b\") }");
        assertEval("{ ngettext(0, \"a\", \"b\") }");
        assertEval("{ ngettext(42, \"a\", \"b\") }");
        assertEval("{ ngettext(1, c(\"a\"), \"b\") }");
        assertEval("{ ngettext(1, \"a\", c(\"b\")) }");
        assertEval("{ ngettext(c(1), \"a\", \"b\") }");
        assertEval("{ ngettext(c(1,2), \"a\", \"b\") }");
        assertEvalWarning("{ ngettext(1+1i, \"a\", \"b\") }");
        assertEvalError("{ ngettext(1, NULL, \"b\") }");
        assertEvalError("{ ngettext(1, \"a\", NULL) }");
        assertEvalError("{ ngettext(1, NULL, NULL) }");
        assertEvalError("{ ngettext(1, c(\"a\", \"c\"), \"b\") }");
        assertEvalError("{ ngettext(1, \"a\", c(\"b\", \"c\")) }");
        assertEvalError("{ ngettext(1, c(1), \"b\") }");
        assertEvalError("{ ngettext(1, \"a\", c(1)) }");
        assertEvalError("{ ngettext(-1, \"a\", \"b\") }");
    }

    @Test
    @Ignore
    // Date at real time differs by milliseconds.
    public void testDateIgnore() {
        assertEval("{date()}");
    }

    public void testFormat() {
        assertEval("{ format(7) }");
        assertEval("{ format(7.42) }");
        assertEval("{ format(c(7,42)) }");
        assertEval("{ format(c(7.42,42.7)) }");
        assertEval("{ format(c(7.42,42.7,NA)) }");
    }

    @Test
    public void testProd() {
        assertEval("{prod(c(2,4))}");
        assertEval("{prod(c(2,4,3))}");
        assertEval("{prod(c(1,2,3,4,5))}");
        assertEval("{prod(c(1+2i))}");
        assertEval("{prod(c(1+2i, 2+3i))}");
        assertEval("{prod(c(1+2i,1+3i,1+45i))}");
        assertEval("{prod(c(TRUE, TRUE))}");
        assertEval("{prod(c(TRUE, FALSE))}");
    }

    @Test
    @Ignore
    public void testProdNa() {
        assertEval("{prod(c(2,4,NA))}");
        assertEval("{prod(c(2,4,3,NA),TRUE)}");
        assertEval("{prod(c(1,2,3,4,5,NA),FALSE)}");
    }

    @Test
    public void testMean() {
        assertEval("{ mean(c(5,5,5,5,5)) }");
        assertEval("{ mean(c(1,2,3,4,5)) }");
        assertEval("{ mean(c(2,4))}");
        assertEval("{ mean(c(2L,4L,3L))}");
        assertEval("{ mean(c(1,2,3,4,5))}");
        assertEval("{ mean(c(1+2i))}");
        assertEval("{ mean(c(1+2i, 2+3i))}");
        assertEval("{ mean(c(1+2i,1+3i,1+45i))}");
        assertEval("{ mean(c(TRUE, TRUE))}");
        assertEval("{ mean(c(TRUE, FALSE))}");
    }

    @Test
    public void testWhichMin() {
        assertEval("{ which.min(c(5,5,5,5,5)) }");
        assertEval("{ which.min(c(1,2,3,4,5)) }");
        assertEval("{ which.min(c(2,4))}");
        assertEval("{ which.min(c(2L,4L,3L))}");
        assertEval("{ which.min(c(1,2,3,4,5))}");
        assertEval("{ which.min(c(TRUE, TRUE))}");
        assertEval("{ which.min(c(TRUE, FALSE))}");
        assertEval("{ which.min(c(1:5))}");
        assertEval("{ which.min(c(5:1))}");
        assertEval("{ which.min(c(1:10000))}");
    }

    @Test
    public void testWhichMax() {
        assertEval("{ which.max(c(5,5,5,5,5)) }");
        assertEval("{ which.max(c(1,2,3,4,5)) }");
        assertEval("{ which.max(c(2,4))}");
        assertEval("{ which.max(c(2L,4L,3L))}");
        assertEval("{ which.max(c(1,2,3,4,5))}");
        assertEval("{ which.max(c(TRUE, TRUE))}");
        assertEval("{ which.max(c(TRUE, FALSE))}");
        assertEval("{ which.max(c(1:5))}");
        assertEval("{ which.max(c(5:1))}");
        assertEval("{ which.max(c(1:10000))}");
    }

    @Test
    public void testSample() {
        assertEval("{  set.seed(4357, \"default\"); x <- 5 ; sample(x, 5, TRUE, NULL) ;}");
        assertEval("{  set.seed(4357, \"default\"); x <- 5 ; sample(x, 5, FALSE, NULL) ;}");

        assertEval("{ set.seed(4357, \"default\");  x <- c(5, \"cat\"); sample(x, 2, TRUE, NULL) ;}");
        assertEval("{ set.seed(4357, \"default\"); x <- c(5, \"cat\"); sample(x, 2, FALSE, NULL) ;}");
        assertEval("{ set.seed(4357, \"default\"); x <- c(5, \"cat\"); sample(x, 3, TRUE, NULL) ;}");

        assertEval("{ set.seed(9567, \"Marsaglia-Multicarry\"); x <- 5; sample(x, 5, TRUE, NULL) ;}");
        assertEval("{ set.seed(9567, \"Marsaglia-Multicarry\"); x <- 5; sample(x, 5, FALSE, NULL) ;}");

        assertEval("{ set.seed(9567, \"Marsaglia-Multicarry\"); x <- c(5, \"cat\") ; sample(x, 2, TRUE, NULL) ;}");
        assertEval("{ set.seed(9567, \"Marsaglia-Multicarry\"); x <- c(5, \"cat\") ; sample(x, 2, FALSE, NULL) ;}");
        assertEval("{ set.seed(9567, \"Marsaglia-Multicarry\"); x <- c(5, \"cat\") ; sample(x, 3, TRUE, NULL) ;}");

        assertEval("{ set.seed(9567, \"Marsaglia-Multicarry\"); x <- 5 ; prob <- c(.1, .2, .3, .2, .1) ; sample(x, 10, TRUE, prob) ; }");
        assertEval("{ set.seed(9567, \"Marsaglia-Multicarry\"); x <- 5 ; prob <- c(.5, .5, .5, .5, .5) ; sample(x, 5, FALSE, prob) ; }");
        assertEval("{ set.seed(9567, \"Marsaglia-Multicarry\"); x <- 5 ; prob <- c(.2, .2, .2, .2, .2 ) ; sample(x, 5, FALSE, prob) ; }");

        assertEval("{ set.seed(4357, \"default\"); x <- c(\"Heads\", \"Tails\"); prob <- c(.3, .7) ; sample(x, 10, TRUE, prob) ; }");
        assertEval("{ set.seed(4357, \"default\"); x <- 5 ; prob <- c(.1, .2, .3, .2, .1); sample(x, 10, TRUE, prob) ; }");
        assertEval("{ set.seed(4357, \"default\"); x <- 5 ; prob <- c(.5, .5, .5, .5, .5); sample(x, 5, FALSE, prob) ; }");
        assertEval("{ set.seed(4357, \"default\"); x <- 5 ; prob <- c(.2, .2, .2, .2, .2 ); sample(x, 5, FALSE, prob) ; }");
    }

    @Test
    @Ignore
    public void testSampleIgnore() {
        assertEval("{ set.seed(9567, \"Marsaglia-Multicarry\");x <- c(5) ; prob <- c(1, 2, 3, 4, 5) ; sample(x, 5, TRUE, prob) ; }");
        assertEval("{ set.seed(9567, \"Marsaglia-Multicarry\");x <- c(5) ; prob <- c(1, 2, 3, 4, 5) ; sample(x, 5, FALSE, prob) ; }");
        assertEval("{ set.seed(9567, \"Marsaglia-Multicarry\");x <- c(\"Heads\", \"Tails\") ; prob <- c(.3, .7) ; sample(x, 10, TRUE, prob) ; }");
        assertEval("{ set.seed(4357, \"default\"); x <- c(5) ; prob <- c(1, 2, 3, 4, 5) ; sample(x, 5, TRUE, prob) ; }");
        assertEval("{ set.seed(4357, \"default\"); x <- c(5) ; prob <- c(1, 2, 3, 4, 5) ; sample(x, 5, FALSE, prob) ; }");

        // Fails because of error message mismatch.
        assertEval("{ set.seed(4357, \"default\"); x <- 5 ; sample(x, 6, FALSE, NULL) ;}");
        assertEval("{ set.seed(9567, \"Marsaglia-Multicarry\"); x <- 5 ; sample(x, 6, FALSE, NULL) ;}");
    }

    @Test
    public void testLevels() {
        assertEval("{ x <- 1 ; levels(x)<-\"a\"; levels(x);}");
        assertEval("{ x <- 5 ; levels(x)<-\"catdog\"; levels(x);}");
        assertEval("{ x <- 1 ; levels(x)<-NULL; levels(x)}");
        assertEval("{ x <- 1 ; levels(x)<-1; levels(x);}");
        assertEval("{ x <- 1 ; levels(x)<-4.5; levels(x);}");
        assertEval("{ x <- 1 ; levels(x)<-c(1); levels(x);}");
        assertEval("{ x <- 5 ; levels(x)<-c(1,2,3); levels(x);}");
        assertEval("{ x <- 1 ; levels(x)<-c(\"cat\", \"dog\"); levels(x)}");
        assertEval("{ x <- 1 ; levels(x)<-c(3, \"cat\"); levels(x);}");
        assertEval("{ x <- 1 ; levels(x)<-c(1, \"cat\", 4.5, \"3\"); levels(x);}");
    }

    @Test
    public void testAnyDuplicated() {
        assertEval("{ anyDuplicated(c(1L, 2L, 3L, 4L, 2L, 3L), incomparables=FALSE,fromLast = TRUE)}");
        assertEval("{ anyDuplicated(c(1L, 2L, 3L, 4L, 2L, 3L), FALSE, TRUE)}");
        assertEval("{ anyDuplicated(c(1L, 2L, 3L, 4L, 2L, 3L), TRUE )}");
        assertEval("{ anyDuplicated(c(1L, 2L, 3L, 4L, 2L, 3L), FALSE )}");
        assertEval("{ anyDuplicated(c(1L, 2L, 3L, 4L, 2L, 3L)) }");
        assertEval("{ anyDuplicated(c(1L, 2L, 1L, 1L, 3L, 2L), incomparables = TRUE) }");
        assertEval("{ anyDuplicated(c(1L, 2L, 3L, 4L, 2L, 3L), fromLast = TRUE) }");

        // strings
        assertEval("{anyDuplicated(c(\"abc\"))}");
        assertEval("{anyDuplicated(c(\"abc\", \"def\", \"abc\"))}");
        assertEval("{anyDuplicated(c(\"abc\", \"def\", \"ghi\", \"jkl\"))}");

        // boolean
        assertEval("{anyDuplicated(c(FALSE))}");
        assertEval("{anyDuplicated(c(FALSE, TRUE))}");
        assertEval("{anyDuplicated(c(FALSE, TRUE, FALSE))}");

        // complex
        assertEval("{anyDuplicated(c(2+2i)) }");
        assertEval("{anyDuplicated(c(2+2i, 3+3i, 2+2i)) }");
        assertEval("{anyDuplicated(c(2+2i, 3+3i, 4+4i, 5+5i)) }");

        // Double Vector
        assertEval("{ anyDuplicated(c(27.2, 68.4, 94.3, 22.2)) }");
        assertEval("{ anyDuplicated(c(1, 1, 4, 5, 4), TRUE, TRUE) }");
        assertEval("{ anyDuplicated(c(1,2,1)) }");
        assertEval("{ anyDuplicated(c(1)) }");
        assertEval("{ anyDuplicated(c(1,2,3,4)) }");
        assertEval("{ anyDuplicated(list(76.5, 5L, 5L, 76.5, 5, 5), incomparables = c(5L, 76.5)) }");

        // Logical Vector
        assertEval("{ anyDuplicated(c(TRUE, FALSE, TRUE), TRUE) }");
        assertEval("{ anyDuplicated(c(TRUE, FALSE, TRUE), TRUE, fromLast = 1) }");

        // String Vector
        assertEval("{ anyDuplicated(c(\"abc\", \"good\", \"hello\", \"hello\", \"abc\")) }");
        assertEval("{ anyDuplicated(c(\"TRUE\", \"TRUE\", \"FALSE\", \"FALSE\"), FALSE) }");
        assertEval("{ anyDuplicated(c(\"TRUE\", \"TRUE\", \"FALSE\", \"FALSE\"), TRUE) }");
        assertEval("{ anyDuplicated(c(\"TRUE\", \"TRUE\", \"FALSE\", \"FALSE\"), 1) }");

        // Complex Vector
        assertEval("{ anyDuplicated(c(1+0i, 6+7i, 1+0i), TRUE)}");
        assertEval("{ anyDuplicated(c(1+1i, 4-6i, 4-6i, 6+7i)) }");
        assertEval("{ anyDuplicated(c(1, 4+6i, 7+7i, 1), incomparables = c(1, 2)) }");
    }

    @Test
    @Ignore
    public void testAnyDuplicatedIgnore() {
        assertEval("{ anyDuplicated(c(1L, 2L, 1L, 1L, 3L, 2L), incomparables = \"cat\") }");
        assertEval("{ anyDuplicated(c(1,2,3,2), incomparables = c(2+6i)) }");
    }

    @Test
    public void testSweep() {
        assertEval("{ sweep(array(1:24, dim = 4:2), 1, 5) }");
        assertEval("{ sweep(array(1:24, dim = 4:2), 1, 1:4) }");

    }

    @Test
    @Ignore
    public void testSweepBroken() {
        assertEval("{ sweep(array(1:24, dim = 4:2), 1:2, 5) }");

        // Correct output but warnings
        assertEval("{ A <- matrix(1:15, ncol=5); sweep(A, 2, colSums(A), \"/\") }");
        assertEval("{ A <- matrix(1:50, nrow=4); sweep(A, 1, 5, '-') }");
        assertEval("{ A <- matrix(7:1, nrow=5); sweep(A, 1, -1, '*') }");
    }

    @Test
    @Ignore
    public void testRowMeansIgnore() {
        // Error in multiplying complex number to double vector.
        // FastR prints "[1] NaN+NaNi   4.5+  7.5i"
        // R prints "[1]       NA 4.5+7.5i"
        assertEval("{rowMeans(matrix(c(NaN,4+5i,2+0i,5+10i),nrow=2,ncol=2), na.rm = FALSE)}");
        // Error message mismatch
        assertEval("{rowMeans(matrix(NA,NA,NA),TRUE)}");
        assertEval("{x<-matrix(c(\"1\",\"2\",\"3\",\"4\"),ncol=2);rowMeans(x)}");
    }

    @Test
    public void testRowMeans() {
        assertEval("{rowMeans(matrix(c(3,4,2,5)))}");
        assertEval("{rowMeans(matrix(c(3L,4L,2L,5L)))}");
        assertEval("{rowMeans(matrix(c(TRUE,FALSE,FALSE,TRUE)))}");
        assertEval("{rowMeans(matrix(c(3+2i,4+5i,2+0i,5+10i)))}");
        assertEval("{rowMeans(matrix(c(3,4,NaN,5),ncol=2,nrow=2), na.rm = TRUE)}");
        assertEval("{rowMeans(matrix(c(3,4,NaN,5),ncol=2,nrow=2), na.rm = FALSE)}");
        assertEval("{rowMeans(matrix(c(3L,NaN,2L,5L),ncol=2,nrow=2), na.rm = TRUE)}");
        assertEval("{rowMeans(matrix(c(3L,NA,2L,5L),ncol=2,nrow=2), na.rm = TRUE)}");
        assertEval("{rowMeans(matrix(c(3L,NaN,2L,5L),ncol=2,nrow=2), na.rm = FALSE)}");
        assertEval("{rowMeans(matrix(c(3L,NA,2L,5L),ncol=2,nrow=2), na.rm = FALSE)}");
        assertEval("{rowMeans(matrix(c(TRUE,FALSE,FALSE,NaN),nrow=2,ncol=2), na.rm = TRUE)}");
        assertEval("{rowMeans(matrix(c(TRUE,FALSE,FALSE,NA),nrow=2,ncol=2), na.rm = TRUE)}");
        assertEval("{rowMeans(matrix(c(TRUE,FALSE,FALSE,NaN),nrow=2,ncol=2), na.rm = FALSE)}");
        assertEval("{rowMeans(matrix(c(TRUE,FALSE,FALSE,NA),nrow=2,ncol=2), na.rm = FALSE)}");
        assertEval("{rowMeans(matrix(c(NaN,4+5i,2+0i,5+10i),nrow=2,ncol=2), na.rm = TRUE)}");
        // Whichever value(NA or NaN) is first in the row will be returned for that row.
        assertEval("{rowMeans(matrix(c(NA,NaN,NaN,NA),ncol=2,nrow=2))}");

    }

    @Test
    @Ignore
    public void testRowSumsIgnore() {
        // Error message mismatch
        assertEval("{x<-matrix(c(\"1\",\"2\",\"3\",\"4\"),ncol=2);rowSums(x)}");
    }

    @Test
    public void testRowSums() {
        assertEval("{x<-cbind(1:3, 4:6, 7:9); rowSums(x)}");
        assertEval("{x<-cbind(1:3, NA, 7:9); rowSums(x)}");
        assertEval("{x<-cbind(1:3, NaN, 7:9); rowSums(x)}");
        assertEval("{x<-cbind(1:3, NaN, 7:9, 10:12); rowSums(x, na.rm=TRUE)}");
        assertEval("{x<-cbind(1:4, NA, NaN, 9:12); rowSums(x, na.rm=TRUE)}");
        assertEval("{x<-cbind(2L:10L,3L); rowSums(x)}");
        assertEval("{rowSums(matrix(c(3+2i,4+5i,2+0i,5+10i)))}");
        assertEval("{rowSums(matrix(c(TRUE,FALSE,FALSE,NaN),nrow=2,ncol=2), na.rm = TRUE)}");
        assertEval("{rowSums(matrix(c(TRUE,FALSE,FALSE,NA),nrow=2,ncol=2), na.rm = TRUE)}");
        assertEval("{rowSums(matrix(c(TRUE,FALSE,FALSE,NaN),nrow=2,ncol=2), na.rm = FALSE)}");
        assertEval("{rowSums(matrix(c(TRUE,FALSE,FALSE,NA),nrow=2,ncol=2), na.rm = FALSE)}");
        assertEval("{rowSums(matrix(c(NaN,4+5i,2+0i,5+10i),nrow=2,ncol=2), na.rm = TRUE)}");

        // Whichever value(NA or NaN) is first in the row will be returned for that row.
        assertEval("{rowSums(matrix(c(NA,NaN,NaN,NA),ncol=2,nrow=2))}");

        // rowSums on matrix drop dimension
        assertEval("{ a = rowSums(matrix(1:12,3,4)); is.null(dim(a)) }");

        // rowSums on matrix have correct length
        assertEval("{ a = rowSums(matrix(1:12,3,4)); length(a) }");

        // rowSums on matrix have correct values
        assertEval("{ a = rowSums(matrix(1:12,3,4)); c(a[1],a[2],a[3]) }");

        // rowSums on array have no dimension
        assertEval("{ a = rowSums(array(1:24,c(2,3,4))); is.null(dim(a)) }");

        // row on array have correct length
        assertEval("{ a = rowSums(array(1:24,c(2,3,4))); length(a) }");

        // rowSums on array have correct values
        assertEval("{ a = rowSums(array(1:24,c(2,3,4))); c(a[1],a[2]) }");

    }

    @Test
    public void testColSums() {
        // colSums on matrix drop dimension
        assertEval("{ a = colSums(matrix(1:12,3,4)); dim(a) }");

        // colSums on matrix have correct length
        assertEval("{ a = colSums(matrix(1:12,3,4)); length(a) }");

        // colSums on matrix have correct values
        assertEval("{ colSums(matrix(1:12,3,4)) }");

        // colSums on array have correct dimension
        assertEval("{ a = colSums(array(1:24,c(2,3,4))); d = dim(a); c(d[1],d[2]) }");

        // colSums on array have correct length
        assertEval("{ a = colSums(array(1:24,c(2,3,4))); length(a) }");

        // colSums on array have correct values
        assertEval("{ a = colSums(array(1:24,c(2,3,4))); c(a[1,1],a[2,2],a[3,3],a[3,4]) }");
    }

    @Test
    public void testColMeans() {
        assertEval("{colMeans(matrix(c(3,4,2,5)))}");
        assertEval("{colMeans(matrix(c(3L,4L,2L,5L)))}");
        assertEval("{colMeans(matrix(c(TRUE,FALSE,FALSE,TRUE)))}");
        assertEval("{colMeans(matrix(c(3+2i,4+5i,2+0i,5+10i)))}");
        assertEval("{colMeans(matrix(c(3,4,NaN,5),ncol=2,nrow=2), na.rm = TRUE)}");
        assertEval("{colMeans(matrix(c(3,4,NaN,5),ncol=2,nrow=2), na.rm = FALSE)}");
        assertEval("{colMeans(matrix(c(3L,NaN,2L,5L),ncol=2,nrow=2), na.rm = TRUE)}");
        assertEval("{colMeans(matrix(c(3L,NA,2L,5L),ncol=2,nrow=2), na.rm = TRUE)}");
        assertEval("{colMeans(matrix(c(3L,NaN,2L,5L),ncol=2,nrow=2), na.rm = FALSE)}");
        assertEval("{colMeans(matrix(c(3L,NA,2L,5L),ncol=2,nrow=2), na.rm = FALSE)}");
        assertEval("{colMeans(matrix(c(TRUE,FALSE,FALSE,NaN),nrow=2,ncol=2), na.rm = TRUE)}");
        assertEval("{colMeans(matrix(c(TRUE,FALSE,FALSE,NA),nrow=2,ncol=2), na.rm = TRUE)}");
        assertEval("{colMeans(matrix(c(TRUE,FALSE,FALSE,NaN),nrow=2,ncol=2), na.rm = FALSE)}");
        assertEval("{colMeans(matrix(c(TRUE,FALSE,FALSE,NA),nrow=2,ncol=2), na.rm = FALSE)}");
        // Whichever value(NA or NaN) is first in the row will be returned for that row.
        assertEval("{colMeans(matrix(c(NA,NaN,NaN,NA),ncol=2,nrow=2))}");
        assertEval("{ a = colSums(array(1:24,c(2,3,4))); colMeans(a)}");
    }

    @Test
    @Ignore
    public void testColMeansIgnore() {
        assertEval("{colMeans(matrix(c(NaN,4+5i,2+0i,5+10i),nrow=2,ncol=2), na.rm = TRUE)}");
    }

    @Test
    public void testCumulativeMax() {
        assertEval("{ cummax(c(1,2,3)) }");
        assertEval("{ cummax(NA) }");
        assertEval("{ cummax(c(2000000000L, NA, 2000000000L)) }");
        assertEval("{ cummax(1:10) }");
        assertEval("{ cummax(c(TRUE,FALSE,TRUE)) }");
        assertEval("{ cummax(c(TRUE,FALSE,NA,TRUE)) }");
        assertEval("{ cummax(as.logical(-2:2)) }");
    }

    @Test
    @Ignore
    public void testCumulativeMaxIgnore() {
        assertEval("{ cummax(c(1+1i,2-3i,4+5i)) }");
        assertEval("{ cummax(c(1+1i, NA, 2+3i)) }");
    }

    @Test
    public void testCumulativeMin() {
        assertEval("{ cummin(c(1,2,3)) }");
        assertEval("{ cummin(NA) }");
        assertEval("{ cummin(1:10) }");
        assertEval("{ cummin(c(2000000000L, NA, 2000000000L)) }");
        assertEval("{ cummin(c(TRUE,FALSE,TRUE)) }");
        assertEval("{ cummin(c(TRUE,FALSE,NA,TRUE)) }");
        assertEval("{ cummin(as.logical(-2:2)) }");
    }

    @Test
    @Ignore
    public void testCumulativeMinIgnore() {
        // Error message mismatch.
        assertEval("{ cummin(c(1+1i,2-3i,4+5i)) }");
        assertEval("{ cummin(c(1+1i, NA, 2+3i)) }");
    }

    @Test
    public void testEncodeString() {
        assertEval("{x <- c(\"a\", \"ab\", \"abcde\", NA); encodeString(x, width = NA);}");
        assertEval("{x <- c(\"a\", \"ab\", \"abcde\", NA); encodeString(x, width = NA, justify = \"centre\");}");
        assertEval("{x <- c(\"a\", \"ab\", \"abcde\", NA); encodeString(x, width = NA, justify = \"right\");}");
        assertEval("{x <- c(\"a\", \"ab\", \"abcde\", NA); encodeString(x, width = NA, quote = \"'\", justify = \"right\");}");
        assertEval("{x <- c(\"a\", \"ab\", \"abcde\", NA); encodeString(x, width = 0, quote = \"'\", justify = \"right\");}");
        assertEval("{x <- c(\"a\", \"ab\", \"abcde\", NA); encodeString(x, width = 0, quote = \"\", justify = \"centre\");}");
        assertEval("{x <- c(\"a\", \"ab\", \"abcde\", NA); encodeString(x, width = 3, quote = \"'\", justify = \"centre\");}");
        assertEval("{x <- c(\"a\", \"ab\", \"abcde\", NA); encodeString(x, width = NA, quote = \"'\", na.encode=FALSE, justify = \"right\");}");
        assertEval("{x <- c(\"a\", \"ab\", \"abcde\", NA); encodeString(x, width = 0, quote = \"'\", na.encode=FALSE, justify = \"right\");}");
        assertEval("{x <- c(\"a\", \"ab\", \"abcde\", NA); encodeString(x, width = 3, quote = \"'\", na.encode=FALSE, justify = \"centre\");}");
        assertEval("{x <- c(\"a\", \"ab\", \"abcde\", NA); encodeString(x, width = 2, quote = \"'\", na.encode=FALSE, justify = \"centre\");}");
        assertEval("{x <- c(\"a\", \"ab\", \"abcde\", NA); encodeString(x, width = 7, quote = \"\", na.encode=FALSE, justify = \"centre\");}");
        assertEval("{x <- c(\"a\", \"ab\", \"abcde\", NA); encodeString(x, width = 7, quote = \"\", na.encode=TRUE, justify = \"centre\");}");
        assertEval("{x <- c(\"a\", \"ab\", \"abcde\", NA); encodeString(x, width = 3, quote = \"\", na.encode=TRUE, justify = \"centre\");}");
    }

    @Test
    public void testFactor() {
        assertEval("{data = c(1,2,2,3,1,2,3,3,1,2,3,3,1);fdata<-factor(data);print(fdata,FALSE)}");
        assertEval("{data = c(1,2,2,3,1,2,3,3,1,2,3,3,1);rdata = factor(data,labels=c(\"I\",\"II\",\"III\"));print(rdata);}");
        assertEval("{data = c(1,2,2,3,1,2,3,3,1,2,3,3,1);fdata<-factor(data);levels(fdata) = c('I','II','III');print(fdata);}");
        assertEval("{set.seed(124);l1 = factor(sample(letters,size=10,replace=TRUE));set.seed(124);l2 = factor(sample(letters,size=10,replace=TRUE));l12 = factor(c(levels(l1)[l1],levels(l2)[l2]));print(l12);}");
        assertEval("{set.seed(124); schtyp <- sample(0:1, 20, replace = TRUE);schtyp.f <- factor(schtyp, labels = c(\"private\", \"public\")); print(schtyp.f);}");
        // Checkstyle: stop line length check
        assertEval("{ses <- c(\"low\", \"middle\", \"low\", \"low\", \"low\", \"low\", \"middle\", \"low\", \"middle\", \"middle\", \"middle\", \"middle\", \"middle\", \"high\", \"high\", \"low\", \"middle\", \"middle\", \"low\", \"high\"); ses.f.bad.order <- factor(ses); is.factor(ses.f.bad.order);levels(ses.f.bad.order);ses.f <- factor(ses, levels = c(\"low\", \"middle\", \"high\"));ses.order <- ordered(ses, levels = c(\"low\", \"middle\", \"high\"));print(ses.order); } ");
        // Checkstyle: resume line length check

        assertEval("{ x<-factor(c(\"a\", \"b\", \"a\")); attr(x, \"levels\")<-NULL; as.character(x) }");
        assertEval("{ x<-factor(c(\"a\", \"b\", \"a\")); attr(x, \"levels\")<-character(); as.character(x) }");
        assertEvalError("{ x<-c(1,2,3); class(x)<-\"factor\"; x }");
        assertEvalError("{ x<-c(\"1\",\"2\",\"3\"); class(x)<-\"factor\"; x }");
        assertEvalError("{ x<-c(1L,2L,3L); class(x)<-\"factor\"; x }");
    }

    @Test
    public void testHeadNTail() {
        assertEval("{head(letters)}");
        assertEval("{head(letters, n = 10L)}");
        assertEval("{head(letters, n = -6L)}");
        assertEval("{tail(letters)}");
        assertEval("{tail(letters, n = 10L)}");
        assertEval("{tail(letters, n = -6L)}");
        assertEval("{x<-matrix(c(1,2,3,4),2,2); tail(x,1);}");
        assertEval("{x<-matrix(c(1,2,3,4),2,2); head(x,1);}");
    }

    @Test
    public void testCharMatch() {
        assertEval("{charmatch(\"abc\", \"deeee\",c(\"3\",\"4\"))}");
        assertEval("{charmatch(\"abc\", \"deeee\")}");
        assertEval("{charmatch(\"abc\", \"deeeec\",c(\"3\",\"4\"))}");
        assertEval("{charmatch(\"\", \"\")}");
        assertEval("{charmatch(\"m\",   c(\"mean\", \"median\", \"mode\"))}");
        assertEval("{charmatch(\"med\", c(\"mean\", \"median\", \"mode\"))}");
        assertEval("{charmatch(matrix(c(9,3,1,6),2,2,byrow=T), \"hello\")}");
        assertEval("{charmatch(matrix(c('h',3,'e',6),2,2,byrow=T), \"hello\")}");
        assertEval("{charmatch(c(\"ole\",\"ab\"),c(\"ole\",\"ab\"))}");
        assertEval("{charmatch(c(\"ole\",\"ab\"),c(\"ole\",\"ole\"))}");
        assertEval("{charmatch(matrix(c('h','l','e',6),2,2,byrow=T), \"hello\")}");
    }

    @Test
    public void testOnExit() {
        assertEval("n = function() { on.exit(print(\"test\")); print(\"some\") }; n()");
        assertEval("n = function() { on.exit(print(\"test\", TRUE)); print(\"some\") }; n()");
        assertEval("n = function() { on.exit(print(\"test\")); on.exit(); print(\"some\") }; n()");
        assertEval("n = function() { on.exit(print(\"test\")); on.exit(print(\"test2\", TRUE)); print(\"some\") }; n()");
        assertEval("n = function() { on.exit(print(\"test\")); on.exit(print(\"test2\")); print(\"some\") }; n()");
        assertEval("n = function() { on.exit(print(\"test\", TRUE)); on.exit(print(\"test2\")); print(\"some\") }; n()");
        assertEval("n = function() { on.exit(print(\"test\")); on.exit(print(\"test2\")); print(\"some\"); on.exit() }; n()");
        assertEval("n = function() { on.exit() }; n()");
    }

    @Test
    public void testTabulate() {
        assertEval("{tabulate(c(2,3,5))}");
        assertEval("{tabulate(c(2,3,3,5), nbins = 10)}");
        assertEval("{tabulate(c(-2,0,2,3,3,5))}");
        assertEval("{tabulate(c(-2,0,2,3,3,5), nbins = 3)}");
        assertEval("{tabulate(factor(letters[1:10]))}");
    }

    @Test
    public void testGL() {
        assertEval("{x<-gl(2, 8, labels = c(\"Control\", \"Treat\")); print(x)}");
        assertEval("{x<-gl(2, 1, 20); print(x)}");
        assertEval("{x<-gl(2, 2, 20); print(x)}");
    }
}<|MERGE_RESOLUTION|>--- conflicted
+++ resolved
@@ -3304,13 +3304,10 @@
         assertEval("{x <- 10;class(x) <- c(\"a\", \"b\");inherits(x, \"a\", c(TRUE)) ;}");
         assertEval("{ inherits(NULL, \"try-error\") }");
         assertEval("{ inherits(new.env(), \"try-error\") }");
-<<<<<<< HEAD
 
         assertEval("{ x<-data.frame(c(1,2)); inherits(x, \"data.frame\") }");
         assertEval("{ x<-factor(\"a\", \"b\", \"a\"); inherits(x, \"factor\") }");
-=======
         assertEval("{ inherits(textConnection(\"abc\"), \"connection\") }");
->>>>>>> 4ac3b6af
     }
 
     @Test
