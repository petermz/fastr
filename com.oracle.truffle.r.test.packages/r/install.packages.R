--- conflicted
+++ resolved
@@ -151,17 +151,11 @@
 # if this configuration gets too complex or updated too often, we can move it to separate config file
 ignore.all.but <- function(...) structure(as.vector(list(...)), class='negation')
 ignore.suggests <- list(
-<<<<<<< HEAD
-	rstudioapi = c('*'), # rstudioapi executes almost no real tests, it is mostly just test of install & load
-	glmnet = c('knitr'),  # probably used for vignettes only
-	shinyjs = c('V8'),  # it fails when being installed, but it does not affect the tests result
-    quantmod = c('*') # probably not necessary, the tests output does not contain any 'library', 'require' or 'load' calls
-=======
 	rstudioapi = '*', # rstudioapi executes almost no real tests, it is mostly just test of install & load
 	glmnet = 'knitr',  # probably used for vignettes only
 	PerformanceAnalytics = ignore.all.but('testthat'), # not gated yet. We can run almost all tests except for few examples that use some suggests including data.table
+	shinyjs = 'V8',  # it fails when being installed, but it does not affect the tests result
 	quantmod = '*' # probably not necessary, the tests output does not contain any 'library', 'require' or 'load' calls
->>>>>>> 2eeb3229
 )
 
 choice.depends <- function(pkg, choice=c("direct","suggests")) {
