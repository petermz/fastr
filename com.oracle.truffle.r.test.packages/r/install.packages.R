#
# Copyright (c) 2015, 2018, Oracle and/or its affiliates. All rights reserved.
# DO NOT ALTER OR REMOVE COPYRIGHT NOTICES OR THIS FILE HEADER.
#
# This code is free software; you can redistribute it and/or modify it
# under the terms of the GNU General Public License version 3 only, as
# published by the Free Software Foundation.
#
# This code is distributed in the hope that it will be useful, but WITHOUT
# ANY WARRANTY; without even the implied warranty of MERCHANTABILITY or
# FITNESS FOR A PARTICULAR PURPOSE.  See the GNU General Public License
# version 3 for more details (a copy is included in the LICENSE file that
# accompanied this code).
#
# You should have received a copy of the GNU General Public License version
# 3 along with this work; if not, write to the Free Software Foundation,
# Inc., 51 Franklin St, Fifth Floor, Boston, MA 02110-1301 USA.
#
# Please contact Oracle, 500 Oracle Parkway, Redwood Shores, CA 94065 USA
# or visit www.oracle.com if you need additional information or have any
# questions.
#

# A script to install and optionally test packages (typically from CRAN), with a blacklist mechanism starting
# from a known set of packages that we cannot handle, e.g. Rcpp (due to C++)
# By default all packages are candidates for installation, but this
# can be limited in the following ways:
#
# 1. by a regexp pattern which must be the last argument on the command line
# 2. by an explicit list from a file given by the --pkg-filelist option
# 3. from the set of installed packages found in the lib install directory (option --pkg-list-installed)
#    (useful primarily for testing a set of pre-installed packages

# This script can install packages from a variety of sources PROVIDED that they follow the
# structure used by CRAN, which is the main source of packages in the R world. (I.e. they support
# utils::available.packages and utils::install.packages).
# Other sources include:
#
# BioConductor
# GitHub
# FastR internal packages

# BioConductor has it's own install mechanism but it is layered on the CRAN model.

# A list of repos can be provided  with the --repos argument, which ia comma separated string of name=value pairs.
# The names "CRAN", "BIOC" and "FASTR" are understood and have default values.
# By default, we use the CRAN mirror specified in the --repos argument or env var CRAN_MIRROR.
# The default value for --repos is "CRAN=http://cloud.r-project.org/"

# Packages are installed into the directory specified by the --lib arg (or R_LIBS_USER env var)

# By default, blacklisted packages nor their dependents will not be installed. The list of blacklisted
# packages will be read from the file in the --blacklist-file arg (defaults to "package.blacklist"),
# and will be created if necessary. The initial set of blacklisted packages are read from the file specified by
# --initial-blacklist-file (defaults to "com.oracle.truffle.r.test.packages/initial.package.blacklist").
# This is a DCF file with entries of the form:
# Package: name
# Reason: reason

# The --ignore-blacklist option can be used to suppress the use of the blacklist.

# The env var R_LIBS_USER or the option --lib must be set to the directory where the install should take place.
# N.B. --lib works for installation. However, when running tests ( --run-tests), it does not and
# R_LIBS_USER must be set instead (as well) since some of the test code has explicit "library(foo)" calls
# without a "lib.loc" argument. N.B. For reasons I do not understand tools::testInstalledPackage
# explicitly sets R_LIBS to the empty string before testing the main test file (but paradoxically not when
# testing the "examples"), which is why we use R_LIBS_USER.

# A single package install can be handled in three ways, based on the run-mode argument (default system):
#   system: use a subprocess via the system2 command
#   internal: direct call to tools::install.packages
#   context: run in separate FastR context

# Package-specific environment variables can be specified through the PKG_TEST_ENV_<pkgname> environment variable.
# The individual environment variable pairs are delimited by a comma, e.g.
#   export PKG_TEST_ENV_miniUI="LANGUAGE=en,LC_ALL=C"
# specifies the environment variables LANGUAGE and LC_ALL for the miniUI package test.

# If --use-installed-pkgs is set the lib install directory is analyzed for existing (correctly) installed packages
# and these are not re-installed.

# By default dependents are installed implicitly by the utils::install.packages function.
# However, if --install-dependents-first is passed to this script, the dependents of a package P are installed explicitly
# in (transitive) dependency order and, if any install fails, the install for P (and any remaining
# dependents) is aborted. This also prevents re-installation when -use-installed-pkgs is set

# test output goes to a directory derived from the '--testdir dir' option (default 'test'). Each package's test output is
# stored in a subdirectory named after the package.

# There are three ways to specify the packages to be installed/tested
# --pkg-pattern a regular expression to match packages
# --pkg-filelist a file containing an explicit list of package names (not regexps), one per line
# --alpha-daily implicitly sets --pkg-pattern from the day of the year modulo 26. E.g., 0 is ^[Aa], 1 is ^[Bb]
# --ok-only implicitly sets --pkg-filelist to a list of packages known to install
# --no-install gets the list of packages from the lib install directory (evidently only useful with --run-tests)

# TODO At some point this will need to upgraded to support installation from other repos, e.g. BioConductor, github

# All fatal errors terminate with a return code of 100

# N.B. There are two unresolved problems testing some packages:
# 1. Some test files refer to packages that do not exist in the "Depends" list. Instead they
#    exists in the "Suggests" list. Unfortunately only a subset of the "Suggests" list is required and
#    there is no way to tell which. Since many of the "Suggests" packages fail to install on FastR,
#    routinely including them this can cause the entire installation to fail.
# 2. Testing vignettes requires the "knitr" and possibly the "rmarkdown" packages, which also have
#    a long list of dependents, some of which do not install on FastR.

args <- commandArgs(TRUE)

usage <- function() {
	cat(paste("usage: Rscript ",
					  "[--repos name=value,...]",
					  "[--cache-pkgs name=value,...]",
                      "[--verbose | -v] [-V] [--dryrun]",
                      "[--no-install | -n] ",
				      "[--create-blacklist] [--blacklist-file file] [--ignore-blacklist]",
					  "[--initial-blacklist-file file]",
					  "[--random count]",
					  "[--install-dependents-first]",
					  "[--run-mode mode]",
					  "[--pkg-filelist file]",
					  "[--find-top100]",
					  "[--find-top n]",
					  "[--run-tests]",
					  "[--testdir dir]",
					  "[--print-ok-installs]",
					  "[--list-versions]",
					  "[--list-canonical]",
					  "[--use-installed-pkgs]",
					  "[--invert-pkgset]",
					  "[--alpha-daily]",
					  "[--count-daily count]",
					  "[--ok-only]",
					  "[--important-pkgs file]",
                      "[--pkg-pattern package-pattern] \n"))
	quit(status=100)
}

trim <- function (x) gsub("^\\s+|\\s+$", "", x)

strip.version <- function(x) gsub("\\s*\\(.*\\)$", "", x)

initial.packages <- c("methods", "datasets", "utils", "grDevices", "graphics", "stats")

default.packages <- c("R", "base", "grid", "splines", "utils",
		"compiler", "grDevices", "methods", "stats", "stats4",
		"datasets", "graphics", "parallel", "tools", "tcltk")

# manually maintained list of packages that are OK to ignore when installing "suggests"
# the name is that package and the values are regexps of suggests that can be ignored for that package
# if this configuration gets too complex or updated too often, we can move it to separate config file
ignore.all.but <- function(...) structure(as.vector(list(...)), class='negation')
ignore.suggests <- list(
	rstudioapi = '*', # rstudioapi executes almost no real tests, it is mostly just test of install & load
	glmnet = 'knitr',  # probably used for vignettes only
	PerformanceAnalytics = ignore.all.but('testthat'), # not gated yet. We can run almost all tests except for few examples that use some suggests including data.table
<<<<<<< HEAD
	shinyjs = 'V8',  # it fails when being installed, but it does not affect the tests result
	quantmod = '*' # probably not necessary, the tests output does not contain any 'library', 'require' or 'load' calls
=======
	mboost = ignore.all.but('TH.data', 'survival', 'RColorBrewer'), # this pkg has only vignettes and grepping then gave these libs
	quantmod = '*', # probably not necessary, the tests output does not contain any 'library', 'require' or 'load' calls
	sqldf = 'tcltk|RPostgreSQL|RJDBC|rJava|RH2' # tcltk not on CRAN, RPostgreSQL can't be installed, RH2 and RJDBC depend on rJava which can't be installed
>>>>>>> abdce2ec
)

choice.depends <- function(pkg, choice=c("direct","suggests")) {
	if (choice == "direct") {
		depends <- c("Depends", "Imports", "LinkingTo")
	} else {
		depends <- "Suggests"
	}
	pkgName <- pkg["Package"]
	all.deps <- character()
	for (dep in depends) {
		deps <- pkg[dep]
		if (!is.na(deps)) {
			if (very.verbose) {
				cat(dep, " deps for: ", pkgName, " ", deps, "\n")
			}
			deplist <- strip.version(trim(unlist(strsplit(deps, fixed=T, ","))))
			# strip out R and the default packages
			deplist <- deplist[!(deplist %in% default.packages)]
			all.deps <- append(all.deps, deplist)
		}
	}
	unname(all.deps)
}

# provides JVM args when running the tests
fastr.test.jvm.args <- function() {
    mx.args.file <- "com.oracle.truffle.r.test.packages/test.mx.args"
    tryCatch({
        if (file.exists(mx.args.file)) {
            opts <- paste0('"', paste0("--Ja @", readLines(mx.args.file), collapse=" "), '"')
            log.message(paste0("MX_R_GLOBAL_ARGS=", opts), level=1)
            return (opts)
	    }
    })
    return ("'--Ja @-DR:+IgnoreGraphicsCalls'")
}

# returns a vector of package names that are the direct dependents of pkg
direct.depends <- function(pkg) {
	choice.depends(pkg, "direct")
}

# returns a vector of package names that are the "Suggests" dependents of pkg
suggest.depends <- function(pkg) {
	choice.depends(pkg, "suggests")
}

# returns the transitive set of dependencies in install order
# the starting set of dependencies may be "direct" or "suggests"
# although once we start recursing, it becomes "direct"
install.order <- function(pkgs, pkg, choice, depth=0L) {

	ndup.append <- function(v, name) {
		if (!name %in% v) {
			v <- append(v, name)
		}
		v
	}

	pkgName <- pkg["Package"]
	result <- character()
	depends <- choice.depends(pkg, choice)
	for (depend in depends) {
		# check it is in avail.pkgs (cran)
		if (depend %in% avail.pkgs.rownames) {
			depend.result <- install.order(pkgs, pkgs[depend, ], "direct", depth=depth + 1)
			for (dr in depend.result) {
				result <- ndup.append(result, dr)
		    }
	    }
    }
	if (depth > 0L) {
	    result <- append(result, pkgName)
    }
	unname(result)
}

# blacklist is a vector of package (names) that are known to be uninstallable.
# the result is a vector of new packages that depend/import/linkto any package on blacklist
create.blacklist.with <- function(blacklist, iter) {
	this.blacklist <- vector()

	if (very.verbose) {
		cat("Iteration: ", iter, "\n\n")
	}
	for (i in (1:length(avail.pkgs.rownames))) {
		pkg <- avail.pkgs[i, ]
		pkgName <- pkg["Package"]
		if (!(pkgName %in% blacklist)) {
			if (very.verbose) {
				cat("Processing: ", pkgName, "\n")
			}
			all.deps = direct.depends(pkg)
			if (very.verbose) {
				cat("all.deps for: ", pkgName," ", all.deps, "\n")
			}

			match.result <- match(blacklist, all.deps, nomatch=0)
			in.result <- match.result > 0
			if (any(in.result)) {
				if (verbose) {
					names(all.deps) <- NULL
					cat("adding: ", pkg["Package"], "to blacklist (", all.deps[match.result], ")\n")
				}
				this.blacklist <- append(this.blacklist, pkg["Package"])
			}
		}
	}

	names(this.blacklist) <- NULL
	this.blacklist
}

# iteratively adds to blacklist until no new blacklisted packages are found
create.blacklist.iter <- function(blacklist) {
	v <- if(is.null(blacklist)) character(0) else blacklist
	result <-v
	iter <- 1
	while (length(v) > 0) {
		v <- create.blacklist.with(result, iter)
		result <- append(result, v)
		iter <- iter + 1
	}
	result
}

create.blacklist <- function() {
	create.blacklist.iter(rownames(initial.blacklist))
}

abort <- function(msg) {
	print(msg)
	quit("no", status=100)
}

set.repos <- function() {
	# Based on the value of repos.list we set the "repos" option
	# which is used by available.packages etc.
	repos <- character()
	for (repo in repo.list) {
		parts <- strsplit(repo, "=", fixed=T)[[1]]
		name <- parts[[1]]
		if (length(parts) > 1) {
			uri <- parts[[2]]
		} else {
			uri <- NA_character_
		}
		if (name == "BIOC") {
			# source("http://bioconductor.org/biocLite.R")
			# repos["BIOC"] <- biocinstallRepos()[1]
			# above is correct but provokes bug:
			# Error in read.table():  more columns than column names
			repos[["BIOC"]] <- "https://bioconductor.org/packages/3.4/bioc"
		} else if (name == "CRAN") {
			if (is.na(uri)) {
				# not set on command line
				cran.mirror <<- Sys.getenv("CRAN_MIRROR", unset = "http://cloud.r-project.org/")
			} else {
				cran.mirror <- uri
			}
			repos[["CRAN"]] <- cran.mirror
		} else if (name == "FASTR") {
			# set the FastR internal repo
			repos[["FASTR"]] <- paste0("file://", normalizePath("com.oracle.truffle.r.test.native/packages/repo"))
		} else if (name == "SNAPSHOT") {
			tryCatch({
				con <- file("etc/DEFAULT_CRAN_MIRROR", "r");
				cran.mirror <<- readLines(con)[[1]]
				close(con)
			}, error = function(err) {
				cat("ERROR while getting etc/DEFAULT_CRAN_MIRROR, are you running this in FastR home directory?")
				print(err)
				exit(1)
			})
			repos[["CRAN"]] <- cran.mirror
		} else {
			# User defined
			repos[[name]] <- uri
		}
	}
	options(repos = repos)
}

set.package.blacklist <- function() {
	if (is.na(blacklist.file)) {
	    # not set on command line
		blacklist.file <<- "package.blacklist"
	}
	if (!create.blacklist.file && !ignore.blacklist) {
		if (!file.exists(blacklist.file)) {
			cat(paste("blacklist file", blacklist.file, "does not exist, creating\n"))
			create.blacklist.file <<- T
		}
	}
}

this.package <- "com.oracle.truffle.r.test.packages"

set.initial.package.blacklist <- function() {
	if (is.na(initial.blacklist.file)) {
		# not set on command line
		initial.blacklist.file <<- file.path(this.package, "initial.package.blacklist")
	}

}

# Scans the package installation directory for packages that installed
# successfully or failed (indicated by leaving a 00-LOCK-pkgname file),
# depending on the value of the ok argument. Returns a vector of
# package names
get.installed.pkgs <- function(ok=T) {
	pkgs.ok <- character();
	pkgs.failed <- character()
	pkgdirs <- list.files(lib.install, no..=T)
	# find failed installs
	for (pkgname in pkgdirs) {
		if (grepl("00LOCK-", pkgname)) {
			pkg.failed <- gsub("00LOCK-", "", pkgname)
			pkgs.failed <- append(pkgs.failed, pkg.failed)
		}
	}
	# calculate ok installs
	for (pkgname in pkgdirs) {
		if (!grepl("00LOCK-", pkgname) && !pkgname %in% pkgs.failed) {
			pkgs.ok <- append(pkgs.ok, pkgname)
		}
	}
	return(if (ok) pkgs.ok else pkgs.failed)
}

get.pkgdir <- function(pkgname) {
	return(file.path(lib.install, pkgname))
}

equal.fastr.error.log.sizes <- function(older, newer) {
    if (length(older) < length(newer)) {
        # An error log file has been added; so an internal error must have occurred.
        FALSE
    } else {
        # An error log file has been removed or the file list did not change.
        # Compare sizes of the files.
        all(older[names(newer)] == newer)
    }
}

installed.ok <- function(pkgname, initial_error_log_size) {
	# try to determine if the install was successful
	# 1. There must be a directory lib.install/pkgname
	# 2. There must not be a directory lib.install/00LOCK-pkgname
	# 3. The FastR error log must be the same size
	pkgdir <- get.pkgdir(pkgname)
	if (!file.exists(pkgdir)) {
		return(FALSE)
	}
	if (file.exists(get.pkgdir(paste0("00LOCK-", pkgname)))) {
		return(FALSE)
	}

	if (!equal.fastr.error.log.sizes(initial_error_log_size, fastr.errors.log.sizes())) {
		# This is a really nasty case where the error happens during
		# the test load step. It is not detected by the package
		# install code and leaves no LOCK file nor does it remove
		# the faulty package, so it looks like it succeeded.
		# We delete the package dir here to reflect the failure.
		unlink(pkgdir, recursive=T)
		return(FALSE)
	}
	return(TRUE)
}

test.ok <- function(initial_error_log_size) {
	equal.fastr.error.log.sizes(initial_error_log_size, fastr.errors.log.sizes())
}

# For use with --use-installed.
# Sets up the install.status vector by scanning the package installation
# directory for OK and FAILED package installs.
# Returns the list of OK packages
check.installed.pkgs <- function() {
	pkgs.ok <- get.installed.pkgs(T)
	pkgs.failed <- get.installed.pkgs(F)
	ok <- rep_len(TRUE, length(pkgs.ok))
	failed <- rep_len(FALSE, length(pkgs.failed))
	names(ok) <- pkgs.ok
	names(failed) <- pkgs.failed
	install.status <<- c(ok, failed)
	pkgs.ok
}

# find the available packages and match those against the
# requested set of candidate packages
# sets global variables avail.pkgs and toinstall.pkgs, the latter being
# of the same type as avail.pkgs but containing only those packages to install
# returns a vector of package names to install/test
get.pkgs <- function() {
	my.warning <- function(war) {
		if (!quiet) {
			cat("Fatal error:", war$message, "\n")
		}
		quit(save="no", status=100)
	}
	tryCatch({
	    avail.pkgs <<- available.packages(type="source")
    }, warning=my.warning)

    # Owing to a FastR bug, we may not invoke the handler above, but
	# if length(avail.pkgs) == 0, that also means it failed
	if (length(avail.pkgs) == 0) {
		if (!quiet) {
		  print("Fatal error: no packages found in repo(s)")
    	}
		quit(save="no", status=100)
	}

	avail.pkgs.rownames <<- rownames(avail.pkgs)
	# get/create the blacklist
	blacklist <- get.blacklist()
	if (use.installed.pkgs) {
		installed.pkgs <- check.installed.pkgs()
	} else {
		installed.pkgs <- character()
	}

	in.blacklist <- function(x) x["Package"] %in% blacklist

	in.filelist <- function(x)  x["Package"] %in% pkg.filelist

	in.pattern <- function(x) grepl(pkg.pattern, x["Package"])

	in.installed <- function(x) x["Package"] %in% installed.pkgs

	basic.exclude <- function(x, exclude.installed = T) {
		in.blacklist(x) || ifelse(exclude.installed, in.installed(x), F)
	}

	set.match.fun <- function(exclude.installed = T) {
		# either pkg.pattern is set or pkg.filelist but not both (checked earlier)
		# if inverting, alter sense of the basic match but still exclude blacklist/installed
		if (!is.na(pkg.filelistfile)) {
			if (invert.pkgset) {
				match.fun <- function(x) !in.filelist(x) && !basic.exclude(x, exclude.installed)
			} else {
				match.fun <- function(x) in.filelist(x) && !basic.exclude(x, exclude.installed)
			}
		} else {
			if (invert.pkgset) {
				match.fun <- function(x) !in.pattern(x) && !basic.exclude(x, exclude.installed)
			} else {
				match.fun <- function(x) in.pattern(x) && !basic.exclude(x, exclude.installed)
			}
		}
	}

	match.fun <- set.match.fun()

	matched.avail.pkgs <- apply(avail.pkgs, 1, match.fun)
	toinstall.pkgs <<- avail.pkgs[matched.avail.pkgs, , drop=F]

	if (length(toinstall.pkgs) == 0 && !use.installed.pkgs) {
		print("Fatal error: requested package(s) found in repo(s)")
		quit(save="no", status=100)

	}

	if (!is.na(random.count)) {
		# install random.count packages taken at random from toinstall.pkgs
		test.avail.pkgnames <- rownames(toinstall.pkgs)
		rands <- sample(1:length(test.avail.pkgnames))
		test.pkgnames <- character(random.count)
		for (i in (1:random.count)) {
			test.pkgnames[[i]] <- test.avail.pkgnames[[rands[[i]]]]
		}
	} else {
		if (length(toinstall.pkgs) == 0) {
			# use.installed.pkgs == TRUE (see above)
			match.fun <- set.match.fun(F)
			matched.avail.pkgs <- apply(avail.pkgs, 1, match.fun)
			test.pkgnames <- rownames(avail.pkgs[matched.avail.pkgs, , drop=F])
		} else {
			test.pkgnames <- rownames(toinstall.pkgs)
			if (!is.na(count.daily)) {
				# extract count from index given by yday
				npkgs <- length(test.pkgnames)
				yday <- as.POSIXlt(Sys.Date())$yday
				chunk <- as.integer(npkgs / count.daily)
				start <- (yday %% chunk) * count.daily
				end <- ifelse(start + count.daily > npkgs, npkgs, start + count.daily - 1)
				test.pkgnames <- test.pkgnames[start:end]
			}
		}
	}

	test.pkgnames
}

# Serially install the packages in pkgnames.
# Return TRUE if the entire install succeeded, FALSE otherwise
# If dependents.install=T, this is a nested install of the dependents
# of one of the initial list. N.B. In this case pkgnames is the
# transitively computed list so this never recurses more than one level
install.pkgs <- function(pkgnames, dependents.install=F, log=T) {
	if (verbose && !dry.run) {
		cat("packages to install (+dependents):\n")
		for (pkgname in pkgnames) {
			cat(pkgname, "\n")
		}
	}
	install.count <- 1
	install.total <- length(pkgnames)
	result <- TRUE
	for (pkgname in pkgnames) {
		if (log) {
		    cat("BEGIN processing:", pkgname, "\n")
            log.timestamp()
		}
		dependent.install.ok <- T
		if (install.dependents.first && !dependents.install) {
			dependents <- install.order(avail.pkgs, avail.pkgs[pkgname, ], "direct")
			if (length(dependents) > 0) {
				# not a leaf package
				dep.status <- install.status[dependents]
				# three cases:
				# 1. all TRUE: nothing to do all already installed ok
				# 2. any FALSE: abort as install must fail
				# 3. a mixture of TRUE and NA: ok, but some more to install (the NAs)
				if (any(!dep.status, na.rm=T)) {
					# case 2
					cat("not installing dependents of:", pkgname, ", one or more previously failed", "\n")
					dependent.install.ok <- F
				} else {
					if (anyNA(dep.status)) {
						# case 3
						cat("installing dependents of:", pkgname, "\n")
						dependent.install.ok <- install.pkgs(dependents, dependents.install=T)
					} else {
						# case 1
					}
				}
			}
		}

		if (dry.run) {
			cat("would install:", pkgname, "\n")
		} else {
			if (!dependent.install.ok) {
				cat("not installing:", pkgname, "dependent install failure","\n")
			} else {
				should.install <- T
				if (pkgname %in% names(install.status)) {
					should.install <- F
					# already attempted
					if (!install.status[pkgname]) {
						# failed earlier
						if (dependents.install) {
							# abort this (nested) install
							return(FALSE)
						} else {
							# continue on top-level install loop
						}
					}
				}
				if (should.install) {
					cat("installing:", pkgname, "(", install.count, "of", install.total, ")", "\n")
                    log.timestamp()
					this.result <- install.pkg(pkgname)
					result <- result && this.result
					if (dependents.install && !this.result) {
						cat("aborting dependents install\n")
						return(FALSE)
					}
				} else {
					msg <- if (install.status[pkgname]) "already installed" else "failed earlier"
					cat("not installing:", pkgname, "(", install.count, "of", install.total, ")", msg, "\n")
				}
			}
		}
		if (log) {
		    cat("END processing:", pkgname, "\n")
		}

		install.count = install.count + 1
	}
	return(result)
}

install.suggests <- function(pkgnames) {
	for (pkgname in pkgnames) {
		suggests <- install.order(avail.pkgs, avail.pkgs[pkgname, ], "suggests")
		ignore.pattern <- ignore.suggests[[pkgname]]
		if (!is.null(ignore.pattern)) {
			ignore <- character(0)
			for (i in seq_along(ignore.pattern)) {
				ignore <- c(ignore, suggests[grepl(ignore.pattern[[i]], suggests)])
			}
			suggests <- if (class(ignore.pattern) == 'negation') ignore else setdiff(suggests, ignore)
			cat("NOTE: ignoring suggested:", paste(ignore, collapse=','), '\n')
		}
		if (length(suggests) > 0) {
			if (is.fastr() && !ignore.blacklist) {
				# no point in trying to install blacklisted packages (which are likely)
				blacklist <- get.blacklist()
				nsuggests <- suggests[!suggests %in% blacklist]
				if (length(nsuggests) != length(suggests)) {
					cat("not installing Suggests of:", pkgname, ", one or more is blacklisted: ", paste(suggests[suggests %in% blacklist], sep=", "), "\n")
					return()
				}
			}
			dep.status <- install.status[suggests]
			# three cases:
			# 1. all TRUE: nothing to do all already installed ok
			# 2. any FALSE: ignore; tests will fail but that's ok
			# 3. a mixture of TRUE and NA: ok, but some more to install (the NAs)
			if (any(!dep.status, na.rm=T)) {
				# case 2
				cat("not installing Suggests of:", pkgname, ", one or more previously failed", "\n")
			} else {
				if (anyNA(dep.status)) {
					# case 3
					cat("installing Suggests of:", pkgname,":",paste(suggests[is.na(dep.status)], sep=", "), "\n")
					dependent.install.ok <- install.pkgs(suggests[is.na(dep.status)], dependents.install=F, log=F)
				} else {
					# case 1
				}
			}
		}
	}
}

get.blacklist <- function() {
	if (create.blacklist.file) {
		get.initial.package.blacklist()
		blacklist <- create.blacklist()
		writeLines(sort(blacklist), blacklist.file)
	} else {
		if (ignore.blacklist) {
			blacklist <- character()
		} else {
			blacklist <- readLines(blacklist.file)
		}
	}
	blacklist
}

is.important.package <- function(pkg.name, pkg.version) {
    # lazy-load the important packages table
    if (is.null(important.pkg.table) && !is.na(important.pkg.table.file)) {
        important.pkg.table <<- read.csv(important.pkg.table.file, header = FALSE, sep = ",", quote = "\"", dec = ".", fill = TRUE, comment.char = "", col.names=c("name","version","url","important"))
    }
    if (!is.null(important.pkg.table)) {
        return (any(important.pkg.table[important.pkg.table$name == pkg.name & important.pkg.table$version == pkg.version, "important"]))
    }
    return (FALSE)
}

show.install.status <- function(test.pkgnames) {
	if (print.install.status) {
		cat("BEGIN install status\n")
		for (pkgname.i in test.pkgnames) {
			cat(paste0(pkgname.i, ":"), ifelse(install.status[pkgname.i], "OK", "FAILED"), "\n")
		}
		cat("END install status\n")
	}
}

# performs the installation, or logs what it would install if dry.run = T
do.it <- function() {
	test.pkgnames <- get.pkgs()

	if (list.versions) {
		for (pkgname in test.pkgnames) {
			pkg <- toinstall.pkgs[pkgname, ]
			# pretend we are accessing CRAN if list.canonical
			list.contriburl = ifelse(list.canonical, "https://cran.r-project.org/src/contrib", pkg["Repository"])
            pkg.repo.name <- pkg["Package"]
            pkg.version <- pkg["Version"]
            important <- tolower(as.character(is.important.package(pkg.repo.name, pkg.version)))
			cat(paste(pkg.repo.name, pkg.version, paste0(list.contriburl, "/", pkgname, "_", pkg["Version"], ".tar.gz"), important, sep=","), "\n")
		}
	}

	if (install) {
		cat("BEGIN package installation\n")
        log.timestamp()
		install.pkgs(test.pkgnames)
		cat("END package installation\n")
		show.install.status(test.pkgnames)
	}

	if (run.tests) {
		if (!install) {
			# The starting set is just what is installed
			test.pkgnames = check.installed.pkgs()
			if (!is.na(pkg.filelistfile)) {
				match.fun <- function(x)  x %in% pkg.filelist
			} else {
				match.fun <- function(x) grepl(pkg.pattern, x)
			}
			matched.pkgnames <- sapply(test.pkgnames, match.fun)
			test.pkgnames <- test.pkgnames[matched.pkgnames]
			# fake the install
			show.install.status(test.pkgnames)
		}

		# need to install the Suggests packages as they may be used
		cat('BEGIN suggests install\n')
        log.timestamp()
		install.suggests(test.pkgnames)
		cat('END suggests install\n')

		cat("BEGIN package tests\n")
        log.timestamp()
		test.count = 1
		test.total = length(test.pkgnames)
		for (pkgname in test.pkgnames) {
			if (install.status[pkgname]) {
				if (dry.run) {
					cat("would test:", pkgname, "\n")
				} else {
					cat("BEGIN testing:", pkgname, "(", test.count, "of", test.total, ")", "\n")
					test.package(pkgname)
					cat("END testing:", pkgname, "\n")
				}
			} else {
				cat("install failed, not testing:", pkgname, "\n")
			}
			test.count = test.count + 1
		}
		cat("END package tests\n")
	}
}

# Should package "x" be included in the install?
# No, if it is in the blacklist set (what about --ignore-blacklist?)
# Nor if it is in ok.pkg.filelist (what does this achieve)
include.package <- function(x, blacklist) {
	return (!(x["Package"] %in% blacklist || x["Package"] %in% ok.pkg.filelist))
}

# Returns a vector (with names) containing the sizes of all 'fastr_errors*.log' files
fastr.errors.log.sizes <- function() {
    dirs <- unique(c(getwd(), R.home(), path.expand('~'), "/tmp"))
    listed <- list.files(dirs, full.names=T)
    filtered <- listed[grepl("fastr_errors.*\\.log", listed)]
    sizes <- file.info(filtered)$size
    names(sizes) <- filtered
    return (sizes)
}

# installs a single package or retrieves it from the cache
install.pkg <- function(pkgname) {
	error_log_size <- fastr.errors.log.sizes()

    # save and restore working dir in case the installation process doesn't
    prev.wd <- getwd()
    rc <- pkg.cache.internal.install(pkg.cache, pkgname, contrib.url(getOption("repos"), "source")[[1]], lib.install)
    setwd(prev.wd)

    success <- FALSE
    if (rc == 0L) {
        # be paranoid and also check file system and log
	    success <- installed.ok(pkgname, error_log_size)
    }
    log.message(paste0("installation succeeded for ", pkgname, ": ", success), level=1)
    names(success) <- pkgname
	install.status <<- append(install.status, success)
	return(success)
}

# when testing under graalvm, fastr is not built so we must use the (assumed) sibling gnur repo
check_graalvm <- function() {
	if (!is.na(Sys.getenv('FASTR_GRAALVM', unset=NA)) || !is.na(Sys.getenv('GRAALVM_FASTR', unset=NA))) {
		normalizePath(Sys.glob(file.path("..", 'gnur', 'gnur', 'R-*')))
	} else {
		NA
	}
}

gnu_rscript <- function() {
	gnur_dir <- check_graalvm()
	if (!is.na(gnur_dir)) {
		file.path(gnur_dir, 'bin', 'Rscript')
	} else {
		rv <- R.Version()
		dirv <- paste0('R-', rv$major, '.', rv$minor)
		gnurHome <- Sys.getenv("GNUR_HOME_BINARY")
		if (gnurHome == "") {
			gnurHome <- "libdownloads"
		}
		file.path(gnurHome, dirv, 'bin', 'Rscript')
	}
}

check.create.dir <- function(name) {
	if (!file.exists(name)) {
		if (!dir.create(name)) {
			stop(paste("cannot create: ", name))
		}
	} else {
		if(!file_test("-d", name)) {
			stop(paste(name, "exists and is not a directory"))
		}
	}
}

getPkgEnv <- function(pkgname) {
	envOneLine <- Sys.getenv(paste0("PKG_TEST_ENV_", pkgname))
	envVars <- strsplit(envOneLine, ",")[[1]]
	cat("Package-specific environment: ", envVars, "\n")
	return (envVars)
}

test.package <- function(pkgname) {
	testdir.path <- testdir
	check.create.dir(testdir.path)
	check.create.dir(file.path(testdir.path, pkgname))
	start.time <- proc.time()[[3]]
    res <- 0L
	error_log_size <- fastr.errors.log.sizes()
	pkgEnv <- getPkgEnv(pkgname)
	if (run.mode == "system") {
		res <- system.test(pkgname, pkgEnv)
	} else if (run.mode == "internal") {
		res <- tools::testInstalledPackage(pkgname, outDir=file.path(testdir.path, pkgname), lib.loc=lib.install)
	} else if (run.mode == "context") {
		stop("context run-mode not implemented\n")
	}
    # be paranoid
    if (!test.ok(error_log_size)) {
        res <- 1L
    }
	end.time <- proc.time()[[3]]
	cat("TEST_TIME:", pkgname, end.time - start.time, "\n")
    return (res)
}

is.fastr <- function() {
	exists(".fastr.context.get", baseenv())
}

system.test <- function(pkgname, pkgEnv) {
	script <- normalizePath("com.oracle.truffle.r.test.packages/r/test.package.R")
    options <- character(0)
	if (is.fastr()) {
		rscript = file.path(R.home(), "bin", "Rscript")
	} else {
        # GnuR's Rscript command does not load the 'methods' package by default.
        # But the examples are assumed to be run in a shell where the package is on the search path.
	    options <- paste0("--default-packages=", paste0(initial.packages, collapse=","))
        rscript = gnu_rscript()
	}
	args <- c(options, script, pkgname, file.path(testdir, pkgname), lib.install)
	# we want to stop tests that hang, but some packages have many tests
	# each of which spawns a sub-process (over which we have no control)
	# so we time out the entire set after 20 minutes.
    genEnv <- c(paste0("R_LIBS_USER=", shQuote(lib.install)),
             "R_LIBS=",
             paste0("MX_R_GLOBAL_ARGS=", fastr.test.jvm.args())
            )
	env <- c(pkgEnv, genEnv)
	rc <- system2(rscript, args, env=env, timeout=1200)
	rc
}

get.argvalue <- function() {
	if (length(args) >= 2L) {
		value <- args[2L]
		args <<- args[-1L]
		return(value)
	} else {
		usage()
	}
}

# parse the (command line) arguments
parse.args <- function() {
	while (length(args)) {
		a <- args[1L]
		if (a %in% c("-h", "--help")) {
			usage()
		} else if (a == "--verbose" || a == "-v") {
			verbose <<- T
		} else if (a == "-V"  || a == "--very-verbose") {
			verbose <<- T
			very.verbose <<- T
		} else if (a == "--quiet") {
			quiet <<- T
		} else if (a == "--no-install" || a == "-n") {
			install <<- F
		} else if (a == "--dryrun" || a == "--dry-run") {
			dry.run <<- T
		} else if (a == "--create-blacklist") {
			create.blacklist.file <<- T
		} else if (a == "--ignore-blacklist") {
			ignore.blacklist <<- T
		} else if (a == "--blacklist-file") {
			blacklist.file <<- get.argvalue()
		} else if (a == "--initial-blacklist-file") {
			initial.blacklist.file <<- get.argvalue()
		} else if (a == "--repos") {
			repo.list <<- strsplit(get.argvalue(), ",")[[1]]
		} else if (a == "--cache-pkgs") {
            pkg.cache$enabled <- TRUE
            svalue <- strsplit(get.argvalue(), ",")[[1]]
	        for (s in svalue) {
                arg <- strsplit(s, "=", fixed=T)[[1]]
                assign(arg[[1]], arg[[2]], envir=pkg.cache)
            }
		} else if (a == "--random") {
			random.count <<- as.integer(get.argvalue())
			if (is.na(random.count)) {
				usage()
			}
		} else if ( a == "--alpha-daily") {
			day.index <- as.POSIXlt(Sys.Date())$yday %% 26
			l <- letters[day.index]
			ul <- toupper(l)
			pkg.pattern <<- paste0("^[", ul, l, "]")
		} else if ( a == "--count-daily") {
			count.daily <<- as.integer(get.argvalue())
			if (is.na(count.daily)) {
				usage()
			}
		} else if ( a == "--ok-only") {
			pkg.filelistfile <<- file.path(this.package, "ok.packages")
		} else if (a == "--run-mode") {
			run.mode <<- get.argvalue()
			if (!(run.mode %in% c("system", "internal", "context"))) {
				usage()
			}
		} else if (a == "--pkg-filelist") {
			pkg.filelistfile <<- get.argvalue()
		} else if (a == "--pkg-pattern") {
			pkg.pattern <<- get.argvalue()
		} else if (a == "--run-tests") {
			run.tests <<- TRUE
		} else if (a == "--testdir") {
			testdir <<- get.argvalue()
		} else if (a == "--print-install-status" || a == "--print-ok-installs") {
			print.install.status <<- T
		} else if (a == "--list-versions") {
			list.versions <<- TRUE
		} else if (a == "--list-canonical") {
			list.canonical <<- TRUE
		} else if (a == "--install-dependents-first") {
			install.dependents.first <<- TRUE
		} else if (a == "--use-installed-pkgs") {
			use.installed.pkgs <<- TRUE
		} else if (a == "--invert-pkgset") {
			invert.pkgset <<- TRUE
		} else if (a == "--find-top100") {
			find.top.pkgs <<- 100L
		} else if (a == "--find-top") {
			find.top.pkgs <<- as.integer(get.argvalue())
		} else if (a == "--important-pkgs") {
			important.pkg.table.file <<- get.argvalue()
			if (is.na(important.pkg.table.file)) {
				usage()
			}
		} else {
			if (grepl("^-.*", a)) {
				usage()
			}
			# backwards compatibility
			pkg.pattern <<- a
		}

		args <<- args[-1L]
	}
	if (!is.na(pkg.pattern) && !is.na(pkg.filelistfile)) {
		stop("--pkg.pattern and --pkg.filelist are mutually exclusive")
	}
	if (is.na(pkg.pattern) && is.na(pkg.filelistfile)) {
	    pkg.pattern <<- "^.*"
	}
	if (!install) {
		use.installed.pkgs <<- T
	}
	# list.versions is just that
    if (list.versions) {
		install <<- F
		run.tests <<- F
	}
}

cat.args <- function() {
	if (verbose) {
		cat("tempdir:", tempdir(), "\n")
		cat("cran.mirror:", cran.mirror, "\n")
		cat("initial.blacklist.file:", initial.blacklist.file, "\n")
		cat("blacklist.file:", blacklist.file, "\n")
		cat("lib.install:", lib.install, "\n")
		cat("install:", install, "\n")
		cat("install.dependents.first:", install.dependents.first, "\n")
		cat("dry.run:", dry.run, "\n")
		cat("create.blacklist.file:", create.blacklist.file, "\n")
		cat("ignore.blacklist:", ignore.blacklist, "\n")
		cat("pkg.pattern:", pkg.pattern, "\n")
		cat("random.count:", random.count, "\n")
		cat("count.daily:", count.daily, "\n")
		cat("run.mode:", run.mode, "\n")
		cat("run.tests:", run.tests, "\n")
		cat("print.install.status:", print.install.status, "\n")
		cat("use.installed.pkgs:", use.installed.pkgs, "\n")
		cat("invert.pkgset:", invert.pkgset, "\n")
		cat("testdir.path", testdir, "\n")
		cat("pkg.cache: enabled=", pkg.cache$enabled, "; vm=", pkg.cache$vm, "; dir=", pkg.cache$dir, "; mode=", pkg.cache$mode, "\n")
	}
}

log.message <- function(..., level=0) {
    if(level == 0 || verbose) {
        cat(paste0(..., "\n"))
    }
}

log.timestamp <- function() {
    if(!quiet) {
        cat("timestamp:", as.character(Sys.time()), "\n")
    }
}

check.libs <- function() {
    lib.install <<- Sys.getenv("R_LIBS_USER", unset=NA)
	if (is.na(lib.install)) {
		abort("R_LIBS_USER must be set")
	}
	if (!file.exists(lib.install) || is.na(file.info(lib.install)$isdir)) {
		abort(paste(lib.install, "does not exist or is not a directory"))
	}
}

check.pkgfilelist <- function() {
	if (!is.na(pkg.filelistfile)) {
		if (file.exists(pkg.filelistfile)) {
			pkg.filelist <<- readLines(pkg.filelistfile)
		} else {
			abort(paste(pkg.filelistfile, "not found"))
		}
	}
}

get.initial.package.blacklist <- function() {
	if (file.exists(initial.blacklist.file)) {
		initial.blacklist <<- read.dcf(initial.blacklist.file)
		rownames(initial.blacklist) <- initial.blacklist[, "Package"]
	} else {
		abort(paste(initial.blacklist.file, "not found"))
	}
}

do.find.top.pkgs <- function(n) {
    names <- if (n <= 100L) {
        do.find.top.cranlogs(n) 
    } else {
        do.find.top.rstudio(n)
    }
    if (!is.null(names)) {
        do.find.top.print.list(names)
    }
}

do.find.top.cranlogs <- function(n) {
	if (!require('cranlogs', quietly = T)) {
		install.packages('cranlogs', quiet = T)
		library('cranlogs', quietly = T)
	}
	top100 <- cran_top_downloads(when = c("last-day", "last-week", "last-month"), count = n)
	top100[['package']]
}

do.find.top.rstudio <- function(n) {
    # RStudio provides data since Oct 1, 2012
    start <- as.Date('2012-10-01')
    today <- Sys.Date()

    all.days <- seq(start, today, by = 'day')

    year <- as.POSIXlt(all.days)$year + 1900
    urls <- rev(paste0('http://cran-logs.rstudio.com/', year, '/', all.days, '.csv.gz'))

    tmp.file <- tempfile()
    download.url <- ""
    for (i in 1:length(urls)) {
        tryCatch({
            download.url <- urls[[i]]
            download.file(download.url, tmp.file, quiet = !verbose)
            # break after the first successful download
            log.message("successfully downloaded: ", download.url, level=1)
            break ()
        }, error = function(e) e)
    }

    if (file.exists(tmp.file)) {
        pkg.table <- read.csv(tmp.file)

        # remove duplicate downloads from same IP and select column "package" only
        #pkg.table <- unique(pkt.table[,c("package", "ip_id")])

        # add a column for the count (initialized with 1L)
        pkg.table <- cbind(pkg.table, count=rep(1L, nrow(pkg.table)))[,c("package", "count")]

        # group by column 'count' using aggregate function 'sum'
        pkg.table.with.count <- aggregate(count ~ package, pkg.table, sum)

        # order by download count (ascending)
        pkg.table.with.count <- pkg.table.with.count[order(-pkg.table.with.count$count), ]

        # return just the names of the top 'n' but still ordered by download count
        as.character(pkg.table.with.count[1:n, "package"])
    } else {
        log.message("Could not download ", download.url, " to ", tmp.file)
    }
}

do.find.top.print.list <- function(names) {
	avail.pkgs <- available.packages(type="source")
	for (i in 1:length(names)) {
		pkgname <- names[[i]]
        # the names could contain filtered packages
        if (pkgname %in% avail.pkgs[, "Package"]) {
            pkg <- avail.pkgs[pkgname, ]
            list.contriburl = ifelse(list.canonical, "https://cran.r-project.org/src/contrib", pkg["Repository"])
            cat(pkg["Package"], pkg["Version"], paste0(list.contriburl, "/", pkgname, "_", pkg["Version"], ".tar.gz"), "\n", sep = ",")
        } 
	}
}

run.setup <- function() {
	check.libs()
	check.pkgfilelist()
	set.repos()
	set.initial.package.blacklist()
	set.package.blacklist()
	lib.install <<- normalizePath(lib.install)
	cat.args()
}

# Determines the directory of the script assuming that there is a "--file=" argument on the command line.
getCurrentScriptDir <- function() {
     cmdArgs <- commandArgs()
     res <- startsWith(cmdArgs, '--file=')
     fileArg <- cmdArgs[res]
     if (length(fileArg) > 0L) {
         p <- strsplit(fileArg, "=")[[1]][[2]]
         dirname(p)
     } else {
        NULL
     }
}

run <- function() {
    parse.args()
    if (!is.na(find.top.pkgs)) {
        set.repos()
        do.find.top.pkgs(find.top.pkgs)
    } else {
        run.setup()
        do.it()
    }
}

# load package cache code
curScriptDir <- getCurrentScriptDir()
if (!is.null(curScriptDir)) {
    source(file.path(curScriptDir, "install.cache.R"))
} else {
    log.message("Cannot use package cache since script directory cannot be determined")

    # avoid errors
    pkg.cache.install <<- function(...) FALSE
    pkg.cache.get <<- function(...) FALSE
    pkg.cache.insert <<- function(...) FALSE
}

quiet <- F
repo.list <- c("CRAN")
pkg.cache <- as.environment(list(enabled=FALSE, table.file.name="version.table", size=2L, sync=FALSE, mode="local"))
cran.mirror <- NA
blacklist.file <- NA
initial.blacklist.file <- NA
lib.install <- NA
testdir <- "test"

pkg.pattern <- NA
pkg.filelist <- character()
pkg.filelistfile <- NA
print.install.status <- F
use.installed.pkgs <- F
verbose <- F
very.verbose <- F
install <- T
install.dependents.first <- F
install.status <- logical()
dry.run <- F
avail.pkgs <- NULL
avail.pkgs.rownames <- NULL
toinstall.pkgs <- NULL
create.blacklist.file <- F
ignore.blacklist <- F
random.count <- NA
count.daily <- NA
run.mode <- "system"
run.tests <- FALSE
gnur <- FALSE
list.versions <- FALSE
list.canonical <- FALSE
invert.pkgset <- F
find.top.pkgs <- NA
important.pkg.table.file <- NA
important.pkg.table <- NULL

if (!interactive()) {
    run()
}<|MERGE_RESOLUTION|>--- conflicted
+++ resolved
@@ -155,14 +155,11 @@
 	rstudioapi = '*', # rstudioapi executes almost no real tests, it is mostly just test of install & load
 	glmnet = 'knitr',  # probably used for vignettes only
 	PerformanceAnalytics = ignore.all.but('testthat'), # not gated yet. We can run almost all tests except for few examples that use some suggests including data.table
-<<<<<<< HEAD
 	shinyjs = 'V8',  # it fails when being installed, but it does not affect the tests result
 	quantmod = '*' # probably not necessary, the tests output does not contain any 'library', 'require' or 'load' calls
-=======
 	mboost = ignore.all.but('TH.data', 'survival', 'RColorBrewer'), # this pkg has only vignettes and grepping then gave these libs
 	quantmod = '*', # probably not necessary, the tests output does not contain any 'library', 'require' or 'load' calls
 	sqldf = 'tcltk|RPostgreSQL|RJDBC|rJava|RH2' # tcltk not on CRAN, RPostgreSQL can't be installed, RH2 and RJDBC depend on rJava which can't be installed
->>>>>>> abdce2ec
 )
 
 choice.depends <- function(pkg, choice=c("direct","suggests")) {
