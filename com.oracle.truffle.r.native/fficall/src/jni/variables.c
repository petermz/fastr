/*
 * Copyright (c) 2015, 2016, Oracle and/or its affiliates. All rights reserved.
 * DO NOT ALTER OR REMOVE COPYRIGHT NOTICES OR THIS FILE HEADER.
 *
 * This code is free software; you can redistribute it and/or modify it
 * under the terms of the GNU General Public License version 2 only, as
 * published by the Free Software Foundation.
 *
 * This code is distributed in the hope that it will be useful, but WITHOUT
 * ANY WARRANTY; without even the implied warranty of MERCHANTABILITY or
 * FITNESS FOR A PARTICULAR PURPOSE.  See the GNU General Public License
 * version 2 for more details (a copy is included in the LICENSE file that
 * accompanied this code).
 *
 * You should have received a copy of the GNU General Public License version
 * 2 along with this work; if not, write to the Free Software Foundation,
 * Inc., 51 Franklin St, Fifth Floor, Boston, MA 02110-1301 USA.
 *
 * Please contact Oracle, 500 Oracle Parkway, Redwood Shores, CA 94065 USA
 * or visit www.oracle.com if you need additional information or have any
 * questions.
 */

// Rinternals defines lots of extern variables that we set here (eventually)
// Everything here must be a JNI Global Reference, and must be canonical because
// C code compares then with "==" (a JNI no-no really).

#include <string.h>
#include <jni.h>
#include <Rinterface.h>
#include <rffiutils.h>
#include <variable_defs.h>

jmethodID getGlobalEnvMethodID;
jmethodID getBaseEnvMethodID;
jmethodID getBaseNamespaceMethodID;
jmethodID getNamespaceRegistryMethodID;
jmethodID isInteractiveMethodID;
jmethodID getGlobalContextMethodID;

// R_GlobalEnv et al are not a variables in FASTR as they are RContext specific
SEXP FASTR_GlobalEnv() {
	JNIEnv *env = getEnv();
	return (*env)->CallStaticObjectMethod(env, CallRFFIHelperClass, getGlobalEnvMethodID);
}

SEXP FASTR_BaseEnv() {
	JNIEnv *env = getEnv();
	return (*env)->CallStaticObjectMethod(env, CallRFFIHelperClass, getBaseEnvMethodID);
}

SEXP FASTR_BaseNamespace() {
	JNIEnv *env = getEnv();
	return (*env)->CallStaticObjectMethod(env, CallRFFIHelperClass, getBaseNamespaceMethodID);
}

SEXP FASTR_NamespaceRegistry() {
	JNIEnv *env = getEnv();
	return (*env)->CallStaticObjectMethod(env, CallRFFIHelperClass, getNamespaceRegistryMethodID);
}

CTXT FASTR_GlobalContext() {
	JNIEnv *env = getEnv();
<<<<<<< HEAD
	return (*env)->CallStaticObjectMethod(env, CallRFFIHelperClass, getGlobalContextMethodID);
=======
	CTXT res = (*env)->CallStaticObjectMethod(env, CallRFFIHelperClass, getGlobalContextMethodID);
    return addGlobalRef(env, res, 0);
>>>>>>> bd84f9ec
}

void init_variables(JNIEnv *env, jobjectArray initialValues) {
	// initialValues is an array of enums
	jclass enumClass = (*env)->GetObjectClass(env, (*env)->GetObjectArrayElement(env, initialValues, 0));
	jmethodID nameMethodID = checkGetMethodID(env, enumClass, "name", "()Ljava/lang/String;", 0);
	jmethodID ordinalMethodID = checkGetMethodID(env, enumClass, "ordinal", "()I", 0);
	jmethodID getValueMethodID = checkGetMethodID(env, enumClass, "getValue", "()Ljava/lang/Object;", 0);

	jclass doubleClass = checkFindClass(env, "java/lang/Double");
	jclass intClass = checkFindClass(env, "java/lang/Integer");
	jmethodID doubleValueMethodID = checkGetMethodID(env, doubleClass, "doubleValue", "()D", 0);
	jmethodID intValueMethodID = checkGetMethodID(env, intClass, "intValue", "()I", 0);

	getGlobalEnvMethodID = checkGetMethodID(env, CallRFFIHelperClass, "getGlobalEnv", "()Ljava/lang/Object;", 1);
	getBaseEnvMethodID = checkGetMethodID(env, CallRFFIHelperClass, "getBaseEnv", "()Ljava/lang/Object;", 1);
	getBaseNamespaceMethodID = checkGetMethodID(env, CallRFFIHelperClass, "getBaseNamespace", "()Ljava/lang/Object;", 1);
	getNamespaceRegistryMethodID = checkGetMethodID(env, CallRFFIHelperClass, "getNamespaceRegistry", "()Ljava/lang/Object;", 1);
	isInteractiveMethodID = checkGetMethodID(env, CallRFFIHelperClass, "isInteractive", "()I", 1);
	getGlobalContextMethodID = checkGetMethodID(env, CallRFFIHelperClass, "getGlobalContext", "()Ljava/lang/Object;", 1);

	int length = (*env)->GetArrayLength(env, initialValues);
	int index;
	for (index = 0; index < length; index++) {
		jobject variable = (*env)->GetObjectArrayElement(env, initialValues, index);
		jstring nameString = (*env)->CallObjectMethod(env, variable, nameMethodID);
		const char *nameChars = (*env)->GetStringUTFChars(env, nameString, NULL);
		jobject value = (*env)->CallObjectMethod(env, variable, getValueMethodID);
		if (value != NULL) {
			if (strcmp(nameChars, "R_Home") == 0) {
				R_Home = (*env)->GetStringUTFChars(env, value, NULL);
			} else if (strcmp(nameChars, "R_NaN") == 0) {
				R_NaN = (*env)->CallDoubleMethod(env, value, doubleValueMethodID);
			} else if (strcmp(nameChars, "R_PosInf") == 0) {
				R_PosInf = (*env)->CallDoubleMethod(env, value, doubleValueMethodID);
			} else if (strcmp(nameChars, "R_NegInf") == 0) {
				R_NegInf = (*env)->CallDoubleMethod(env, value, doubleValueMethodID);
			} else if (strcmp(nameChars, "R_NaReal") == 0) {
				R_NaReal = (*env)->CallDoubleMethod(env, value, doubleValueMethodID);
			} else if (strcmp(nameChars, "R_NaInt") == 0) {
				R_NaInt = (*env)->CallIntMethod(env, value, intValueMethodID);
			} else {
<<<<<<< HEAD
				SEXP ref = mkNamedGlobalRef(env, value);
=======
				SEXP ref = createGlobalRef(env, value, 1);
>>>>>>> bd84f9ec
				if (strcmp(nameChars, "R_EmptyEnv") == 0) {
					R_EmptyEnv = ref;
				} else if (strcmp(nameChars, "R_NilValue") == 0) {
					R_NilValue = ref;
				} else if (strcmp(nameChars, "R_UnboundValue") == 0) {
					R_UnboundValue = ref;
				} else if (strcmp(nameChars, "R_MissingArg") == 0) {
					R_MissingArg = ref;
				} else if (strcmp(nameChars, "R_Bracket2Symbol") == 0) {
					R_Bracket2Symbol = ref;
				} else if (strcmp(nameChars, "R_BracketSymbol") == 0) {
					R_BracketSymbol = ref;
				} else if (strcmp(nameChars, "R_BraceSymbol") == 0) {
					R_BraceSymbol = ref;
				} else if (strcmp(nameChars, "R_ClassSymbol") == 0) {
					R_ClassSymbol = ref;
				} else if (strcmp(nameChars, "R_DeviceSymbol") == 0) {
					R_DeviceSymbol = ref;
				} else if (strcmp(nameChars, "R_DevicesSymbol") == 0) {
					R_DevicesSymbol = ref;
				} else if (strcmp(nameChars, "R_DimNamesSymbol") == 0) {
					R_DimNamesSymbol = ref;
				} else if (strcmp(nameChars, "R_DimSymbol") == 0) {
					R_DimSymbol = ref;
				} else if (strcmp(nameChars, "R_DollarSymbol") == 0) {
					R_DollarSymbol = ref;
				} else if (strcmp(nameChars, "R_DotsSymbol") == 0) {
					R_DotsSymbol = ref;
				} else if (strcmp(nameChars, "R_DropSymbol") == 0) {
					R_DropSymbol = ref;
				} else if (strcmp(nameChars, "R_LastvalueSymbol") == 0) {
					R_LastvalueSymbol = ref;
				} else if (strcmp(nameChars, "R_LevelsSymbol") == 0) {
					R_LevelsSymbol = ref;
				} else if (strcmp(nameChars, "R_ModeSymbol") == 0) {
					R_ModeSymbol = ref;
				} else if (strcmp(nameChars, "R_NameSymbol") == 0) {
					R_NameSymbol = ref;
				} else if (strcmp(nameChars, "R_NamesSymbol") == 0) {
					R_NamesSymbol = ref;
				} else if (strcmp(nameChars, "R_NaRmSymbol") == 0) {
					R_NaRmSymbol = ref;
				} else if (strcmp(nameChars, "R_PackageSymbol") == 0) {
					R_PackageSymbol = ref;
				} else if (strcmp(nameChars, "R_QuoteSymbol") == 0) {
					R_QuoteSymbol = ref;
				} else if (strcmp(nameChars, "R_RowNamesSymbol") == 0) {
					R_RowNamesSymbol = ref;
				} else if (strcmp(nameChars, "R_SeedsSymbol") == 0) {
					R_SeedsSymbol = ref;
				} else if (strcmp(nameChars, "R_SourceSymbol") == 0) {
					R_SourceSymbol = ref;
				} else if (strcmp(nameChars, "R_TspSymbol") == 0) {
					R_TspSymbol = ref;
				} else if (strcmp(nameChars, "R_dot_defined") == 0) {
					R_dot_defined = ref;
				} else if (strcmp(nameChars, "R_dot_Method") == 0) {
					R_dot_Method = ref;
				} else if (strcmp(nameChars, "R_dot_target") == 0) {
					R_dot_target = ref;
				} else if (strcmp(nameChars, "R_SrcfileSymbol") == 0) {
					R_SrcfileSymbol = ref;
				} else if (strcmp(nameChars, "R_SrcrefSymbol") == 0) {
					R_SrcrefSymbol = ref;
				} else if (strcmp(nameChars, "R_DimSymbol") == 0) {
					R_DimSymbol = ref;
				} else if (strcmp(nameChars, "R_DimNamesSymbol") == 0) {
					R_DimNamesSymbol = ref;
				} else if (strcmp(nameChars, "R_NaString") == 0) {
					R_NaString = ref;
				} else if (strcmp(nameChars, "R_BlankString") == 0) {
					R_BlankString = ref;
				} else if (strcmp(nameChars, "R_TrueValue") == 0) {
				    R_TrueValue = ref;
				} else if (strcmp(nameChars, "R_FalseValue") == 0) {
				    R_FalseValue = ref;
				} else if (strcmp(nameChars, "R_LogicalNAValue") == 0) {
				    R_LogicalNAValue = ref;
				} else {
					char msg[128];
					strcpy(msg, "non-null R variable not assigned: ");
					strcat(msg, nameChars);
					fatalError(msg);
				}
			}
		}
	}
}

void setTempDir(JNIEnv *env, jstring tempDir) {
	R_TempDir = (*env)->GetStringUTFChars(env, tempDir, NULL);
}
<|MERGE_RESOLUTION|>--- conflicted
+++ resolved
@@ -61,12 +61,8 @@
 
 CTXT FASTR_GlobalContext() {
 	JNIEnv *env = getEnv();
-<<<<<<< HEAD
-	return (*env)->CallStaticObjectMethod(env, CallRFFIHelperClass, getGlobalContextMethodID);
-=======
 	CTXT res = (*env)->CallStaticObjectMethod(env, CallRFFIHelperClass, getGlobalContextMethodID);
     return addGlobalRef(env, res, 0);
->>>>>>> bd84f9ec
 }
 
 void init_variables(JNIEnv *env, jobjectArray initialValues) {
@@ -109,11 +105,7 @@
 			} else if (strcmp(nameChars, "R_NaInt") == 0) {
 				R_NaInt = (*env)->CallIntMethod(env, value, intValueMethodID);
 			} else {
-<<<<<<< HEAD
-				SEXP ref = mkNamedGlobalRef(env, value);
-=======
 				SEXP ref = createGlobalRef(env, value, 1);
->>>>>>> bd84f9ec
 				if (strcmp(nameChars, "R_EmptyEnv") == 0) {
 					R_EmptyEnv = ref;
 				} else if (strcmp(nameChars, "R_NilValue") == 0) {
