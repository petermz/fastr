--- conflicted
+++ resolved
@@ -22,19 +22,11 @@
  */
 package com.oracle.truffle.r.nodes.builtin.base;
 
-<<<<<<< HEAD
-=======
 import static com.oracle.truffle.r.nodes.builtin.CastBuilder.Predef.*;
->>>>>>> bd84f9ec
 import static com.oracle.truffle.r.runtime.RVisibility.OFF;
 import static com.oracle.truffle.r.runtime.builtins.RBehavior.COMPLEX;
 import static com.oracle.truffle.r.runtime.builtins.RBuiltinKind.INTERNAL;
 import static com.oracle.truffle.r.runtime.builtins.RBuiltinKind.PRIMITIVE;
-<<<<<<< HEAD
-
-import java.util.ArrayList;
-=======
->>>>>>> bd84f9ec
 
 import com.oracle.truffle.api.CompilerDirectives.TruffleBoundary;
 import com.oracle.truffle.api.dsl.Specialization;
@@ -57,22 +49,6 @@
 
 public class BrowserFunctions {
 
-<<<<<<< HEAD
-    private static final class HelperState {
-
-        private final String text;
-        private final Object condition;
-
-        private HelperState(String text, Object condition) {
-            this.text = text;
-            this.condition = condition;
-        }
-    }
-
-    private static final ArrayList<HelperState> helperState = new ArrayList<>();
-
-=======
->>>>>>> bd84f9ec
     @RBuiltin(name = "browser", visibility = OFF, kind = PRIMITIVE, parameterNames = {"text", "condition", "expr", "skipCalls"}, behavior = COMPLEX)
     public abstract static class BrowserNode extends RBuiltinNode {
 
