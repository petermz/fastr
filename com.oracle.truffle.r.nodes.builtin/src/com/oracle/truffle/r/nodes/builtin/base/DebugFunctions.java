--- conflicted
+++ resolved
@@ -54,22 +54,16 @@
     @RBuiltin(name = "debug", kind = RBuiltinKind.INTERNAL, parameterNames = {"fun", "text", "condition"})
     public abstract static class Debug extends ErrorAdapter {
 
-        @Fallback
-        @SlowPath
+        @SuppressWarnings("unused")
+        @Fallback
+        @TruffleBoundary
         protected Object doDebug(Object fun, Object text, Object condition) {
             throw arg1Closure();
         }
 
-        @SuppressWarnings("unused")
-        @Specialization
-<<<<<<< HEAD
-        @SlowPath
+        @Specialization
+        @TruffleBoundary
         protected RNull doDebug(RFunction fun, Object text, Object condition) {
-=======
-        @TruffleBoundary
-        protected RNull debug(RFunction fun, RAbstractStringVector text, RNull condition) {
-            // TODO implement
->>>>>>> 7877217c
             controlVisibility();
             // GnuR does not generate an error for builtins, but debug (obviously) has no effect
             if (!fun.isBuiltin()) {
@@ -84,21 +78,17 @@
     @RBuiltin(name = "debugonce", kind = RBuiltinKind.INTERNAL, parameterNames = {"fun", "text", "condition"})
     public abstract static class DebugOnce extends ErrorAdapter {
 
-        @Fallback
-        @SlowPath
+        @SuppressWarnings("unused")
+        @Fallback
+        @TruffleBoundary
         protected Object doDebug(Object fun, Object text, Object condition) {
             throw arg1Closure();
         }
 
         @SuppressWarnings("unused")
         @Specialization
-<<<<<<< HEAD
-        @SlowPath
+        @TruffleBoundary
         protected RNull debugonce(RFunction fun, Object text, Object condition) {
-=======
-        @TruffleBoundary
-        protected RNull debugonce(RFunction fun, RAbstractStringVector text, RNull condition) {
->>>>>>> 7877217c
             // TODO implement
             controlVisibility();
             return RNull.instance;
@@ -109,27 +99,20 @@
     public abstract static class UnDebug extends ErrorAdapter {
 
         @Fallback
-        @SlowPath
-        protected Object doDebug(Object fun) {
-            throw arg1Closure();
-        }
-
-        @SuppressWarnings("unused")
-        @Specialization
-<<<<<<< HEAD
-        @SlowPath
+        @TruffleBoundary
+        protected Object doDebug(@SuppressWarnings("unused") Object fun) {
+            throw arg1Closure();
+        }
+
+        @Specialization
+        @TruffleBoundary
         protected RNull undebug(RFunction func) {
-=======
-        @TruffleBoundary
-        protected RNull undebug(RFunction fun) {
-            // TODO implement
->>>>>>> 7877217c
             controlVisibility();
             Probe probe = findStartMethodProbe(func);
             if (probe != null && probe.isTaggedAs(RSyntaxTag.DEBUGGED)) {
                 throw RError.error(getEncapsulatingSourceSection(), RError.Message.NOT_DEBUGGED);
             } else {
-                
+                // TDOD
             }
             return RNull.instance;
         }
@@ -139,21 +122,14 @@
     public abstract static class IsDebugged extends ErrorAdapter {
 
         @Fallback
-        @SlowPath
-        protected Object doDebug(Object fun) {
-            throw arg1Closure();
-        }
-
-        @SuppressWarnings("unused")
-        @Specialization
-<<<<<<< HEAD
-        @SlowPath
+        @TruffleBoundary
+        protected Object doDebug(@SuppressWarnings("unused") Object fun) {
+            throw arg1Closure();
+        }
+
+        @Specialization
+        @TruffleBoundary
         protected byte isDebugged(RFunction func) {
-=======
-        @TruffleBoundary
-        protected byte isDebugged(RFunction fun) {
-            // TODO implement
->>>>>>> 7877217c
             controlVisibility();
             Probe probe = findStartMethodProbe(func);
             if (probe != null) {
@@ -162,14 +138,17 @@
             return RRuntime.LOGICAL_FALSE;
         }
     }
-    
+
     private static Probe findStartMethodProbe(RFunction func) {
         FunctionDefinitionNode fdn = (FunctionDefinitionNode) func.getRootNode();
         return RInstrument.findSingleProbe(fdn.getUUID(), StandardSyntaxTag.START_METHOD);
     }
 
+    /**
+     * Attach the DebugHandler instrument to the FunctionStatementsNode and all syntactic nodes.
+     */
+    @SuppressWarnings("unused")
     private static boolean enableDebug(RFunction func, Object text, Object condition, boolean once) {
-        // need to attach the DebugHandler instrument to the FunctionStatementsNode and all syntactic nodes
         Probe probe = findStartMethodProbe(func);
         if (probe == null) {
             return false;
@@ -195,10 +174,10 @@
         });
     }
 
-    private static class DebugHandler {
-
-        private Object text;
-        private Object condition;
+    private static final class DebugHandler {
+
+        @SuppressWarnings("unused") private Object text;
+        @SuppressWarnings("unused") private Object condition;
         public final Instrument instrument;
 
         static Instrument create() {
@@ -228,7 +207,7 @@
                         ch.print("}");
                     }
                     ch.print("\n");
-                    
+
                     BrowserFunctions.Browser.doBrowser(frame.materialize());
                 }
 
