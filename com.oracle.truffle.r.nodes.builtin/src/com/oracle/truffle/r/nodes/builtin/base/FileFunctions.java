/*
 * This material is distributed under the GNU General Public License
 * Version 2. You may review the terms of this license at
 * http://www.gnu.org/licenses/gpl-2.0.html
 *
 * Copyright (c) 1995-2012, The R Core Team
 * Copyright (c) 2003, The R Foundation
 * Copyright (c) 2013, 2016, Oracle and/or its affiliates
 *
 * All rights reserved.
 */
package com.oracle.truffle.r.nodes.builtin.base;

<<<<<<< HEAD
=======
import static com.oracle.truffle.r.nodes.builtin.CastBuilder.Predef.constant;
import static com.oracle.truffle.r.nodes.builtin.CastBuilder.Predef.gte;
import static com.oracle.truffle.r.nodes.builtin.CastBuilder.Predef.instanceOf;
import static com.oracle.truffle.r.nodes.builtin.CastBuilder.Predef.intNA;
import static com.oracle.truffle.r.nodes.builtin.CastBuilder.Predef.logicalNA;
import static com.oracle.truffle.r.nodes.builtin.CastBuilder.Predef.lte;
import static com.oracle.truffle.r.nodes.builtin.CastBuilder.Predef.size;
import static com.oracle.truffle.r.nodes.builtin.CastBuilder.Predef.stringValue;
import static com.oracle.truffle.r.nodes.builtin.CastBuilder.Predef.toBoolean;
>>>>>>> bd84f9ec
import static com.oracle.truffle.r.runtime.RVisibility.OFF;
import static com.oracle.truffle.r.runtime.builtins.RBehavior.IO;
import static com.oracle.truffle.r.runtime.builtins.RBuiltinKind.INTERNAL;

import java.io.BufferedInputStream;
import java.io.BufferedOutputStream;
import java.io.File;
import java.io.FileInputStream;
import java.io.FileOutputStream;
import java.io.IOException;
import java.nio.file.CopyOption;
import java.nio.file.DirectoryStream;
import java.nio.file.FileAlreadyExistsException;
import java.nio.file.FileSystem;
import java.nio.file.FileSystems;
import java.nio.file.FileVisitResult;
import java.nio.file.Files;
import java.nio.file.Path;
import java.nio.file.SimpleFileVisitor;
import java.nio.file.StandardCopyOption;
import java.nio.file.attribute.BasicFileAttributes;
import java.nio.file.attribute.FileTime;
import java.nio.file.attribute.PosixFileAttributes;
import java.util.ArrayList;
import java.util.Arrays;
import java.util.Iterator;
import java.util.function.BiFunction;
import java.util.function.BiPredicate;
import java.util.regex.Matcher;
import java.util.regex.Pattern;
import java.util.stream.Stream;

import com.oracle.truffle.api.CompilerDirectives;
import com.oracle.truffle.api.CompilerDirectives.TruffleBoundary;
import com.oracle.truffle.api.dsl.Specialization;
import com.oracle.truffle.r.nodes.builtin.CastBuilder;
import com.oracle.truffle.r.nodes.builtin.RBuiltinNode;
import com.oracle.truffle.r.nodes.unary.CastStringNode;
import com.oracle.truffle.r.nodes.unary.CastStringNodeGen;
import com.oracle.truffle.r.runtime.RError;
import com.oracle.truffle.r.runtime.RInternalError;
import com.oracle.truffle.r.runtime.RRuntime;
import com.oracle.truffle.r.runtime.Utils;
import com.oracle.truffle.r.runtime.builtins.RBuiltin;
import com.oracle.truffle.r.runtime.data.RDataFactory;
import com.oracle.truffle.r.runtime.data.RIntVector;
import com.oracle.truffle.r.runtime.data.RList;
import com.oracle.truffle.r.runtime.data.RLogicalVector;
import com.oracle.truffle.r.runtime.data.RNull;
import com.oracle.truffle.r.runtime.data.RStringVector;
import com.oracle.truffle.r.runtime.data.RSymbol;
import com.oracle.truffle.r.runtime.data.RTypedValue;
import com.oracle.truffle.r.runtime.data.model.RAbstractContainer;
import com.oracle.truffle.r.runtime.data.model.RAbstractStringVector;
import com.oracle.truffle.r.runtime.ffi.RFFIFactory;

// Much of this code was influences/transcribed from GnuR src/main/platform.c

public class FileFunctions {

    @RBuiltin(name = "file.access", kind = INTERNAL, parameterNames = {"names", "mode"}, behavior = IO)
    public abstract static class FileAccess extends RBuiltinNode {
        private static final int EXECUTE = 1;
        private static final int WRITE = 2;
        private static final int READ = 4;

        @Override
        protected void createCasts(CastBuilder casts) {
            casts.arg("names").mustBe(stringValue()).asStringVector();
            casts.arg("mode").asIntegerVector().findFirst().mustBe(gte(0).and(lte(7)));
        }

        @Specialization
        @TruffleBoundary
        protected Object fileAccess(RAbstractStringVector names, int mode) {
            int[] data = new int[names.getLength()];
            for (int i = 0; i < data.length; i++) {
                File file = new File(Utils.tildeExpand(names.getDataAt(i)));
                if (file.exists()) {
                    if ((mode & EXECUTE) != 0 && !file.canExecute()) {
                        data[i] = -1;
                    }
                    if ((mode & READ) != 0 && !file.canRead()) {
                        data[i] = -1;
                    }
                    if ((mode & WRITE) != 0 && !file.canWrite()) {
                        data[i] = -1;
                    }
                } else {
                    data[i] = -1;
                }
            }
            return RDataFactory.createIntVector(data, RDataFactory.COMPLETE_VECTOR);
        }
    }

    @RBuiltin(name = "file.append", kind = INTERNAL, parameterNames = {"file1", "file2"}, behavior = IO)
    public abstract static class FileAppend extends RBuiltinNode {
        @Override
        protected void createCasts(CastBuilder casts) {
            casts.arg("file1").mustBe(stringValue()).asStringVector();
            casts.arg("file2").mustBe(stringValue()).asStringVector();
        }

        @Specialization
        @TruffleBoundary
        protected RLogicalVector doFileAppend(RAbstractStringVector file1Vec, RAbstractStringVector file2Vec) {
            /*
             * There are two simple (non-trivial) cases and one tricky 1. 1. Append one or more
             * files to a single file (len1 == 1, len2 >= 1) 2. Append one file to one file for
             * several files (len1 == len2)
             *
             * The tricky case is when len1 > 1 && len2 > len1. E.g. f1,f2 <- g1,g2,g3 In this case,
             * this is really f1,f2,f1 <- g1,g2,g3
             */

            int len1 = file1Vec.getLength();
            int len2 = file2Vec.getLength();
            if (len1 < 1) {
                throw RError.error(this, RError.Message.FILE_APPEND_TO);
            }
            if (len2 < 1) {
                return RDataFactory.createEmptyLogicalVector();
            }
            int len = len1 > len2 ? len1 : len2;
            byte[] status = new byte[len];
            if (len1 == 1) {
                String file1 = file1Vec.getDataAt(0);
                if (file1 != RRuntime.STRING_NA) {
                    file1 = Utils.tildeExpand(file1);
                    try (BufferedOutputStream out = new BufferedOutputStream(new FileOutputStream(file1, true))) {
                        for (int f2 = 0; f2 < len2; f2++) {
                            String file2 = file2Vec.getDataAt(f2);
                            status[f2] = RRuntime.asLogical(appendFile(out, file2));
                        }
                    } catch (IOException ex) {
                        // failure to open output file not reported as error by GnuR, just status
                    }
                }
            } else {
                // align vectors, redundant if len1 == len2, but avoids duplication
                String[] file1A = new String[len];
                String[] file2A = new String[len];
                for (int f = 0; f < len; f++) {
                    file1A[f] = file1Vec.getDataAt(f % len1);
                    file2A[f] = file2Vec.getDataAt(f % len2);
                }
                for (int f = 0; f < len; f++) {
                    String file1 = file1A[f];
                    if (file1 != RRuntime.STRING_NA) {
                        file1 = Utils.tildeExpand(file1);
                        try (BufferedOutputStream out = new BufferedOutputStream(new FileOutputStream(file1, true))) {
                            String file2 = file2A[f];
                            status[f] = RRuntime.asLogical(appendFile(out, file2));
                        } catch (IOException ex) {
                            // status is set
                        }
                    }
                }
            }
            return RDataFactory.createLogicalVector(status, RDataFactory.COMPLETE_VECTOR);
        }

        private boolean appendFile(BufferedOutputStream out, String pathArg) {
            if (pathArg == RRuntime.STRING_NA) {
                return false;
            }
            String path = Utils.tildeExpand(pathArg);
            File file = new File(path);
            if (!file.exists()) {
                // not an error (cf GnuR), just status
                return false;
            } else {
                byte[] buf = new byte[(int) file.length()];
                try (BufferedInputStream in = new BufferedInputStream(new FileInputStream(path))) {
                    in.read(buf);
                } catch (IOException ex) {
                    // not an error (cf GnuR), just status
                    return false;
                }
                try {
                    out.write(buf);
                    return true;
                } catch (IOException ex) {
                    RError.warning(this, RError.Message.FILE_APPEND_WRITE);
                    return false;
                }
            }

        }
    }

    @RBuiltin(name = "file.create", kind = INTERNAL, parameterNames = {"vec", "showWarnings"}, behavior = IO)
    public abstract static class FileCreate extends RBuiltinNode {
        @Override
        protected void createCasts(CastBuilder casts) {
            casts.arg("vec").mustBe(stringValue()).asStringVector();
            casts.arg("showWarnings").asLogicalVector().findFirst().mapIf(logicalNA(), constant(RRuntime.LOGICAL_FALSE));
        }

        @Specialization
        @TruffleBoundary
        protected Object doFileCreate(RAbstractStringVector vec, byte showWarnings) {
            byte[] status = new byte[vec.getLength()];
            for (int i = 0; i < status.length; i++) {
                String path = vec.getDataAt(i);
                if (RRuntime.isNA(path)) {
                    status[i] = RRuntime.LOGICAL_FALSE;
                } else {
                    boolean ok = true;
                    try {
                        new FileOutputStream(Utils.tildeExpand(path)).close();
                    } catch (IOException ex) {
                        ok = false;
                        if (showWarnings == RRuntime.LOGICAL_TRUE) {
                            RError.warning(this, RError.Message.FILE_CANNOT_CREATE, path);
                        }
                    }
                    status[i] = RRuntime.asLogical(ok);
                }
            }
            return RDataFactory.createLogicalVector(status, RDataFactory.COMPLETE_VECTOR);
        }

    }

    @RBuiltin(name = "file.info", kind = INTERNAL, parameterNames = {"fn", "extra_cols"}, behavior = IO)
    public abstract static class FileInfo extends RBuiltinNode {
        // @formatter:off
        private  enum Column {
            size, isdir, mode, mtime, ctime, atime, uid, gid, uname, grname;
            private static final Column[] VALUES = values();
        }
        // @formatter:on
        private static final String[] NAMES = new String[]{Column.size.name(), Column.isdir.name(), Column.mode.name(), Column.mtime.name(), Column.ctime.name(), Column.atime.name(),
                        Column.uid.name(), Column.gid.name(), Column.uname.name(), Column.grname.name()};
        private static final RStringVector NAMES_VECTOR = RDataFactory.createStringVector(NAMES, RDataFactory.COMPLETE_VECTOR);
        private static final RStringVector OCTMODE = RDataFactory.createStringVectorFromScalar("octmode");

        @Override
        protected void createCasts(CastBuilder casts) {
            casts.arg("extra_cols").asLogicalVector().findFirst().map(toBoolean());
        }

        @Specialization
        @TruffleBoundary
        protected RList doFileInfo(RAbstractStringVector vec, @SuppressWarnings("unused") Boolean extraCols) {
            /*
             * Create a list, the elements of which are vectors of length vec.getLength() containing
             * the information. The R closure that called the .Internal turns the result into a
             * dataframe and sets the row.names attributes to the paths in vec. It also updates the
             * mtime, ctime, atime fields using .POSIXct.
             *
             * We try to use the JDK classes, even though they provide a more abstract interface
             * than R. In particular there seems to be no way to get the uid/gid values. We might be
             * better off justing using a native call.
             *
             * TODO implement extras_cols=FALSE
             */
            int vecLength = vec.getLength();
            Object[] data = new Object[NAMES.length];
            boolean[] complete = new boolean[NAMES.length];
            for (int n = 0; n < Column.VALUES.length; n++) {
                data[n] = createColumnData(Column.VALUES[n], vecLength);
                complete[n] = RDataFactory.COMPLETE_VECTOR; // optimistic
            }
            FileSystem fileSystem = FileSystems.getDefault();
            for (int i = 0; i < vecLength; i++) {
                String vecPath = vec.getDataAt(i);
                Path path = fileSystem.getPath(Utils.tildeExpand(vecPath));
                // missing defaults to NA
                if (Files.exists(path)) {
                    double size = RRuntime.DOUBLE_NA;
                    byte isdir = RRuntime.LOGICAL_NA;
                    int mode = RRuntime.INT_NA;
                    int mtime = RRuntime.INT_NA;
                    int atime = RRuntime.INT_NA;
                    int ctime = RRuntime.INT_NA;
                    int uid = RRuntime.INT_NA;
                    int gid = RRuntime.INT_NA;
                    String uname = RRuntime.STRING_NA;
                    String grname = RRuntime.STRING_NA;
                    try {
                        PosixFileAttributes pfa = Files.readAttributes(path, PosixFileAttributes.class);
                        size = pfa.size();
                        isdir = RRuntime.asLogical(pfa.isDirectory());
                        mtime = getTimeInSecs(pfa.lastModifiedTime());
                        ctime = getTimeInSecs(pfa.creationTime());
                        atime = getTimeInSecs(pfa.lastAccessTime());
                        uname = pfa.owner().getName();
                        grname = pfa.group().getName();
                        mode = Utils.intFilePermissions(pfa.permissions());
                    } catch (IOException ex) {
                        // ok, NA value is used
                    }
                    setColumnValue(Column.size, data, complete, i, size);
                    setColumnValue(Column.isdir, data, complete, i, isdir);
                    setColumnValue(Column.mode, data, complete, i, mode);
                    setColumnValue(Column.mtime, data, complete, i, mtime);
                    setColumnValue(Column.ctime, data, complete, i, ctime);
                    setColumnValue(Column.atime, data, complete, i, atime);
                    setColumnValue(Column.uid, data, complete, i, uid);
                    setColumnValue(Column.gid, data, complete, i, gid);
                    setColumnValue(Column.uname, data, complete, i, uname);
                    setColumnValue(Column.grname, data, complete, i, grname);
                } else {
                    for (int n = 0; n < Column.VALUES.length; n++) {
                        setNA(Column.VALUES[n], data, i);
                        complete[n] = false;
                    }
                }
            }
            for (int n = 0; n < Column.VALUES.length; n++) {
                data[n] = createColumnResult(Column.VALUES[n], data[n], complete[n]);
            }
            return RDataFactory.createList(data, NAMES_VECTOR);
        }

        private static int getTimeInSecs(Object fileTime) {
            if (fileTime == null) {
                return RRuntime.INT_NA;
            } else {
                return (int) ((FileTime) fileTime).toMillis() / 1000;
            }
        }

        private static Object createColumnData(Column column, int vecLength) {
            // @formatter:off
            switch(column) {
                case size: return new double[vecLength];
                case isdir: return new byte[vecLength];
                case mode: case mtime: case ctime: case atime:
                case uid: case gid: return new int[vecLength];
                case uname: case grname: return new String[vecLength];
                default: throw RInternalError.shouldNotReachHere();
            }
            // @formatter:on
        }

        private static void updateComplete(int slot, boolean[] complete, boolean update) {
            if (complete[slot]) {
                complete[slot] = update;
            }
        }

        private static void setColumnValue(Column column, Object[] data, boolean[] complete, int index, Object value) {
            int slot = column.ordinal();
            // @formatter:off
            switch(column) {
                case size: ((double[]) data[slot])[index] = (double) value; updateComplete(slot, complete, (double) value != RRuntime.DOUBLE_NA); return;
                case isdir: ((byte[]) data[slot])[index] = (byte) value; updateComplete(slot, complete, (byte) value != RRuntime.LOGICAL_NA); return;
                case mode: case mtime: case ctime: case atime:
                case uid: case gid: ((int[]) data[slot])[index] = (int) value; updateComplete(slot, complete, (int) value != RRuntime.INT_NA); return;
                case uname: case grname: ((String[]) data[slot])[index] = (String) value; updateComplete(slot, complete, (String) value != RRuntime.STRING_NA); return;
                default: throw RInternalError.shouldNotReachHere();
            }
            // @formatter:on
        }

        private static void setNA(Column column, Object[] data, int index) {
            int slot = column.ordinal();
            // @formatter:off
            switch(column) {
                case size: ((double[]) data[slot])[index] = RRuntime.DOUBLE_NA; return;
                case isdir: ((byte[]) data[slot])[index] = RRuntime.LOGICAL_NA; return;
                case mode: case mtime: case ctime: case atime:
                case uid: case gid: ((int[]) data[slot])[index] = RRuntime.INT_NA; return;
                case uname: case grname: ((String[]) data[slot])[index] = RRuntime.STRING_NA; return;
                default: throw RInternalError.shouldNotReachHere();
            }
            // @formatter:on
        }

        private static Object createColumnResult(Column column, Object data, boolean complete) {
            // @formatter:off
            switch(column) {
                case size: return RDataFactory.createDoubleVector((double[]) data, complete);
                case isdir: return RDataFactory.createLogicalVector((byte[]) data, complete);
                case mode: RIntVector res = RDataFactory.createIntVector((int[]) data, complete); res.setClassAttr(OCTMODE); return res;
                case mtime: case ctime: case atime:
                case uid: case gid: return RDataFactory.createIntVector((int[]) data, complete);
                case uname: case grname: return RDataFactory.createStringVector((String[]) data, complete);
                default: throw RInternalError.shouldNotReachHere();
            }
            // @formatter:on
        }
    }

    private abstract static class FileLinkAdaptor extends RBuiltinNode {
        @Override
        protected void createCasts(CastBuilder casts) {
            casts.arg("from").mustBe(stringValue(), RError.Message.INVALID_FIRST_FILENAME).asStringVector();
            casts.arg("to").mustBe(stringValue(), RError.Message.INVALID_SECOND_FILENAME).asStringVector();
        }

        protected Object doFileLink(RAbstractStringVector vecFrom, RAbstractStringVector vecTo, boolean symbolic) {
            int lenFrom = vecFrom.getLength();
            int lenTo = vecTo.getLength();
            if (lenFrom < 1) {
                throw RError.error(this, RError.Message.NOTHING_TO_LINK);
            }
            if (lenTo < 1) {
                return RDataFactory.createLogicalVector(0);
            }
            int len = lenFrom > lenTo ? lenFrom : lenTo;
            FileSystem fileSystem = FileSystems.getDefault();
            byte[] status = new byte[len];
            for (int i = 0; i < len; i++) {
                String from = vecFrom.getDataAt(i % lenFrom);
                String to = vecTo.getDataAt(i % lenTo);
                if (RRuntime.isNA(from) || RRuntime.isNA(to)) {
                    status[i] = RRuntime.LOGICAL_FALSE;
                } else {
                    Path fromPath = fileSystem.getPath(Utils.tildeExpand(from));
                    Path toPath = fileSystem.getPath(Utils.tildeExpand(to));
                    status[i] = RRuntime.LOGICAL_TRUE;
                    try {
                        if (symbolic) {
                            Files.createSymbolicLink(toPath, fromPath);
                        } else {
                            Files.createLink(toPath, fromPath);
                        }
                    } catch (UnsupportedOperationException | IOException ex) {
                        status[i] = RRuntime.LOGICAL_FALSE;
                        RError.warning(this, RError.Message.FILE_CANNOT_LINK, from, to, ex.getMessage());
                    }
                }
            }
            return RDataFactory.createLogicalVector(status, RDataFactory.COMPLETE_VECTOR);
        }
    }

    @RBuiltin(name = "file.link", kind = INTERNAL, parameterNames = {"from", "to"}, behavior = IO)
    public abstract static class FileLink extends FileLinkAdaptor {
        @Specialization
        @TruffleBoundary
        protected Object doFileLink(RAbstractStringVector vecFrom, RAbstractStringVector vecTo) {
            return doFileLink(vecFrom, vecTo, false);
        }

    }

    @RBuiltin(name = "file.symlink", kind = INTERNAL, parameterNames = {"from", "to"}, behavior = IO)
    public abstract static class FileSymLink extends FileLinkAdaptor {
        @Specialization
        @TruffleBoundary
        protected Object doFileSymLink(RAbstractStringVector vecFrom, RAbstractStringVector vecTo) {
            return doFileLink(vecFrom, vecTo, true);
        }

    }

<<<<<<< HEAD
    @RBuiltin(name = "file.remove", kind = INTERNAL, parameterNames = {"vec"}, behavior = IO)
=======
    @RBuiltin(name = "file.remove", kind = INTERNAL, parameterNames = {"file"}, behavior = IO)
>>>>>>> bd84f9ec
    public abstract static class FileRemove extends RBuiltinNode {

        @Override
        protected void createCasts(CastBuilder casts) {
            casts.arg("file").mustBe(stringValue(), RError.Message.INVALID_FIRST_FILENAME).asStringVector();
        }

        @Specialization
        @TruffleBoundary
        protected Object doFileRemove(RAbstractStringVector vec) {
            byte[] status = new byte[vec.getLength()];
            for (int i = 0; i < status.length; i++) {
                String path = vec.getDataAt(i);
                if (RRuntime.isNA(path)) {
                    status[i] = RRuntime.LOGICAL_FALSE;
                } else {
                    File f = new File(Utils.tildeExpand(path));
                    boolean ok = f.delete();
                    status[i] = RRuntime.asLogical(ok);
                    if (!ok) {
                        RError.warning(this, RError.Message.FILE_CANNOT_REMOVE, path);
                    }
                }
            }
            return RDataFactory.createLogicalVector(status, RDataFactory.COMPLETE_VECTOR);
        }

    }

    @RBuiltin(name = "file.rename", kind = INTERNAL, parameterNames = {"from", "to"}, behavior = IO)
    public abstract static class FileRename extends RBuiltinNode {
        @Override
        protected void createCasts(CastBuilder casts) {
            casts.arg("from").mustBe(stringValue()).asStringVector();
            casts.arg("to").mustBe(stringValue()).asStringVector();
        }

        @Specialization
        @TruffleBoundary
        protected Object doFileRename(RAbstractStringVector vecFrom, RAbstractStringVector vecTo) {
            int len = vecFrom.getLength();
            if (len != vecTo.getLength()) {
                throw RError.error(this, RError.Message.FROM_TO_DIFFERENT);
            }
            byte[] status = new byte[len];
            for (int i = 0; i < len; i++) {
                String from = vecFrom.getDataAt(i);
                String to = vecTo.getDataAt(i);
                // GnuR's behavior regarding NA is quite inconsistent (error, warning, ignored)
                // we choose ignore
                if (RRuntime.isNA(from) || RRuntime.isNA(to)) {
                    status[i] = RRuntime.LOGICAL_FALSE;
                } else {
                    boolean ok = new File(Utils.tildeExpand(from)).renameTo(new File(Utils.tildeExpand(to)));
                    status[i] = RRuntime.asLogical(ok);
                    if (!ok) {
                        RError.warning(this, RError.Message.FILE_CANNOT_RENAME, from, to);
                    }
                }
            }
            return RDataFactory.createLogicalVector(status, RDataFactory.COMPLETE_VECTOR);
        }

    }

<<<<<<< HEAD
    @RBuiltin(name = "file.exists", kind = INTERNAL, parameterNames = {"vec"}, behavior = IO)
=======
    @RBuiltin(name = "file.exists", kind = INTERNAL, parameterNames = {"file"}, behavior = IO)
>>>>>>> bd84f9ec
    public abstract static class FileExists extends RBuiltinNode {

        @Override
        protected void createCasts(CastBuilder casts) {
            casts.arg("file").mustBe(stringValue()).asStringVector();
        }

        @Specialization
        @TruffleBoundary
        protected Object doFileExists(RAbstractStringVector vec) {
            byte[] status = new byte[vec.getLength()];
            for (int i = 0; i < status.length; i++) {
                String path = vec.getDataAt(i);
                if (RRuntime.isNA(path)) {
                    status[i] = RRuntime.LOGICAL_FALSE;
                } else {
                    File f = new File(Utils.tildeExpand(path));
                    // TODO R's notion of exists may not match Java - check
                    status[i] = f.exists() ? RRuntime.LOGICAL_TRUE : RRuntime.LOGICAL_FALSE;
                }
            }
            return RDataFactory.createLogicalVector(status, RDataFactory.COMPLETE_VECTOR);
        }

    }

    // TODO Implement all the options
    @RBuiltin(name = "list.files", kind = INTERNAL, parameterNames = {"path", "pattern", "all.files", "full.names", "recursive", "ignore.case", "include.dirs", "no.."}, behavior = IO)
    public abstract static class ListFiles extends RBuiltinNode {
        private static final String DOT = ".";
        private static final String DOTDOT = "..";

        @Override
        protected void createCasts(CastBuilder casts) {
            casts.arg("path").mustBe(stringValue()).asStringVector();
            casts.arg("pattern").allowNull().mustBe(stringValue());
            casts.arg("all.files").asLogicalVector().findFirst().notNA().map(toBoolean());
            casts.arg("full.names").asLogicalVector().findFirst().notNA().map(toBoolean());
            casts.arg("recursive").asLogicalVector().findFirst().notNA().map(toBoolean());
            casts.arg("ignore.case").asLogicalVector().findFirst().notNA().map(toBoolean());
            casts.arg("include.dirs").asLogicalVector().findFirst().notNA().map(toBoolean());
            casts.arg("no..").asLogicalVector().findFirst().notNA().map(toBoolean());
        }

        @SuppressWarnings("unused")
        @Specialization
        @TruffleBoundary
        protected RStringVector doListFiles(RAbstractStringVector vec, RNull patternVec, boolean allFiles, boolean fullNames, boolean recursive, boolean ignoreCase, boolean includeDirs,
                        boolean noDotDot) {
            return doListFilesBody(vec, null, allFiles, fullNames, recursive, ignoreCase, includeDirs, noDotDot);
        }

        @Specialization
        @TruffleBoundary
        protected RStringVector doListFiles(RAbstractStringVector vec, RAbstractStringVector patternVec, boolean allFiles, boolean fullNames, boolean recursive, boolean ignoreCase,
                        boolean includeDirs,
                        boolean noDotDot) {
            /*
             * Pattern in first element of vector, remaining elements are ignored (as per GnuR).
             * N.B. The pattern matches file names not paths, which means we cannot just use the
             * Java File path matcher.
             */

            String pattern = null;
            if (patternVec.getLength() > 0) {
                if (RRuntime.isNA(patternVec.getDataAt(0))) {
                    throw RError.error(this, RError.Message.INVALID_ARGUMENT, "pattern");
                } else {
                    pattern = patternVec.getDataAt(0);
                }
            }

            return doListFilesBody(vec, pattern, allFiles, fullNames, recursive, ignoreCase, includeDirs, noDotDot);
        }

        private RStringVector doListFilesBody(RAbstractStringVector vec, String patternString, boolean allFiles, boolean fullNames, boolean recursive,
                        boolean ignoreCaseIn, boolean includeDirsIn, boolean noDotDot) {
            boolean includeDirs = !recursive || includeDirsIn;
            @SuppressWarnings("unused")
            boolean ignoreCase = check(ignoreCaseIn, "ignoreCase");
            Pattern pattern = patternString == null ? null : Pattern.compile(patternString);
            // Curiously the result is not a vector of same length as the input,
            // as typical for R, but a single vector, which means duplicates may occur
            ArrayList<String> files = new ArrayList<>();
            for (int i = 0; i < vec.getLength(); i++) {
                String vecPathString = vec.getDataAt(i);
                String pathString = Utils.tildeExpand(vecPathString, true);
                File root = new File(pathString);
                if (!root.exists()) {
                    continue;
                }
                Path rootPath = root.toPath();
                try (Stream<Path> stream = Files.find(rootPath, recursive ? Integer.MAX_VALUE : 1, new FileMatcher(pattern, allFiles, includeDirs))) {
                    Iterator<Path> iter = stream.iterator();
                    Path vecPath = null;
                    if (!fullNames) {
                        vecPath = FileSystems.getDefault().getPath(vecPathString);
                    }
                    while (iter.hasNext()) {
                        Path file = iter.next();
                        if (Files.isSameFile(file, rootPath)) {
                            continue;
                        }
                        if (!fullNames) {
                            file = vecPath.relativize(file);
                        }
                        files.add(file.toString());
                    }
                    /*
                     * Annoyingly "." and ".." are never visited by Files.find, so we have to
                     * process them manually.
                     */
                    if (!noDotDot) {
                        if (pattern == null || pattern.matcher(DOT).find()) {
                            files.add(fullNames ? FileSystems.getDefault().getPath(vecPathString, DOT).toString() : DOT);
                        }
                        if (pattern == null || pattern.matcher(DOTDOT).find()) {
                            files.add(fullNames ? FileSystems.getDefault().getPath(vecPathString, DOTDOT).toString() : DOTDOT);
                        }
                    }
                } catch (IOException ex) {
                    // ignored
                }
            }
            if (files.size() == 0) {
                // The manual says "" but GnuR returns an empty vector
                return RDataFactory.createEmptyStringVector();
            } else {
                String[] data = new String[files.size()];
                files.toArray(data);
                Arrays.sort(data);
                return RDataFactory.createStringVector(data, RDataFactory.COMPLETE_VECTOR);
            }

        }

        private boolean check(boolean value, String argName) {
            if (value) {
                RError.warning(this, RError.Message.GENERIC, "'" + argName + "'" + " is not implemented");
            }
            return value;
        }

        private static class FileMatcher implements BiPredicate<Path, BasicFileAttributes> {
            final Pattern pattern;
            final boolean includeDirs;
            final boolean allFiles;

            FileMatcher(Pattern pattern, boolean allFiles, boolean includeDirs) {
                this.allFiles = allFiles;
                this.includeDirs = includeDirs;
                this.pattern = pattern;
            }

            @Override
            public boolean test(Path path, BasicFileAttributes u) {
                if (u.isDirectory() && !includeDirs) {
                    return false;
                }
                if (!allFiles && path.getFileName().toString().charAt(0) == '.') {
                    return false;
                }
                if (pattern == null) {
                    return true;
                }
                Matcher m = pattern.matcher(path.getFileName().toString());
                boolean result = m.find();
                return result;
            }
        }
    }

<<<<<<< HEAD
    @RBuiltin(name = "list.dirs", kind = INTERNAL, parameterNames = {"path", "full.names", "recursive"}, behavior = IO)
=======
    @RBuiltin(name = "list.dirs", kind = INTERNAL, parameterNames = {"directory", "full.names", "recursive"}, behavior = IO)
>>>>>>> bd84f9ec
    public abstract static class ListDirs extends RBuiltinNode {
        @Override
        protected void createCasts(CastBuilder casts) {
            casts.arg("directory").mustBe(stringValue()).asStringVector();
            casts.arg("full.names").asLogicalVector().findFirst().notNA().map(toBoolean());
            casts.arg("recursive").asLogicalVector().findFirst().notNA().map(toBoolean());
        }

        @Specialization
        @TruffleBoundary
        protected RStringVector listDirs(RAbstractStringVector paths, boolean fullNames, boolean recursive) {
            ArrayList<String> dirList = new ArrayList<>();
            for (int i = 0; i < paths.getLength(); i++) {
                String vecPathString = paths.getDataAt(i);
                String pathString = Utils.tildeExpand(vecPathString, true);
                File root = new File(pathString);
                if (!root.exists()) {
                    continue;
                }
                Path path = root.toPath();
                try (Stream<Path> stream = Files.find(path, recursive ? Integer.MAX_VALUE : 1, new FileMatcher())) {
                    Iterator<Path> iter = stream.iterator();
                    Path vecPath = null;
                    if (!fullNames) {
                        FileSystem fileSystem = FileSystems.getDefault();
                        vecPath = fileSystem.getPath(vecPathString);
                    }
                    while (iter.hasNext()) {
                        Path dir = iter.next();
                        if (!fullNames) {
                            dir = vecPath.relativize(dir);
                        }
                        dirList.add(dir.toString());
                    }
                } catch (IOException ex) {
                    // ignored
                }
            }
            String[] data = new String[dirList.size()];
            dirList.toArray(data);
            Arrays.sort(data);
            return RDataFactory.createStringVector(data, RDataFactory.COMPLETE_VECTOR);
        }

        private static class FileMatcher implements BiPredicate<Path, BasicFileAttributes> {
            @Override
            public boolean test(Path path, BasicFileAttributes u) {
                boolean result = u.isDirectory();
                return result;
            }
        }
    }

    // TODO handle the general case, which is similar to paste
    @RBuiltin(name = "file.path", kind = INTERNAL, parameterNames = {"paths", "fsep"}, behavior = IO)
    public abstract static class FilePath extends RBuiltinNode {

        @Override
        protected void createCasts(CastBuilder casts) {
            casts.arg("paths").mustBe(instanceOf(RList.class), RError.Message.INVALID_FIRST_ARGUMENT);
            casts.arg("fsep").mustBe(stringValue()).asStringVector().findFirst().notNA();
        }

        @Child private CastStringNode castStringNode;

        private CastStringNode initCastStringNode() {
            if (castStringNode == null) {
                CompilerDirectives.transferToInterpreterAndInvalidate();
                castStringNode = insert(CastStringNodeGen.create(false, false, false));
            }
            return castStringNode;
        }

        @SuppressWarnings("unused")
        @Specialization(guards = "lengthZero(vec)")
        @TruffleBoundary
        protected RStringVector doFilePathZero(RList vec, String fsep) {
            return RDataFactory.createEmptyStringVector();
        }

        @Specialization(guards = "!lengthZero(args)")
        @TruffleBoundary
        protected RStringVector doFilePath(RList args, String fsep) {
            Object[] argValues = args.getDataWithoutCopying();
            int resultLength = 0;
            for (int i = 0; i < argValues.length; i++) {
                Object elem = argValues[i];
                int argLength;
                if (elem instanceof RAbstractContainer) {
                    argLength = ((RAbstractContainer) elem).getLength();
                } else {
                    argLength = 1;
                }
                if (argLength > resultLength) {
                    resultLength = argLength;
                }
            }
            if (resultLength == 0) {
                return RDataFactory.createEmptyStringVector();
            }
            String[] result = new String[resultLength];
            String[][] inputs = new String[argValues.length][];
            for (int i = 0; i < argValues.length; i++) {
                Object elem = args.getDataAt(i);
                if (elem instanceof RTypedValue && ((RTypedValue) elem).isS4()) {
                    throw RError.nyi(this, "list files: S4 elem");
                } else if (elem instanceof RSymbol) {
                    inputs[i] = new String[]{((RSymbol) elem).getName()};
                } else {
                    if (!(elem instanceof String || elem instanceof RStringVector)) {
                        elem = initCastStringNode().executeString(elem);
                    }
                }
                if (elem instanceof String) {
                    inputs[i] = new String[]{(String) elem};
                } else if (elem instanceof RStringVector) {
                    inputs[i] = ((RStringVector) elem).getDataWithoutCopying();
                } else {
                    throw RError.error(this, RError.Message.NON_STRING_ARG_TO_INTERNAL_PASTE);
                }
            }
            for (int i = 0; i < resultLength; i++) {
                String path = "";
                for (int j = 0; j < inputs.length; j++) {
                    path += inputs[j][i % inputs[j].length];
                    if (j != inputs.length - 1) {
                        path += fsep;
                    }

                }
                result[i] = path;
            }
            return RDataFactory.createStringVector(result, RDataFactory.COMPLETE_VECTOR);
        }

        protected static boolean lengthZero(RList list) {
            if (list.getLength() == 0) {
                return true;
            }
            for (int i = 0; i < list.getLength(); i++) {
                Object elem = list.getDataAt(i);
                if (elem instanceof RAbstractContainer) {
                    if (((RAbstractContainer) elem).getLength() == 0) {
                        return true;
                    }
                }
            }
            return false;
        }
    }

    /**
     * {@code file.copy} builtin. This is only called when the target is a directory.
     */
    @RBuiltin(name = "file.copy", kind = INTERNAL, parameterNames = {"from", "to", "overwrite", "recursive", "copy.mode", "copy.date"}, behavior = IO)
    public abstract static class FileCopy extends RBuiltinNode {

        @Override
        protected void createCasts(CastBuilder casts) {
            casts.arg("from").mustBe(stringValue()).asStringVector();
            casts.arg("to").mustBe(stringValue()).asStringVector();
            casts.arg("overwrite").asLogicalVector().findFirst().notNA().map(toBoolean());
            casts.arg("recursive").asLogicalVector().findFirst().notNA().map(toBoolean());
            casts.arg("copy.mode").asLogicalVector().findFirst().notNA().map(toBoolean());
            casts.arg("copy.date").asLogicalVector().findFirst().notNA().map(toBoolean());
        }

        @Specialization
        @TruffleBoundary
        protected RLogicalVector fileCopy(RAbstractStringVector vecFrom, RAbstractStringVector vecTo, boolean overwrite, boolean recursiveA, boolean copyMode, boolean copyDate) {
            boolean recursive = recursiveA;
            int lenFrom = vecFrom.getLength();
            byte[] status = new byte[lenFrom];
            if (lenFrom > 0) {
                int lenTo = vecTo.getLength();
                if (lenTo != 1) {
                    throw RError.error(this, RError.Message.INVALID_ARGUMENT, "to");
                }

                // Java cannot distinguish copy.mode and copy.dates
                CopyOption[] copyOptions;
                if (copyMode || copyDate) {
                    copyOptions = new CopyOption[overwrite ? 2 : 1];
                    copyOptions[overwrite ? 1 : 0] = StandardCopyOption.COPY_ATTRIBUTES;
                } else if (overwrite) {
                    copyOptions = new CopyOption[1];
                } else {
                    copyOptions = new CopyOption[0];
                }
                if (overwrite) {
                    copyOptions[0] = StandardCopyOption.REPLACE_EXISTING;
                }
                FileSystem fileSystem = FileSystems.getDefault();
                Path toDir = null;
                if (vecTo.getLength() == 1) {
                    Path vecTo0Path = fileSystem.getPath(Utils.tildeExpand(vecTo.getDataAt(0)));
                    if (Files.isDirectory(vecTo0Path)) {
                        toDir = vecTo0Path;
                    }
                }
                if (recursive) {
                    if (toDir == null) {
                        RError.warning(this, RError.Message.FILE_COPY_RECURSIVE_IGNORED);
                        recursive = false;
                    }
                }

                for (int i = 0; i < lenFrom; i++) {
                    String from = vecFrom.getDataAt(i % lenFrom);
                    String to = vecTo.getDataAt(i % lenTo);
                    Path fromPathKeepRel = fileSystem.getPath(Utils.tildeExpand(from, true));
                    if (toDir != null && !fromPathKeepRel.isAbsolute()) {
                        to = toDir.resolve(fromPathKeepRel.getFileName()).toString();
                    }
                    Path fromPath = fileSystem.getPath(Utils.tildeExpand(from));
                    Path toPath = fileSystem.getPath(Utils.tildeExpand(to));
                    status[i] = RRuntime.LOGICAL_TRUE;
                    try {
                        if (recursive && Files.isDirectory(fromPath)) {
                            // to is just one dir (checked above)
                            boolean copyError = copyDir(fromPath, toPath, copyOptions);
                            if (copyError) {
                                status[i] = RRuntime.LOGICAL_FALSE;
                            }
                        } else {
                            // copy to existing files is skipped unless overWrite
                            if (!Files.exists(toPath) || overwrite) {
                                /*
                                 * toB Be careful if toPath is a directory, if empty Java will
                                 * replace it with a plain file, otherwise the copy will fail
                                 */
                                if (Files.isDirectory(toPath)) {
                                    Path fromFileNamePath = fromPath.getFileName();
                                    toPath = toPath.resolve(fromFileNamePath);
                                }
                                Files.copy(fromPath, toPath, copyOptions);
                            }
                        }
                    } catch (UnsupportedOperationException | IOException ex) {
                        status[i] = RRuntime.LOGICAL_FALSE;
                        RError.warning(this, RError.Message.FILE_CANNOT_COPY, from, to, ex.getMessage());
                    }
                }
            }
            return RDataFactory.createLogicalVector(status, RDataFactory.COMPLETE_VECTOR);
        }

        private static final class DirCopy extends SimpleFileVisitor<Path> {
            private final Path fromDir;
            private final Path toDir;
            private final CopyOption[] copyOptions;
            private boolean error;

            private DirCopy(Path fromDir, Path toDir, CopyOption[] copyOptions) {
                this.fromDir = fromDir;
                this.toDir = toDir;
                this.copyOptions = copyOptions;
            }

            @Override
            public FileVisitResult preVisitDirectory(Path dir, BasicFileAttributes attrs) {
                Path newDir = toDir.resolve(fromDir.relativize(fromDir));
                try {
                    Files.copy(dir, newDir, copyOptions);
                } catch (FileAlreadyExistsException x) {
                    // ok
                } catch (IOException ex) {
                    error = true;
                    return FileVisitResult.SKIP_SUBTREE;
                }
                return FileVisitResult.CONTINUE;
            }

            @Override
            public FileVisitResult visitFile(Path file, BasicFileAttributes attrs) throws IOException {
                Path newFile = toDir.resolve(fromDir.relativize(file));
                Files.copy(file, newFile, copyOptions);
                return FileVisitResult.CONTINUE;
            }
        }

        @SuppressWarnings("static-method")
        private boolean copyDir(Path fromDir, Path toDir, CopyOption[] copyOptions) throws IOException {
            DirCopy dirCopy = new DirCopy(fromDir, toDir, copyOptions);
            Files.walkFileTree(fromDir, dirCopy);
            return dirCopy.error;
        }
    }

    abstract static class XyzNameAdapter extends RBuiltinNode {

        protected RStringVector doXyzName(RAbstractStringVector vec, BiFunction<FileSystem, String, String> fun) {
            FileSystem fileSystem = FileSystems.getDefault();
            boolean complete = RDataFactory.COMPLETE_VECTOR;
            String[] data = new String[vec.getLength()];
            for (int i = 0; i < data.length; i++) {
                String name = vec.getDataAt(i);
                if (RRuntime.isNA(name)) {
                    data[i] = name;
                    complete = RDataFactory.INCOMPLETE_VECTOR;
                } else if (name.length() == 0) {
                    data[i] = name;
                } else {
                    data[i] = fun.apply(fileSystem, name);
                }
            }
            return RDataFactory.createStringVector(data, complete);
        }
    }

    @RBuiltin(name = "dirname", kind = INTERNAL, parameterNames = {"path"}, behavior = IO)
    public abstract static class DirName extends XyzNameAdapter {
        @Override
        protected void createCasts(CastBuilder casts) {
            casts.arg("path").mustBe(stringValue(), RError.Message.CHAR_VEC_ARGUMENT);
        }

        @Specialization
        @TruffleBoundary
        protected RStringVector doDirName(RAbstractStringVector vec) {
            return doXyzName(vec, (fileSystem, name) -> {
                Path path = fileSystem.getPath(Utils.tildeExpand(name));
                Path parent = path.getParent();
                return parent != null ? parent.toString() : ".";
            });
        }
    }

    @RBuiltin(name = "basename", kind = INTERNAL, parameterNames = {"path"}, behavior = IO)
    public abstract static class BaseName extends XyzNameAdapter {

        @Override
        protected void createCasts(CastBuilder casts) {
            casts.arg("path").mustBe(stringValue(), RError.Message.CHAR_VEC_ARGUMENT);
        }

        @Specialization
        @TruffleBoundary
        protected RStringVector doDirName(RAbstractStringVector vec) {
            return doXyzName(vec, (fileSystem, name) -> {
                Path path = fileSystem.getPath(name);
                Path parent = path.getFileName();
                return parent != null ? parent.toString() : name;
            });
        }
    }

    @RBuiltin(name = "unlink", visibility = OFF, kind = INTERNAL, parameterNames = {"x", "recursive", "force"}, behavior = IO)
    public abstract static class Unlink extends RBuiltinNode {

        @Override
        protected void createCasts(CastBuilder casts) {
            casts.arg("x").mustBe(stringValue(), RError.Message.CHAR_VEC_ARGUMENT);
            casts.arg("recursive").asLogicalVector().findFirst().notNA().map(toBoolean());
            casts.arg("force").asLogicalVector().findFirst().notNA().map(toBoolean());
        }

        @Specialization
        @TruffleBoundary
        protected int doUnlink(RAbstractStringVector vec, boolean recursive, @SuppressWarnings("unused") boolean force) {
            int result = 1;
            FileSystem fileSystem = FileSystems.getDefault();
            for (int i = -0; i < vec.getLength(); i++) {
                String pathPattern = Utils.tildeExpand(vec.getDataAt(i));
                if (pathPattern.length() == 0 || RRuntime.isNA(pathPattern)) {
                    continue;
                }
                if (containsGlobChar(pathPattern) >= 0) {
                    throw RError.nyi(this, "wildcards");
                }
                Path path = fileSystem.getPath(pathPattern);
                if (Files.isDirectory(path)) {
                    if (!recursive) {
                        continue;
                    } else {
                        result = recursiveDelete(path);
                    }
                }
                try {
                    Files.deleteIfExists(path);
                } catch (IOException ex) {
                    result = 0;
                }
            }
            return result;
        }

        private static final char[] GLOBCHARS = new char[]{'*', '?', '['};

        private static int containsGlobChar(String pathPattern) {
            for (int i = 0; i < pathPattern.length(); i++) {
                char ch = pathPattern.charAt(i);
                for (int j = 0; j < GLOBCHARS.length; j++) {
                    if (ch == GLOBCHARS[j]) {
                        return i;
                    }
                }
            }
            return -1;
        }

        private int recursiveDelete(Path path) {
            try (DirectoryStream<Path> stream = Files.newDirectoryStream(path)) {
                for (Path entry : stream) {
                    if (Files.isDirectory(entry)) {
                        recursiveDelete(entry);
                    }
                    Files.deleteIfExists(entry);
                }
                return 1;
            } catch (IOException ex) {
                return 0;
            }

        }

    }

    @RBuiltin(name = "dir.create", visibility = OFF, kind = INTERNAL, parameterNames = {"path", "showWarnings", "recursive", "mode"}, behavior = IO)
    public abstract static class DirCreate extends RBuiltinNode {

        @Override
        protected void createCasts(CastBuilder casts) {
            casts.arg("path").mustBe(stringValue()).asStringVector().mustBe(size(1)).findFirst();
            casts.arg("showWarnings").asLogicalVector().findFirst().map(toBoolean());
            casts.arg("recursive").asLogicalVector().findFirst().map(toBoolean());
            casts.arg("mode").asIntegerVector().findFirst().mapIf(intNA(), constant(0777));
        }

        @Specialization
        @TruffleBoundary
        protected byte dirCreate(String pathIn, boolean showWarnings, boolean recursive, int octMode) {
            boolean ok;
            if (RRuntime.isNA(pathIn)) {
                ok = false;
            } else {
                ok = true;
                String path = Utils.tildeExpand(pathIn);
                if (recursive) {
                    ok = mkparentdirs(new File(path).getAbsoluteFile().getParentFile(), showWarnings, octMode);
                }
                if (ok) {
                    ok = mkdir(path, showWarnings, octMode);
                }
            }
            return RRuntime.asLogical(ok);
        }

        private boolean mkparentdirs(File file, boolean showWarnings, int mode) {
            if (file.isDirectory()) {
                return true;
            }
            if (file.exists()) {
                return false;
            }
            if (mkparentdirs(file.getParentFile(), showWarnings, mode)) {
                return mkdir(file.getAbsolutePath(), showWarnings, mode);
            } else {
                return false;
            }
        }

        private boolean mkdir(String path, boolean showWarnings, int mode) {
            try {
                RFFIFactory.getRFFI().getBaseRFFI().mkdir(path, mode);
                return true;
            } catch (IOException ex) {
                if (showWarnings) {
                    RError.warning(this, RError.Message.DIR_CANNOT_CREATE, path);
                }
                return false;
            }
        }
    }

    @RBuiltin(name = "dir.exists", kind = INTERNAL, parameterNames = "paths", behavior = IO)
    public abstract static class DirExists extends RBuiltinNode {
        @Override
        protected void createCasts(CastBuilder casts) {
            casts.arg("paths").mustBe(stringValue()).asStringVector();
        }

        @Specialization
        @TruffleBoundary
        protected RLogicalVector dirExists(RAbstractStringVector pathVec) {
            byte[] data = new byte[pathVec.getLength()];
            for (int i = 0; i < data.length; i++) {
                String pathString = Utils.tildeExpand(pathVec.getDataAt(i));
                Path path = FileSystems.getDefault().getPath(pathString);
                data[i] = RRuntime.asLogical(Files.exists(path) && Files.isDirectory(path));
            }
            return RDataFactory.createLogicalVector(data, RDataFactory.COMPLETE_VECTOR);
        }

    }
}<|MERGE_RESOLUTION|>--- conflicted
+++ resolved
@@ -11,8 +11,6 @@
  */
 package com.oracle.truffle.r.nodes.builtin.base;
 
-<<<<<<< HEAD
-=======
 import static com.oracle.truffle.r.nodes.builtin.CastBuilder.Predef.constant;
 import static com.oracle.truffle.r.nodes.builtin.CastBuilder.Predef.gte;
 import static com.oracle.truffle.r.nodes.builtin.CastBuilder.Predef.instanceOf;
@@ -22,7 +20,6 @@
 import static com.oracle.truffle.r.nodes.builtin.CastBuilder.Predef.size;
 import static com.oracle.truffle.r.nodes.builtin.CastBuilder.Predef.stringValue;
 import static com.oracle.truffle.r.nodes.builtin.CastBuilder.Predef.toBoolean;
->>>>>>> bd84f9ec
 import static com.oracle.truffle.r.runtime.RVisibility.OFF;
 import static com.oracle.truffle.r.runtime.builtins.RBehavior.IO;
 import static com.oracle.truffle.r.runtime.builtins.RBuiltinKind.INTERNAL;
@@ -475,11 +472,7 @@
 
     }
 
-<<<<<<< HEAD
-    @RBuiltin(name = "file.remove", kind = INTERNAL, parameterNames = {"vec"}, behavior = IO)
-=======
     @RBuiltin(name = "file.remove", kind = INTERNAL, parameterNames = {"file"}, behavior = IO)
->>>>>>> bd84f9ec
     public abstract static class FileRemove extends RBuiltinNode {
 
         @Override
@@ -545,11 +538,7 @@
 
     }
 
-<<<<<<< HEAD
-    @RBuiltin(name = "file.exists", kind = INTERNAL, parameterNames = {"vec"}, behavior = IO)
-=======
     @RBuiltin(name = "file.exists", kind = INTERNAL, parameterNames = {"file"}, behavior = IO)
->>>>>>> bd84f9ec
     public abstract static class FileExists extends RBuiltinNode {
 
         @Override
@@ -722,11 +711,7 @@
         }
     }
 
-<<<<<<< HEAD
-    @RBuiltin(name = "list.dirs", kind = INTERNAL, parameterNames = {"path", "full.names", "recursive"}, behavior = IO)
-=======
     @RBuiltin(name = "list.dirs", kind = INTERNAL, parameterNames = {"directory", "full.names", "recursive"}, behavior = IO)
->>>>>>> bd84f9ec
     public abstract static class ListDirs extends RBuiltinNode {
         @Override
         protected void createCasts(CastBuilder casts) {
