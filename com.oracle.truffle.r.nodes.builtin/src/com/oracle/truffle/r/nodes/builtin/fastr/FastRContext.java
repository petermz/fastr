--- conflicted
+++ resolved
@@ -37,10 +37,7 @@
 import com.oracle.truffle.r.runtime.RCmdOptions;
 import com.oracle.truffle.r.runtime.RCmdOptions.Client;
 import com.oracle.truffle.r.runtime.RError;
-<<<<<<< HEAD
-=======
 import com.oracle.truffle.r.runtime.RRuntime;
->>>>>>> bd84f9ec
 import com.oracle.truffle.r.runtime.RSource;
 import com.oracle.truffle.r.runtime.RStartParams;
 import com.oracle.truffle.r.runtime.builtins.RBuiltin;
@@ -59,24 +56,6 @@
  */
 public class FastRContext {
 
-<<<<<<< HEAD
-    private abstract static class CastHelper extends RBuiltinNode {
-        protected void exprs(CastBuilder casts) {
-            casts.arg("exprs").asStringVector().mustBe(nullValue().not().and(notEmpty()));
-        }
-
-        protected void kind(CastBuilder casts) {
-            casts.arg("kind").mustBe(stringValue()).asStringVector().mustBe(singleElement()).findFirst().notNA().mustBe(
-                            equalTo(RContext.ContextKind.SHARE_NOTHING.name()).or(equalTo(RContext.ContextKind.SHARE_PARENT_RW.name()).or(equalTo(RContext.ContextKind.SHARE_PARENT_RO.name()))));
-        }
-
-        protected void args(CastBuilder casts) {
-            casts.arg("args").asStringVector().mustBe(nullValue().not().and(notEmpty()));
-        }
-
-        protected void pc(CastBuilder casts) {
-            casts.arg("pc").asIntegerVector().findFirst().notNA().mustBe(gt(0));
-=======
     private static final String[] EMPTY = new String[0];
 
     private static final class Casts {
@@ -99,7 +78,6 @@
 
         private static void id(CastBuilder casts) {
             casts.arg("id").asIntegerVector().mustBe(notEmpty()).findFirst();
->>>>>>> bd84f9ec
         }
     }
 
@@ -118,51 +96,28 @@
      * {@code .fastr.context.join}.
      *
      */
-<<<<<<< HEAD
-    @RBuiltin(name = ".fastr.context.spawn", kind = PRIMITIVE, parameterNames = {"exprs", "pc", "kind", "args"}, behavior = COMPLEX)
-    public abstract static class Spawn extends CastHelper {
-        @Override
-        public Object[] getDefaultParameterValues() {
-            return new Object[]{RMissing.instance, 1, "SHARE_NOTHING", ""};
-=======
     @RBuiltin(name = ".fastr.context.spawn", kind = PRIMITIVE, parameterNames = {"exprs", "pc", "kind"}, behavior = COMPLEX)
     public abstract static class Spawn extends RBuiltinNode {
         @Override
         public Object[] getDefaultParameterValues() {
             return new Object[]{RMissing.instance, 1, "SHARE_NOTHING"};
->>>>>>> bd84f9ec
-        }
-
-        @Override
-        protected void createCasts(CastBuilder casts) {
-<<<<<<< HEAD
-            exprs(casts);
-            pc(casts);
-            kind(casts);
-            args(casts);
-=======
+        }
+
+        @Override
+        protected void createCasts(CastBuilder casts) {
             Casts.exprs(casts);
             Casts.pc(casts);
             Casts.kind(casts);
->>>>>>> bd84f9ec
-        }
-
-        @Specialization
-        @TruffleBoundary
-<<<<<<< HEAD
-        protected RIntVector spawn(RAbstractStringVector exprs, int pc, String kind, RAbstractStringVector args) {
-=======
+        }
+
+        @Specialization
+        @TruffleBoundary
         protected RIntVector spawn(RAbstractStringVector exprs, int pc, String kind) {
->>>>>>> bd84f9ec
             RContext.ContextKind contextKind = RContext.ContextKind.valueOf(kind);
             RContext.EvalThread[] threads = new RContext.EvalThread[pc];
             int[] data = new int[pc];
             for (int i = 0; i < pc; i++) {
-<<<<<<< HEAD
-                ContextInfo info = createContextInfo(contextKind, args);
-=======
                 ContextInfo info = createContextInfo(contextKind);
->>>>>>> bd84f9ec
                 threads[i] = new RContext.EvalThread(info, RSource.fromTextInternal(exprs.getDataAt(i % exprs.getLength()), RSource.Internal.CONTEXT_EVAL));
                 data[i] = info.getId();
             }
@@ -178,18 +133,11 @@
     public abstract static class Join extends RBuiltinNode {
         @Override
         protected void createCasts(CastBuilder casts) {
-<<<<<<< HEAD
-            casts.arg("handle").asIntegerVector().mustBe(nullValue().not().and(notEmpty()));
-        }
-
-        @Specialization
-=======
             casts.arg("handle").asIntegerVector().mustBe(notEmpty());
         }
 
         @Specialization
         @TruffleBoundary
->>>>>>> bd84f9ec
         protected RNull eval(RAbstractIntVector handle) {
             try {
                 for (int i = 0; i < handle.getLength(); i++) {
@@ -221,58 +169,22 @@
      * sublist contains the result of the evaluation with name "result". It may also have an
      * attribute "error" if the evaluation threw an exception, in which case the result will be NA.
      */
-<<<<<<< HEAD
-    @RBuiltin(name = ".fastr.context.eval", kind = PRIMITIVE, parameterNames = {"exprs", "pc", "kind", "args"}, behavior = COMPLEX)
-    public abstract static class Eval extends CastHelper {
-        @Override
-        public Object[] getDefaultParameterValues() {
-            return new Object[]{RMissing.instance, 1, "SHARE_NOTHING", ""};
-=======
     @RBuiltin(name = ".fastr.context.eval", kind = PRIMITIVE, parameterNames = {"exprs", "pc", "kind"}, behavior = COMPLEX)
     public abstract static class Eval extends RBuiltinNode {
         @Override
         public Object[] getDefaultParameterValues() {
             return new Object[]{RMissing.instance, 1, "SHARE_NOTHING"};
->>>>>>> bd84f9ec
-        }
-
-        @Override
-        protected void createCasts(CastBuilder casts) {
-<<<<<<< HEAD
-            exprs(casts);
-            pc(casts);
-            kind(casts);
-            args(casts);
-=======
+        }
+
+        @Override
+        protected void createCasts(CastBuilder casts) {
             Casts.exprs(casts);
             Casts.pc(casts);
             Casts.kind(casts);
->>>>>>> bd84f9ec
-        }
-
-        @Specialization
-        @TruffleBoundary
-<<<<<<< HEAD
-        protected Object eval(RAbstractStringVector exprs, int pc, String kind, RAbstractStringVector args) {
-            RContext.ContextKind contextKind = RContext.ContextKind.valueOf(kind);
-            Object[] results = new Object[pc];
-            // separate threads that run in parallel; invoking thread waits for completion
-            RContext.EvalThread[] threads = new RContext.EvalThread[pc];
-            for (int i = 0; i < pc; i++) {
-                ContextInfo info = createContextInfo(contextKind, args);
-                threads[i] = new RContext.EvalThread(info, RSource.fromTextInternal(exprs.getDataAt(i % exprs.getLength()), RSource.Internal.CONTEXT_EVAL));
-            }
-            for (int i = 0; i < pc; i++) {
-                threads[i].start();
-            }
-            try {
-                for (int i = 0; i < pc; i++) {
-                    threads[i].join();
-                    results[i] = threads[i].getEvalResult();
-                }
-            } catch (InterruptedException ex) {
-                throw RError.error(this, RError.Message.GENERIC, "error finishing eval thread");
-=======
+        }
+
+        @Specialization
+        @TruffleBoundary
         protected Object eval(RAbstractStringVector exprs, int pc, String kind) {
             RContext.ContextKind contextKind = RContext.ContextKind.valueOf(kind);
 
@@ -299,28 +211,12 @@
                 } catch (InterruptedException ex) {
                     throw RError.error(this, RError.Message.GENERIC, "error finishing eval thread");
                 }
->>>>>>> bd84f9ec
             }
             return RDataFactory.createList(results);
         }
 
     }
 
-<<<<<<< HEAD
-    private static ContextInfo createContextInfo(RContext.ContextKind contextKind, RAbstractStringVector args) {
-        RStartParams startParams = new RStartParams(RCmdOptions.parseArguments(Client.RSCRIPT, args.materialize().getDataCopy(), false), false);
-        ContextInfo info = ContextInfo.create(startParams, contextKind, RContext.getInstance(), RContext.getInstance().getConsoleHandler());
-        return info;
-    }
-
-    private abstract static class ChannelCastAdapter extends RBuiltinNode {
-        protected void key(CastBuilder casts) {
-            casts.arg("key").asIntegerVector().mustBe(nullValue().not().and(notEmpty())).findFirst();
-        }
-
-        protected void id(CastBuilder casts) {
-            casts.arg("id").asIntegerVector().mustBe(nullValue().not().and(notEmpty())).findFirst();
-=======
     @RBuiltin(name = ".fastr.context.r", kind = PRIMITIVE, visibility = OFF, parameterNames = {"args", "env", "intern"}, behavior = COMPLEX)
     public abstract static class R extends RBuiltinNode {
         @Override
@@ -366,7 +262,6 @@
             casts.arg("args").mustBe(stringValue(), RError.Message.GENERIC, "usage: /path/to/Rscript [--options] [-e expr [-e expr2 ...] | file] [args]").asStringVector();
             casts.arg("env").allowMissing().mustBe(stringValue());
             casts.arg("intern").asLogicalVector().findFirst().map(toBoolean());
->>>>>>> bd84f9ec
         }
 
         @Specialization
@@ -397,19 +292,11 @@
     }
 
     @RBuiltin(name = ".fastr.channel.create", kind = PRIMITIVE, parameterNames = {"key"}, behavior = COMPLEX)
-<<<<<<< HEAD
-    public abstract static class CreateChannel extends ChannelCastAdapter {
-
-        @Override
-        protected void createCasts(CastBuilder casts) {
-            key(casts);
-=======
     public abstract static class CreateChannel extends RBuiltinNode {
 
         @Override
         protected void createCasts(CastBuilder casts) {
             Casts.key(casts);
->>>>>>> bd84f9ec
         }
 
         @Specialization
@@ -421,17 +308,10 @@
     }
 
     @RBuiltin(name = ".fastr.channel.get", kind = PRIMITIVE, parameterNames = {"key"}, behavior = COMPLEX)
-<<<<<<< HEAD
-    public abstract static class GetChannel extends ChannelCastAdapter {
-        @Override
-        protected void createCasts(CastBuilder casts) {
-            key(casts);
-=======
     public abstract static class GetChannel extends RBuiltinNode {
         @Override
         protected void createCasts(CastBuilder casts) {
             Casts.key(casts);
->>>>>>> bd84f9ec
         }
 
         @Specialization
@@ -443,17 +323,10 @@
     }
 
     @RBuiltin(name = ".fastr.channel.close", visibility = OFF, kind = PRIMITIVE, parameterNames = {"id"}, behavior = COMPLEX)
-<<<<<<< HEAD
-    public abstract static class CloseChannel extends ChannelCastAdapter {
-        @Override
-        protected void createCasts(CastBuilder casts) {
-            id(casts);
-=======
     public abstract static class CloseChannel extends RBuiltinNode {
         @Override
         protected void createCasts(CastBuilder casts) {
             Casts.id(casts);
->>>>>>> bd84f9ec
         }
 
         @Specialization
@@ -466,17 +339,10 @@
     }
 
     @RBuiltin(name = ".fastr.channel.send", visibility = OFF, kind = PRIMITIVE, parameterNames = {"id", "data"}, behavior = COMPLEX)
-<<<<<<< HEAD
-    public abstract static class ChannelSend extends ChannelCastAdapter {
-        @Override
-        protected void createCasts(CastBuilder casts) {
-            id(casts);
-=======
     public abstract static class ChannelSend extends RBuiltinNode {
         @Override
         protected void createCasts(CastBuilder casts) {
             Casts.id(casts);
->>>>>>> bd84f9ec
         }
 
         @Specialization
@@ -489,17 +355,10 @@
     }
 
     @RBuiltin(name = ".fastr.channel.receive", kind = PRIMITIVE, parameterNames = {"id"}, behavior = COMPLEX)
-<<<<<<< HEAD
-    public abstract static class ChannelReceive extends ChannelCastAdapter {
-        @Override
-        protected void createCasts(CastBuilder casts) {
-            id(casts);
-=======
     public abstract static class ChannelReceive extends RBuiltinNode {
         @Override
         protected void createCasts(CastBuilder casts) {
             Casts.id(casts);
->>>>>>> bd84f9ec
         }
 
         @Specialization
@@ -511,17 +370,10 @@
     }
 
     @RBuiltin(name = ".fastr.channel.poll", kind = PRIMITIVE, parameterNames = {"id"}, behavior = COMPLEX)
-<<<<<<< HEAD
-    public abstract static class ChannelPoll extends ChannelCastAdapter {
-        @Override
-        protected void createCasts(CastBuilder casts) {
-            id(casts);
-=======
     public abstract static class ChannelPoll extends RBuiltinNode {
         @Override
         protected void createCasts(CastBuilder casts) {
             Casts.id(casts);
->>>>>>> bd84f9ec
         }
 
         @Specialization
