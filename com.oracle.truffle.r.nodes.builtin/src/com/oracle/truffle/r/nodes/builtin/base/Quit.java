/*
 * Copyright (c) 2013, 2016, Oracle and/or its affiliates. All rights reserved.
 * DO NOT ALTER OR REMOVE COPYRIGHT NOTICES OR THIS FILE HEADER.
 *
 * This code is free software; you can redistribute it and/or modify it
 * under the terms of the GNU General Public License version 2 only, as
 * published by the Free Software Foundation.
 *
 * This code is distributed in the hope that it will be useful, but WITHOUT
 * ANY WARRANTY; without even the implied warranty of MERCHANTABILITY or
 * FITNESS FOR A PARTICULAR PURPOSE.  See the GNU General Public License
 * version 2 for more details (a copy is included in the LICENSE file that
 * accompanied this code).
 *
 * You should have received a copy of the GNU General Public License version
 * 2 along with this work; if not, write to the Free Software Foundation,
 * Inc., 51 Franklin St, Fifth Floor, Boston, MA 02110-1301 USA.
 *
 * Please contact Oracle, 500 Oracle Parkway, Redwood Shores, CA 94065 USA
 * or visit www.oracle.com if you need additional information or have any
 * questions.
 */
package com.oracle.truffle.r.nodes.builtin.base;

import static com.oracle.truffle.r.runtime.RBuiltinKind.INTERNAL;

import com.oracle.truffle.api.CompilerDirectives.TruffleBoundary;
import com.oracle.truffle.api.dsl.Fallback;
import com.oracle.truffle.api.dsl.Specialization;
import com.oracle.truffle.r.nodes.builtin.CastBuilder;
import com.oracle.truffle.r.nodes.builtin.RBuiltinNode;
import com.oracle.truffle.r.nodes.builtin.helpers.BrowserInteractNode;
import com.oracle.truffle.r.runtime.RBuiltin;
import com.oracle.truffle.r.runtime.RCmdOptions.RCmdOption;
import com.oracle.truffle.r.runtime.RError;
import com.oracle.truffle.r.runtime.RVisibility;
import com.oracle.truffle.r.runtime.Utils;
import com.oracle.truffle.r.runtime.context.ConsoleHandler;
import com.oracle.truffle.r.runtime.context.RContext;
import com.oracle.truffle.r.runtime.data.RNull;
import com.oracle.truffle.r.runtime.data.model.RAbstractStringVector;

@RBuiltin(name = "quit", visibility = RVisibility.OFF, kind = INTERNAL, parameterNames = {"save", "status", "runLast"})
public abstract class Quit extends RBuiltinNode {

    private static final String[] SAVE_VALUES = new String[]{"yes", "no", "ask", "default"};

    @Override
    protected void createCasts(CastBuilder casts) {
        casts.toInteger(1);
    }

    private void checkSaveValue(String save) throws RError {
        for (String saveValue : SAVE_VALUES) {
            if (saveValue.equals(save)) {
                return;
            }
        }
        throw RError.error(this, RError.Message.QUIT_ASK);
    }

    @Specialization
    @TruffleBoundary
<<<<<<< HEAD
    protected Object doQuit(RAbstractStringVector saveArg, int status, byte runLast) {
        controlVisibility();
=======
    protected Object doQuit(String saveArg, int status, byte runLast) {
>>>>>>> bb2cee9d
        if (BrowserInteractNode.inBrowser()) {
            RError.warning(this, RError.Message.BROWSER_QUIT);
            return null;
        }
        String save = saveArg.getDataAt(0);
        checkSaveValue(save);
        // Quit does not divert its output to sink
        ConsoleHandler consoleHandler = RContext.getInstance().getConsoleHandler();
        if (save.equals("default")) {
            if (RContext.getInstance().getOptions().getBoolean(RCmdOption.NO_SAVE)) {
                save = "no";
            } else {
                if (consoleHandler.isInteractive()) {
                    save = "ask";
                } else {
                    // TODO options must be set, check
                }
            }
        }
        boolean doSave = false;
        if (save.equals("ask")) {
            W: while (true) {
                consoleHandler.setPrompt("");
                consoleHandler.print("Save workspace image? [y/n/c]: ");
                String response = consoleHandler.readLine();
                if (response == null) {
                    throw Utils.exit(status);
                }
                if (response.length() == 0) {
                    continue;
                }
                switch (response.charAt(0)) {
                    case 'c':
                        consoleHandler.setPrompt("> ");
                        return RNull.instance;
                    case 'y':
                        doSave = true;
                        break W;
                    case 'n':
                        doSave = false;
                        break W;
                    default:
                        continue;
                }
            }
        }

        if (doSave) {
            /*
             * we do not have an efficient way to tell if the global environment is "dirty", so we
             * save always
             */
            RContext.getEngine().checkAndRunStartupShutdownFunction("sys.save.image", new String[]{"\".RData\""});
            RContext.getInstance().getConsoleHandler().flushHistory();
        }
        if (runLast != 0) {
            RContext.getEngine().checkAndRunStartupShutdownFunction(".Last");
            // TODO errors should return to prompt if interactive
            RContext.getEngine().checkAndRunStartupShutdownFunction(".Last.sys");
        }
        // destroy the context inside exit() method as it still needs to access it
        Utils.exit(status);
        return null;
    }

    @SuppressWarnings("unused")
    @Fallback
    protected Object doQuit(Object saveArg, Object status, Object runLast) {
        throw RError.error(this, RError.Message.INVALID_OR_UNIMPLEMENTED_ARGUMENTS);
    }

}<|MERGE_RESOLUTION|>--- conflicted
+++ resolved
@@ -61,12 +61,7 @@
 
     @Specialization
     @TruffleBoundary
-<<<<<<< HEAD
     protected Object doQuit(RAbstractStringVector saveArg, int status, byte runLast) {
-        controlVisibility();
-=======
-    protected Object doQuit(String saveArg, int status, byte runLast) {
->>>>>>> bb2cee9d
         if (BrowserInteractNode.inBrowser()) {
             RError.warning(this, RError.Message.BROWSER_QUIT);
             return null;
