/*
 * This material is distributed under the GNU General Public License
 * Version 2. You may review the terms of this license at
 * http://www.gnu.org/licenses/gpl-2.0.html
 *
 * Copyright (c) 2014, Purdue University
 * Copyright (c) 2014, 2016, Oracle and/or its affiliates
 *
 * All rights reserved.
 */
package com.oracle.truffle.r.nodes.builtin.base;

<<<<<<< HEAD
import static com.oracle.truffle.r.nodes.builtin.CastBuilder.Predef.toBoolean;
=======
>>>>>>> bd84f9ec
import static com.oracle.truffle.r.runtime.builtins.RBehavior.PURE;
import static com.oracle.truffle.r.runtime.builtins.RBuiltinKind.INTERNAL;

import com.oracle.truffle.api.dsl.Specialization;
<<<<<<< HEAD
import com.oracle.truffle.r.nodes.builtin.CastBuilder;
import com.oracle.truffle.r.nodes.builtin.RBuiltinNode;
import com.oracle.truffle.r.runtime.RError;
import com.oracle.truffle.r.runtime.RRuntime;
import com.oracle.truffle.r.runtime.builtins.RBuiltin;
import com.oracle.truffle.r.runtime.data.RDataFactory;
=======
import com.oracle.truffle.r.runtime.builtins.RBuiltin;
>>>>>>> bd84f9ec
import com.oracle.truffle.r.runtime.data.RDoubleVector;
import com.oracle.truffle.r.runtime.data.model.RAbstractDoubleVector;
import com.oracle.truffle.r.runtime.data.model.RAbstractIntVector;
import com.oracle.truffle.r.runtime.data.model.RAbstractLogicalVector;

// Implements .rowMeans
@RBuiltin(name = "rowMeans", kind = INTERNAL, parameterNames = {"X", "m", "n", "na.rm"}, behavior = PURE)
<<<<<<< HEAD
public abstract class RowMeans extends RBuiltinNode {

    @Child private BinaryArithmetic add = BinaryArithmetic.ADD.create();
    private final NACheck na = NACheck.create();

    @Override
    protected void createCasts(CastBuilder casts) {
        casts.arg("m").asIntegerVector().findFirst().notNA();

        casts.arg("n").asIntegerVector().findFirst().notNA();

        casts.arg("na.rm").asLogicalVector().findFirst().map(toBoolean());
    }

    @Specialization(guards = "!naRm")
    @TruffleBoundary
    protected RDoubleVector rowMeansNaRmFalse(RDoubleVector x, int rowNum, int colNum, @SuppressWarnings("unused") boolean naRm) {
        double[] result = new double[rowNum];
        boolean isComplete = true;
        na.enable(x);
        nextRow: for (int i = 0; i < rowNum; i++) {
            double sum = 0;
            for (int c = 0; c < colNum; c++) {
                double el = x.getDataAt(c * rowNum + i);
                if (na.check(el)) {
                    result[i] = RRuntime.DOUBLE_NA;
                    continue nextRow;
                }
                if (Double.isNaN(el)) {
                    result[i] = Double.NaN;
                    isComplete = false;
                    continue nextRow;
                }
                sum = add.op(sum, el);
            }
            result[i] = sum / colNum;
        }
        return RDataFactory.createDoubleVector(result, na.neverSeenNA() && isComplete);
    }

    @Specialization(guards = "naRm")
    @TruffleBoundary
    protected RDoubleVector rowMeansNaRmTrue(RDoubleVector x, int rowNum, int colNum, @SuppressWarnings("unused") boolean naRm) {
        double[] result = new double[rowNum];
        boolean isComplete = true;
        na.enable(x);
        for (int i = 0; i < rowNum; i++) {
            double sum = 0;
            int nonNaNumCount = 0;
            for (int c = 0; c < colNum; c++) {
                double el = x.getDataAt(c * rowNum + i);
                if (!na.check(el) && !Double.isNaN(el)) {
                    sum = add.op(sum, el);
                    nonNaNumCount++;
                }
            }
            if (nonNaNumCount == 0) {
                result[i] = Double.NaN;
                isComplete = false;
            } else {
                result[i] = sum / nonNaNumCount;
            }
        }
        return RDataFactory.createDoubleVector(result, isComplete);
    }

    @Specialization(guards = "!naRm")
    @TruffleBoundary
    protected RDoubleVector rowMeansNaRmFalse(RLogicalVector x, int rowNum, int colNum, @SuppressWarnings("unused") boolean naRm) {
        double[] result = new double[rowNum];
        na.enable(x);
        nextRow: for (int i = 0; i < rowNum; i++) {
            double sum = 0;
            for (int c = 0; c < colNum; c++) {
                byte el = x.getDataAt(c * rowNum + i);
                if (na.check(el)) {
                    result[i] = RRuntime.DOUBLE_NA;
                    continue nextRow;
                }
                sum = add.op(sum, el);
            }
            result[i] = sum / colNum;
        }
        return RDataFactory.createDoubleVector(result, na.neverSeenNA());
=======
public abstract class RowMeans extends RowSumsBase {
    @Specialization
    protected RDoubleVector rowMeans(RAbstractDoubleVector x, int rowNum, int colNum, boolean naRm) {
        return accumulateRows(x, rowNum, colNum, naRm, RowMeans::getMean, (v, nacheck, i) -> v.getDataAt(i));
>>>>>>> bd84f9ec
    }

    @Specialization
    protected RDoubleVector rowMeans(RAbstractIntVector x, int rowNum, int colNum, boolean naRm) {
        return accumulateRows(x, rowNum, colNum, naRm, RowMeans::getMean, (v, nacheck, i) -> nacheck.convertIntToDouble(v.getDataAt(i)));
    }

    @Specialization
    protected RDoubleVector rowMeans(RAbstractLogicalVector x, int rowNum, int colNum, boolean naRm) {
        return accumulateRows(x, rowNum, colNum, naRm, RowMeans::getMean, (v, nacheck, i) -> nacheck.convertLogicalToDouble(v.getDataAt(i)));
    }

    private static double getMean(double sum, int notNACount) {
        if (Double.isNaN(sum)) {
            return sum;
        } else if (notNACount == 0) {
            return Double.NaN;
        } else {
            return sum / notNACount;
        }
    }
}<|MERGE_RESOLUTION|>--- conflicted
+++ resolved
@@ -10,24 +10,11 @@
  */
 package com.oracle.truffle.r.nodes.builtin.base;
 
-<<<<<<< HEAD
-import static com.oracle.truffle.r.nodes.builtin.CastBuilder.Predef.toBoolean;
-=======
->>>>>>> bd84f9ec
 import static com.oracle.truffle.r.runtime.builtins.RBehavior.PURE;
 import static com.oracle.truffle.r.runtime.builtins.RBuiltinKind.INTERNAL;
 
 import com.oracle.truffle.api.dsl.Specialization;
-<<<<<<< HEAD
-import com.oracle.truffle.r.nodes.builtin.CastBuilder;
-import com.oracle.truffle.r.nodes.builtin.RBuiltinNode;
-import com.oracle.truffle.r.runtime.RError;
-import com.oracle.truffle.r.runtime.RRuntime;
 import com.oracle.truffle.r.runtime.builtins.RBuiltin;
-import com.oracle.truffle.r.runtime.data.RDataFactory;
-=======
-import com.oracle.truffle.r.runtime.builtins.RBuiltin;
->>>>>>> bd84f9ec
 import com.oracle.truffle.r.runtime.data.RDoubleVector;
 import com.oracle.truffle.r.runtime.data.model.RAbstractDoubleVector;
 import com.oracle.truffle.r.runtime.data.model.RAbstractIntVector;
@@ -35,97 +22,10 @@
 
 // Implements .rowMeans
 @RBuiltin(name = "rowMeans", kind = INTERNAL, parameterNames = {"X", "m", "n", "na.rm"}, behavior = PURE)
-<<<<<<< HEAD
-public abstract class RowMeans extends RBuiltinNode {
-
-    @Child private BinaryArithmetic add = BinaryArithmetic.ADD.create();
-    private final NACheck na = NACheck.create();
-
-    @Override
-    protected void createCasts(CastBuilder casts) {
-        casts.arg("m").asIntegerVector().findFirst().notNA();
-
-        casts.arg("n").asIntegerVector().findFirst().notNA();
-
-        casts.arg("na.rm").asLogicalVector().findFirst().map(toBoolean());
-    }
-
-    @Specialization(guards = "!naRm")
-    @TruffleBoundary
-    protected RDoubleVector rowMeansNaRmFalse(RDoubleVector x, int rowNum, int colNum, @SuppressWarnings("unused") boolean naRm) {
-        double[] result = new double[rowNum];
-        boolean isComplete = true;
-        na.enable(x);
-        nextRow: for (int i = 0; i < rowNum; i++) {
-            double sum = 0;
-            for (int c = 0; c < colNum; c++) {
-                double el = x.getDataAt(c * rowNum + i);
-                if (na.check(el)) {
-                    result[i] = RRuntime.DOUBLE_NA;
-                    continue nextRow;
-                }
-                if (Double.isNaN(el)) {
-                    result[i] = Double.NaN;
-                    isComplete = false;
-                    continue nextRow;
-                }
-                sum = add.op(sum, el);
-            }
-            result[i] = sum / colNum;
-        }
-        return RDataFactory.createDoubleVector(result, na.neverSeenNA() && isComplete);
-    }
-
-    @Specialization(guards = "naRm")
-    @TruffleBoundary
-    protected RDoubleVector rowMeansNaRmTrue(RDoubleVector x, int rowNum, int colNum, @SuppressWarnings("unused") boolean naRm) {
-        double[] result = new double[rowNum];
-        boolean isComplete = true;
-        na.enable(x);
-        for (int i = 0; i < rowNum; i++) {
-            double sum = 0;
-            int nonNaNumCount = 0;
-            for (int c = 0; c < colNum; c++) {
-                double el = x.getDataAt(c * rowNum + i);
-                if (!na.check(el) && !Double.isNaN(el)) {
-                    sum = add.op(sum, el);
-                    nonNaNumCount++;
-                }
-            }
-            if (nonNaNumCount == 0) {
-                result[i] = Double.NaN;
-                isComplete = false;
-            } else {
-                result[i] = sum / nonNaNumCount;
-            }
-        }
-        return RDataFactory.createDoubleVector(result, isComplete);
-    }
-
-    @Specialization(guards = "!naRm")
-    @TruffleBoundary
-    protected RDoubleVector rowMeansNaRmFalse(RLogicalVector x, int rowNum, int colNum, @SuppressWarnings("unused") boolean naRm) {
-        double[] result = new double[rowNum];
-        na.enable(x);
-        nextRow: for (int i = 0; i < rowNum; i++) {
-            double sum = 0;
-            for (int c = 0; c < colNum; c++) {
-                byte el = x.getDataAt(c * rowNum + i);
-                if (na.check(el)) {
-                    result[i] = RRuntime.DOUBLE_NA;
-                    continue nextRow;
-                }
-                sum = add.op(sum, el);
-            }
-            result[i] = sum / colNum;
-        }
-        return RDataFactory.createDoubleVector(result, na.neverSeenNA());
-=======
 public abstract class RowMeans extends RowSumsBase {
     @Specialization
     protected RDoubleVector rowMeans(RAbstractDoubleVector x, int rowNum, int colNum, boolean naRm) {
         return accumulateRows(x, rowNum, colNum, naRm, RowMeans::getMean, (v, nacheck, i) -> v.getDataAt(i));
->>>>>>> bd84f9ec
     }
 
     @Specialization
