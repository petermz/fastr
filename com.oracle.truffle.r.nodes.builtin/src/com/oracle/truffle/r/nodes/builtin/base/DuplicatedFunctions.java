/*
 * This material is distributed under the GNU General Public License
 * Version 2. You may review the terms of this license at
 * http://www.gnu.org/licenses/gpl-2.0.html
 *
 * Copyright (c) 2014, Purdue University
 * Copyright (c) 2014, 2016, Oracle and/or its affiliates
 *
 * All rights reserved.
 */

package com.oracle.truffle.r.nodes.builtin.base;

<<<<<<< HEAD
=======
import static com.oracle.truffle.r.nodes.builtin.CastBuilder.Predef.abstractVectorValue;
import static com.oracle.truffle.r.nodes.builtin.CastBuilder.Predef.emptyList;
>>>>>>> bd84f9ec
import static com.oracle.truffle.r.runtime.builtins.RBehavior.PURE;
import static com.oracle.truffle.r.runtime.builtins.RBuiltinKind.INTERNAL;

import com.oracle.truffle.api.CompilerDirectives;
import com.oracle.truffle.api.CompilerDirectives.TruffleBoundary;
import com.oracle.truffle.api.dsl.Specialization;
import com.oracle.truffle.api.profiles.ConditionProfile;
import com.oracle.truffle.r.nodes.binary.CastTypeNode;
import com.oracle.truffle.r.nodes.binary.CastTypeNodeGen;
import com.oracle.truffle.r.nodes.builtin.CastBuilder;
import com.oracle.truffle.r.nodes.builtin.RBuiltinNode;
import com.oracle.truffle.r.nodes.unary.TypeofNode;
import com.oracle.truffle.r.nodes.unary.TypeofNodeGen;
<<<<<<< HEAD
=======
import com.oracle.truffle.r.runtime.RError;
>>>>>>> bd84f9ec
import com.oracle.truffle.r.runtime.RRuntime;
import com.oracle.truffle.r.runtime.RType;
import com.oracle.truffle.r.runtime.builtins.RBuiltin;
import com.oracle.truffle.r.runtime.data.RDataFactory;
import com.oracle.truffle.r.runtime.data.RLogicalVector;
import com.oracle.truffle.r.runtime.data.RTypedValue;
import com.oracle.truffle.r.runtime.data.model.RAbstractContainer;
import com.oracle.truffle.r.runtime.data.model.RAbstractLogicalVector;
import com.oracle.truffle.r.runtime.data.model.RAbstractVector;
import com.oracle.truffle.r.runtime.nodes.DuplicationHelper;

public class DuplicatedFunctions {

    protected abstract static class Adapter extends RBuiltinNode {
        @Child protected CastTypeNode castTypeNode;
        @Child protected TypeofNode typeof;

        private final ConditionProfile incomparable = ConditionProfile.createBinaryProfile();

        protected void casts(CastBuilder casts) {
            // these are similar to those in DuplicatedFunctions.java
            casts.arg("x").mapNull(emptyList()).mustBe(abstractVectorValue(), RError.SHOW_CALLER,
                            RError.Message.APPLIES_TO_VECTORS,
                            "duplicated()").asVector();
            // not much more can be done for incomparables as it is either a vector of incomparable
            // values or a (single) logical value
            casts.arg("incomparables").asVector(true);
            casts.arg("fromLast").asLogicalVector().findFirst(RRuntime.LOGICAL_FALSE);
        }

        protected boolean isIncomparable(RAbstractVector incomparables) {
            if (incomparable.profile(incomparables.getLength() == 1 && incomparables instanceof RLogicalVector && ((RAbstractLogicalVector) incomparables).getDataAt(0) == RRuntime.LOGICAL_FALSE)) {
                return false;
            } else {
                return true;
            }
        }

        protected boolean notAbstractVector(Object o) {
            return !(o instanceof RAbstractVector);
        }

        protected boolean empty(RAbstractContainer x) {
            return x.getLength() == 0;
        }

        protected void initChildren() {
            if (castTypeNode == null) {
                CompilerDirectives.transferToInterpreterAndInvalidate();
                castTypeNode = insert(CastTypeNodeGen.create(null, null));
                typeof = insert(TypeofNodeGen.create());
            }
        }
    }

<<<<<<< HEAD
    @RBuiltin(name = "duplicated", kind = INTERNAL, parameterNames = {"x", "imcomparables", "fromLast", "nmax"}, behavior = PURE)
=======
    @RBuiltin(name = "duplicated", kind = INTERNAL, parameterNames = {"x", "incomparables", "fromLast", "nmax"}, behavior = PURE)
>>>>>>> bd84f9ec
    public abstract static class Duplicated extends Adapter {

        @Override
        protected void createCasts(CastBuilder casts) {
            casts(casts);
            // currently not supported and not tested, but NA is a correct value (the same for empty
            // vectors) whereas 0 is not (throws an error)
            casts.arg("nmax").asIntegerVector().findFirst(RRuntime.INT_NA);
        }

        @TruffleBoundary
        protected static RLogicalVector analyzeAndCreateResult(RAbstractVector x, RAbstractVector incomparables, byte fromLast) {
            DuplicationHelper ds = DuplicationHelper.analyze(x, incomparables, false, RRuntime.fromLogical(fromLast));
            return RDataFactory.createLogicalVector(ds.getDupVec(), RDataFactory.COMPLETE_VECTOR);
        }

        @Specialization(guards = {"!isIncomparable(incomparables)", "!empty(x)"})
        protected RLogicalVector duplicatedFalseIncomparables(RAbstractVector x, @SuppressWarnings("unused") RAbstractVector incomparables, byte fromLast, @SuppressWarnings("unused") int nmax) {
            return analyzeAndCreateResult(x, null, fromLast);
        }

        @Specialization(guards = {"isIncomparable(incomparables)", "!empty(x)"})
        protected RLogicalVector duplicatedTrueIncomparables(RAbstractVector x, RAbstractVector incomparables, byte fromLast, @SuppressWarnings("unused") int nmax) {
            initChildren();
            RType xType = typeof.execute(x);
            RAbstractVector vector = (RAbstractVector) (castTypeNode.execute(incomparables, xType));
            return analyzeAndCreateResult(x, vector, fromLast);
        }

        @SuppressWarnings("unused")
        @Specialization(guards = {"notAbstractVector(incomparables)", "!empty(x)"})
        protected RLogicalVector duplicatedTrueIncomparables(RAbstractVector x, Object incomparables, byte fromLast, int nmax) {
            initChildren();
            RType xType = typeof.execute(x);
            // TODO: this is not quite correct, as passing expression generated some obscure error
            // message, but is it worth fixing
            throw RError.error(RError.SHOW_CALLER, RError.Message.CANNOT_COERCE, ((RTypedValue) incomparables).getRType().getName(), xType.getName());
        }

        @SuppressWarnings("unused")
        @Specialization(guards = "empty(x)")
        protected RLogicalVector duplicatedEmpty(RAbstractVector x, Object incomparables, byte fromLast, int nmax) {
            return RDataFactory.createEmptyLogicalVector();
        }
    }

<<<<<<< HEAD
    @RBuiltin(name = "anyDuplicated", kind = INTERNAL, parameterNames = {"x", "imcomparables", "fromLast"}, behavior = PURE)
=======
    @RBuiltin(name = "anyDuplicated", kind = INTERNAL, parameterNames = {"x", "incomparables", "fromLast"}, behavior = PURE)
>>>>>>> bd84f9ec
    public abstract static class AnyDuplicated extends Adapter {

        @Override
        protected void createCasts(CastBuilder casts) {
            casts(casts);
        }

        @SuppressWarnings("unused")
        @Specialization(guards = {"!isIncomparable(incomparables)", "!empty(x)"})
        protected int anyDuplicatedFalseIncomparables(RAbstractVector x, RAbstractVector incomparables, byte fromLast) {
            return DuplicationHelper.analyze(x, null, true, RRuntime.fromLogical(fromLast)).getIndex();
        }

        @Specialization(guards = {"isIncomparable(incomparables)", "!empty(x)"})
        protected int anyDuplicatedTrueIncomparables(RAbstractVector x, RAbstractVector incomparables, byte fromLast) {
            initChildren();
            RType xType = typeof.execute(x);
            return DuplicationHelper.analyze(x, (RAbstractVector) (castTypeNode.execute(incomparables, xType)), true, RRuntime.fromLogical(fromLast)).getIndex();
        }

        @Specialization(guards = {"notAbstractVector(incomparables)", "!empty(x)"})
        protected int anyDuplicatedTrueIncomparables(RAbstractVector x, Object incomparables, @SuppressWarnings("unused") byte fromLast) {
            initChildren();
            RType xType = typeof.execute(x);
            // TODO: this is not quite correct, as passing expression generated some obscure error
            // message, but is it worth fixing
            throw RError.error(RError.SHOW_CALLER, RError.Message.CANNOT_COERCE, ((RTypedValue) incomparables).getRType().getName(), xType.getName());
        }

        @SuppressWarnings("unused")
        @Specialization(guards = "empty(x)")
        protected int anyDuplicatedEmpty(RAbstractVector x, Object incomparables, byte fromLast) {
            return 0;
        }

    }
}<|MERGE_RESOLUTION|>--- conflicted
+++ resolved
@@ -11,11 +11,8 @@
 
 package com.oracle.truffle.r.nodes.builtin.base;
 
-<<<<<<< HEAD
-=======
 import static com.oracle.truffle.r.nodes.builtin.CastBuilder.Predef.abstractVectorValue;
 import static com.oracle.truffle.r.nodes.builtin.CastBuilder.Predef.emptyList;
->>>>>>> bd84f9ec
 import static com.oracle.truffle.r.runtime.builtins.RBehavior.PURE;
 import static com.oracle.truffle.r.runtime.builtins.RBuiltinKind.INTERNAL;
 
@@ -29,10 +26,7 @@
 import com.oracle.truffle.r.nodes.builtin.RBuiltinNode;
 import com.oracle.truffle.r.nodes.unary.TypeofNode;
 import com.oracle.truffle.r.nodes.unary.TypeofNodeGen;
-<<<<<<< HEAD
-=======
 import com.oracle.truffle.r.runtime.RError;
->>>>>>> bd84f9ec
 import com.oracle.truffle.r.runtime.RRuntime;
 import com.oracle.truffle.r.runtime.RType;
 import com.oracle.truffle.r.runtime.builtins.RBuiltin;
@@ -88,11 +82,7 @@
         }
     }
 
-<<<<<<< HEAD
-    @RBuiltin(name = "duplicated", kind = INTERNAL, parameterNames = {"x", "imcomparables", "fromLast", "nmax"}, behavior = PURE)
-=======
     @RBuiltin(name = "duplicated", kind = INTERNAL, parameterNames = {"x", "incomparables", "fromLast", "nmax"}, behavior = PURE)
->>>>>>> bd84f9ec
     public abstract static class Duplicated extends Adapter {
 
         @Override
@@ -139,11 +129,7 @@
         }
     }
 
-<<<<<<< HEAD
-    @RBuiltin(name = "anyDuplicated", kind = INTERNAL, parameterNames = {"x", "imcomparables", "fromLast"}, behavior = PURE)
-=======
     @RBuiltin(name = "anyDuplicated", kind = INTERNAL, parameterNames = {"x", "incomparables", "fromLast"}, behavior = PURE)
->>>>>>> bd84f9ec
     public abstract static class AnyDuplicated extends Adapter {
 
         @Override
