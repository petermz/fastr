/*
 * This material is distributed under the GNU General Public License
 * Version 2. You may review the terms of this license at
 * http://www.gnu.org/licenses/gpl-2.0.html
 *
 * Copyright (c) 2015, Purdue University
 * Copyright (c) 2014, 2015, Oracle and/or its affiliates
 *
 * All rights reserved.
 */

package com.oracle.truffle.r.nodes.builtin.base;

import com.oracle.truffle.api.*;
import com.oracle.truffle.api.dsl.*;
import com.oracle.truffle.api.frame.*;
import com.oracle.truffle.r.nodes.binary.*;
import com.oracle.truffle.r.nodes.builtin.*;
import com.oracle.truffle.r.nodes.unary.*;
import com.oracle.truffle.r.runtime.*;
import com.oracle.truffle.r.runtime.data.*;
import com.oracle.truffle.r.runtime.data.model.*;

public class BitwiseFunctions {

    public abstract static class BasicBitwise extends RBuiltinNode {

        @Child protected CastTypeNode castTypeNodeA;
        @Child protected CastTypeNode castTypeNodeB;
        @Child protected TypeofNode typeof;

        protected enum Operation {
            AND,
            OR,
            XOR,
            SHIFTR,
            SHIFTL
        }

        protected Object basicBit(VirtualFrame frame, RAbstractVector a, RAbstractVector b, Operation op) {
            RAbstractIntVector aVec = (RAbstractIntVector) castTypeNodeA.execute(frame, a, RType.Integer);
            RAbstractIntVector bVec = (RAbstractIntVector) castTypeNodeB.execute(frame, b, RType.Integer);
            int aLen = aVec.getLength();
            int bLen = bVec.getLength();
            int ansSize = (aLen != 0 && bLen != 0) ? Math.max(aLen, bLen) : 0;
            int[] ans = new int[ansSize];
            boolean completeVector = true;

            for (int i = 0; i < ansSize; i++) {
                int aVal = aVec.getDataAt(i % aLen);
                int bVal = bVec.getDataAt(i % bLen);
                if ((aVal == RRuntime.INT_NA || bVal == RRuntime.INT_NA)) {
                    ans[i] = RRuntime.INT_NA;
                    completeVector = false;
                } else {
                    switch (op) {
                        case AND:
                            ans[i] = aVal & bVal;
                            break;
                        case OR:
                            ans[i] = aVal | bVal;
                            break;
                        case XOR:
                            ans[i] = aVal ^ bVal;
                            break;
                        case SHIFTR:
                            if (bVal > 31) {
                                ans[i] = RRuntime.INT_NA;
                                completeVector = false;
                            } else {
                                ans[i] = aVal >> bVal;
                            }
                            break;
                        case SHIFTL:
                            if (bVal > 31) {
                                ans[i] = RRuntime.INT_NA;
                                completeVector = false;
                            } else {
                                ans[i] = aVal << bVal;
                            }
                            break;
                    }
                }
            }

            return RDataFactory.createIntVector(ans, completeVector);
        }

        protected Object bitNot(VirtualFrame frame, RAbstractVector a) {
            RAbstractIntVector aVec = (RAbstractIntVector) castTypeNodeA.execute(frame, a, RType.Integer);
            int[] ans = new int[aVec.getLength()];
            for (int i = 0; i < aVec.getLength(); i++) {
                ans[i] = ~aVec.getDataAt(i);
            }
            return RDataFactory.createIntVector(ans, RDataFactory.COMPLETE_VECTOR);
        }

        protected Object makeNA(int length) {
            int[] na = new int[length];
            for (int i = 0; i < length; i++) {
                na[i] = RRuntime.INT_NA;
            }
            return RDataFactory.createIntVector(na, RDataFactory.INCOMPLETE_VECTOR);
        }

        protected void checkBasicBit(RAbstractVector a, RAbstractVector b, String op) {
            initChildren();
            hasSameTypes(a, b);
            hasSupportedType(a, op);
        }

        protected void checkShiftOrNot(RAbstractVector a, String op) {
            initChildren();
            hasSupportedType(a, op);
        }

        protected void hasSameTypes(RAbstractVector a, RAbstractVector b) {
<<<<<<< HEAD
            if (typeof.execute(a) != typeof.execute(b)) {
=======
            RType aType = typeof.execute(a);
            RType bType = typeof.execute(b);
            boolean aCorrectType = (aType == RType.Integer || aType == RType.Double) ? true : false;
            boolean bCorrectType = (bType == RType.Integer || bType == RType.Double) ? true : false;
            if ((aCorrectType && bCorrectType) || aType == bType) {
                return;
            } else {
>>>>>>> fb01c367
                throw RError.error(getEncapsulatingSourceSection(), RError.Message.SAME_TYPE, "a", "b");
            }
        }

        protected void hasSupportedType(RAbstractVector a, String op) {
            if (!(a instanceof RAbstractIntVector) && !(a instanceof RAbstractDoubleVector)) {
                String type = typeof.execute(a).getName();
                throw RError.error(getEncapsulatingSourceSection(), RError.Message.UNIMPLEMENTED_TYPE_IN_FUNCTION, type, op);
            }
        }

        protected boolean shiftByCharacter(RAbstractVector n) {
            initChildren();
            return typeof.execute(n) == RType.Character;
        }

        protected void initChildren() {
            if (typeof == null) {
                typeof = insert(TypeofNodeGen.create(null));
                CompilerDirectives.transferToInterpreterAndInvalidate();
                castTypeNodeA = insert(CastTypeNodeGen.create(null, null));
                castTypeNodeB = insert(CastTypeNodeGen.create(null, null));
            }
        }

    }

    @RBuiltin(name = "bitwiseAnd", kind = RBuiltinKind.INTERNAL, parameterNames = {"a", "b"})
    public abstract static class BitwiseAnd extends BasicBitwise {

        @Specialization
        protected Object bitwAnd(VirtualFrame frame, RAbstractVector a, RAbstractVector b) {
            controlVisibility();
            checkBasicBit(a, b, "bitwAnd");
            return basicBit(frame, a, b, Operation.AND);
        }

    }

    @RBuiltin(name = "bitwiseOr", kind = RBuiltinKind.INTERNAL, parameterNames = {"a", "b"})
    public abstract static class BitwiseOr extends BasicBitwise {

        @Specialization
        protected Object bitwOr(VirtualFrame frame, RAbstractVector a, RAbstractVector b) {
            controlVisibility();
            checkBasicBit(a, b, "bitwOr");
            return basicBit(frame, a, b, Operation.OR);
        }

    }

    @RBuiltin(name = "bitwiseXor", kind = RBuiltinKind.INTERNAL, parameterNames = {"a", "b"})
    public abstract static class BitwiseXor extends BasicBitwise {

        @Specialization
        protected Object bitwXor(VirtualFrame frame, RAbstractVector a, RAbstractVector b) {
            controlVisibility();
            checkBasicBit(a, b, "bitwXor");
            return basicBit(frame, a, b, Operation.XOR);
        }

    }

    @RBuiltin(name = "bitwiseShiftR", kind = RBuiltinKind.INTERNAL, parameterNames = {"a", "n"})
    public abstract static class BitwiseShiftR extends BasicBitwise {

        @Specialization(guards = {"!shiftByCharacter(n)"})
        protected Object bitwShiftR(VirtualFrame frame, RAbstractVector a, RAbstractVector n) {
            controlVisibility();
            checkShiftOrNot(a, "bitShiftR");
            return basicBit(frame, a, n, Operation.SHIFTR);
        }

        @Specialization(guards = {"shiftByCharacter(n)"})
        @SuppressWarnings("unused")
        protected Object bitwShiftRChar(VirtualFrame frame, RAbstractVector a, RAbstractVector n) {
            controlVisibility();
            checkShiftOrNot(a, "bitShiftR");
            return makeNA(a.getLength());
        }

    }

    @RBuiltin(name = "bitwiseShiftL", kind = RBuiltinKind.INTERNAL, parameterNames = {"a", "n"})
    public abstract static class BitwiseShiftL extends BasicBitwise {

        @Specialization(guards = {"!shiftByCharacter(n)"})
        protected Object bitwShiftR(VirtualFrame frame, RAbstractVector a, RAbstractVector n) {
            controlVisibility();
            checkShiftOrNot(a, "bitShiftL");
            return basicBit(frame, a, n, Operation.SHIFTL);
        }

        @Specialization(guards = {"shiftByCharacter(n)"})
        @SuppressWarnings("unused")
        protected Object bitwShiftRChar(VirtualFrame frame, RAbstractVector a, RAbstractVector n) {
            controlVisibility();
            checkShiftOrNot(a, "bitShiftL");
            return makeNA(a.getLength());
        }

    }

    @RBuiltin(name = "bitwiseNot", kind = RBuiltinKind.INTERNAL, parameterNames = {"a"})
    public abstract static class BitwiseNot extends BasicBitwise {

        @Specialization
        protected Object bitwNot(VirtualFrame frame, RAbstractVector a) {
            controlVisibility();
            checkShiftOrNot(a, "bitNot");
            return bitNot(frame, a);
        }

    }

}<|MERGE_RESOLUTION|>--- conflicted
+++ resolved
@@ -115,9 +115,6 @@
         }
 
         protected void hasSameTypes(RAbstractVector a, RAbstractVector b) {
-<<<<<<< HEAD
-            if (typeof.execute(a) != typeof.execute(b)) {
-=======
             RType aType = typeof.execute(a);
             RType bType = typeof.execute(b);
             boolean aCorrectType = (aType == RType.Integer || aType == RType.Double) ? true : false;
@@ -125,7 +122,6 @@
             if ((aCorrectType && bCorrectType) || aType == bType) {
                 return;
             } else {
->>>>>>> fb01c367
                 throw RError.error(getEncapsulatingSourceSection(), RError.Message.SAME_TYPE, "a", "b");
             }
         }
